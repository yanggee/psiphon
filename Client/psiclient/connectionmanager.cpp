--- conflicted
+++ resolved
@@ -1,944 +1,930 @@
-/*
- * Copyright (c) 2011, Psiphon Inc.
- * All rights reserved.
- *
- * This program is free software: you can redistribute it and/or modify
- * it under the terms of the GNU General Public License as published by
- * the Free Software Foundation, either version 3 of the License, or
- * (at your option) any later version.
- * 
- * This program is distributed in the hope that it will be useful,
- * but WITHOUT ANY WARRANTY; without even the implied warranty of
- * MERCHANTABILITY or FITNESS FOR A PARTICULAR PURPOSE.  See the
- * GNU General Public License for more details.
- * 
- * You should have received a copy of the GNU General Public License
- * along with this program.  If not, see <http://www.gnu.org/licenses/>.
- *
- */
-
-#include "stdafx.h"
-#include "shellapi.h"
-#include "config.h"
-#include "psiclient.h"
-#include "connectionmanager.h"
-#include "httpsrequest.h"
-#include "webbrowser.h"
-#include "embeddedvalues.h"
-#include "usersettings.h"
-#include "zlib.h"
-#include <algorithm>
-#include <sstream>
-
-#include "transport.h"
-#include "transport_registry.h"
-
-
-// Upgrade process posts a Quit message
-extern HWND g_hWnd;
-
-
-ConnectionManager::ConnectionManager(void) :
-    m_state(CONNECTION_MANAGER_STATE_STOPPED),
-    m_userSignalledStop(false),
-    m_thread(0),
-<<<<<<< HEAD
-    m_startingTime(0),
-    m_transport(0)
-=======
-    m_upgradeThread(0),
-    m_currentSessionSkippedVPN(false),
-    m_startingTime(0),
-    m_upgradePending(false)
->>>>>>> f5ffbd14
-{
-    m_mutex = CreateMutex(NULL, FALSE, 0);
-
-    InitializeUserSettings();
-}
-
-ConnectionManager::~ConnectionManager(void)
-{
-    Stop();
-    CloseHandle(m_mutex);
-}
-
-void ConnectionManager::OpenHomePages(void)
-{
-    AutoMUTEX lock(m_mutex);
-    
-    if (!UserSkipBrowser())
-    {
-        OpenBrowser(m_currentSessionInfo.GetHomepages());
-    }
-}
-
-void ConnectionManager::Toggle()
-{
-    // NOTE: no lock, to allow thread to access object
-
-    if (m_state == CONNECTION_MANAGER_STATE_STOPPED)
-    {
-        Start();
-    }
-    else
-    {
-        Stop();
-    }
-}
-
-time_t ConnectionManager::GetStartingTime()
-{
-    // NOTE: no lock, to prevent blocking connection thread with UI polling
-    // Starting Time is informational only, consistency with state isn't critical
-
-    if (m_state != CONNECTION_MANAGER_STATE_STARTING)
-    {
-        return 0;
-    }
-    else
-    {
-        return time(0) - m_startingTime;
-    }
-}
-
-void ConnectionManager::SetState(ConnectionManagerState newState)
-{
-    // NOTE: no lock, to prevent blocking connection thread with UI polling
-    // Starting Time is informational only, consistency with state isn't critical
-
-    if (newState == CONNECTION_MANAGER_STATE_STARTING)
-    {
-        m_startingTime = time(0);
-    }
-    else
-    {
-        m_startingTime = 0;
-    }
-
-    m_state = newState;
-}
-
-ConnectionManagerState ConnectionManager::GetState()
-{
-    return m_state;
-}
-
-const bool& ConnectionManager::GetUserSignalledStop(bool throwIfTrue) 
-{
-    if (throwIfTrue && m_userSignalledStop)
-    {
-        throw Abort();
-    }
-    return m_userSignalledStop;
-}
-
-void ConnectionManager::Stop(void)
-{
-    my_print(true, _T("%s: enter"), __TFUNCTION__);
-
-    // NOTE: no lock, to allow thread to access object
-
-    // The assumption is that signalling stop will cause any current operations to
-    // stop (such as making HTTPS requests, or establishing a connection), and
-    // cause the connection to hang up if it is connected.
-    // While a connection is active, there is a thread running waiting for the
-    // connection to terminate.
-
-    // Cancel flag is also termination flag
-    m_userSignalledStop = true;
-
-    // Wait for thread to exit (otherwise can get access violation when app terminates)
-    if (m_thread)
-    {
-        my_print(true, _T("%s: Waiting for thread to die"), __TFUNCTION__);
-        WaitForSingleObject(m_thread, INFINITE);
-        my_print(true, _T("%s: Thread died"), __TFUNCTION__);
-        m_thread = 0;
-    }
-
-<<<<<<< HEAD
-    delete m_transport;
-    m_transport = 0;
-=======
-    if (m_upgradeThread)
-    {
-        my_print(true, _T("%s: Waiting for upgrade thread to die"), __TFUNCTION__);
-        WaitForSingleObject(m_upgradeThread, INFINITE);
-        my_print(true, _T("%s: Upgrade thread died"), __TFUNCTION__);
-        m_upgradeThread = 0;
-    }
-
-    for (size_t i = 0; i < m_transports.size(); i++)
-    {
-        delete m_transports[i];
-    }
-    m_transports.clear();
->>>>>>> f5ffbd14
-
-    my_print(true, _T("%s: exit"), __TFUNCTION__);
-}
-
-void ConnectionManager::Start(void)
-{
-    my_print(true, _T("%s: enter"), __TFUNCTION__);
-
-    // Call Stop to cleanup in case thread failed on last Start attempt
-    Stop();
-
-    AutoMUTEX lock(m_mutex);
-
-    // TEMP: Should get transport type from user setting (or default)
-    m_transport = TransportRegistry::New(_T("OSSH"), this);
-
-    m_userSignalledStop = false;
-
-    if (m_state != CONNECTION_MANAGER_STATE_STOPPED || m_thread != 0)
-    {
-        my_print(false, _T("Invalid connection manager state in Start (%d)"), m_state);
-        my_print(true, _T("%s: exit"), __TFUNCTION__);
-        return;
-    }
-
-    SetState(CONNECTION_MANAGER_STATE_STARTING);
-
-    if (!(m_thread = CreateThread(0, 0, ConnectionManagerStartThread, (void*)this, 0, 0)))
-    {
-        my_print(false, _T("Start: CreateThread failed (%d)"), GetLastError());
-
-        SetState(CONNECTION_MANAGER_STATE_STOPPED);
-    }
-
-    my_print(true, _T("%s: exit"), __TFUNCTION__);
-}
-
-
-DWORD WINAPI ConnectionManager::ConnectionManagerStartThread(void* data)
-{
-    my_print(true, _T("%s: enter"), __TFUNCTION__);
-
-    ConnectionManager* manager = (ConnectionManager*)data;
-
-    // Seed built-in non-crypto PRNG used for shuffling (load balancing)
-    unsigned int seed = (unsigned)time(NULL);
-    srand(seed);
-
-    //
-    // Loop through server list, attempting to connect.
-    //
-    // When handshake and all connection types fail, the
-    // server is marked as failed in the local server list and
-    // the next server from the list is selected and retried.
-    //
-    // All operations may be interrupted by user cancel.
-    //
-    // NOTE: this function doesn't hold the ConnectionManager
-    // object lock to allow for cancel etc.
-
-    while (true) // Try servers loop
-    {
-        if (manager->m_upgradePending)
-        {
-            // An upgrade has been downloaded and paved.  Since there is no
-            // currently connected tunnel, go ahead and restart the application
-            // using the new version.
-            // TODO: if ShellExecute fails, don't die?
-            TCHAR filename[1000];
-            if (GetModuleFileName(NULL, filename, 1000))
-            {
-                ShellExecute(0, NULL, filename, 0, 0, SW_SHOWNORMAL);
-                PostMessage(g_hWnd, WM_QUIT, 0, 0);
-                break;
-            }
-        }
-
-        my_print(true, _T("%s: enter server loop"), __TFUNCTION__);
-
-        try
-        {
-            //
-            // Handshake HTTPS request
-            //
-
-            ServerEntry serverEntry;
-            HTTPSRequest httpsRequest;
-            tstring handshakeRequestPath;
-            string handshakeResponse;
-
-            // Send list of known server IP addresses (used for stats logging on the server)
-
-            my_print(true, _T("%s: LoadNextServer"), __TFUNCTION__);
-            manager->LoadNextServer(
-                            serverEntry,
-                            handshakeRequestPath);
-
-            // We now have the client retry on port 443 in case the
-            // configured port is blocked. If this works, then 443
-            // is used for subsequent web requests.
-
-            // TODO: the client could 'remember' which port works
-            // and skip the blocked one next time to avoid waiting
-            // for inevitable timeouts.
-
-            vector<int> ports;
-            ports.push_back(serverEntry.webServerPort);
-            if (serverEntry.webServerPort != 443) ports.push_back(443);
-
-            for (size_t i = 0; i < ports.size(); i++)
-            {
-                int port = ports[i];
-                my_print(true, _T("%s: handshake request on port %d"), __TFUNCTION__, port);
-
-                if (httpsRequest.MakeRequest(
-                                    manager->GetUserSignalledStop(true),
-                                    NarrowToTString(serverEntry.serverAddress).c_str(),
-                                    port,
-                                    serverEntry.webServerCertificate,
-                                    handshakeRequestPath.c_str(),
-                                    handshakeResponse))
-                {
-                    // Handshake succeeded. Use this port for future requests.
-                    serverEntry.webServerPort = port;
-                    break;
-                }
-            }
-
-            if (handshakeResponse.length() > 0)
-            {
-                my_print(true, _T("%s: HandleHandshakeResponse"), __TFUNCTION__);
-                manager->HandleHandshakeResponse(handshakeResponse.c_str());
-            }
-            else
-            {
-                throw TryNextServer();
-            }
-
-            // If handshake notified of new version, start the upgrade in a (background) thread
-            if (manager->RequireUpgrade())
-            {
-                if (!manager->m_upgradeThread ||
-                    WAIT_OBJECT_0 == WaitForSingleObject(manager->m_upgradeThread, 0))
-                {
-                    if (!(manager->m_upgradeThread = CreateThread(0, 0, UpgradeThread, manager, 0, 0)))
-                    {
-                        my_print(false, _T("Upgrade: CreateThread failed (%d)"), GetLastError());
-                    }
-                }
-            }
-
-            // Make a copy of the session info, so that we don't have to hold 
-            // the mutex while connecting.
-            SessionInfo sessionInfo;
-            {
-                AutoMUTEX(manager->m_mutex);
-                sessionInfo = manager->m_currentSessionInfo;
-            }
-
-            my_print(true, _T("%s: trying transport: %s"), __TFUNCTION__, manager->m_transport->GetTransportName().c_str());
-
-            // Force a stop check before trying the next transport
-            (void)manager->GetUserSignalledStop(true);
-
-            try
-            {
-                manager->m_transport->Connect(sessionInfo);
-            }
-            catch (ITransport::TransportFailed&)
-            {
-                my_print(true, _T("%s: transport failed"), __TFUNCTION__);
-
-                // Report error code to server for logging/trouble-shooting.
-                tstring requestPath = manager->GetFailedRequestPath(manager->m_transport);    
-                string response;
-                HTTPSRequest httpsRequest;
-                (void)httpsRequest.MakeRequest( // Ignore failure
-                                    manager->GetUserSignalledStop(true),
-                                    NarrowToTString(serverEntry.serverAddress).c_str(),
-                                    serverEntry.webServerPort,
-                                    serverEntry.webServerCertificate,
-                                    requestPath.c_str(),
-                                    response);
-
-                throw TryNextServer();
-            }
-
-            // Do post-connect work, like opening home pages
-            my_print(true, _T("%s: transport succeeded; DoPostConnect"), __TFUNCTION__);
-            manager->DoPostConnect(manager->m_transport);
-
-            //
-            // Wait for transport to stop (or fail)
-            //
-            my_print(true, _T("%s: WaitForDisconnect"), __TFUNCTION__);
-            manager->m_transport->WaitForDisconnect();
-
-            //
-            // Disconnected
-            //
-
-            manager->SetState(CONNECTION_MANAGER_STATE_STOPPED);
-
-            my_print(true, _T("%s: breaking"), __TFUNCTION__);
-            break;
-        }
-        catch (ITransport::Error&)
-        {
-            // Unrecoverable error. Cleanup and exit.
-            my_print(true, _T("%s: caught ITransport::Error"), __TFUNCTION__);
-            manager->m_transport->Cleanup();
-            manager->SetState(CONNECTION_MANAGER_STATE_STOPPED);
-            break;
-        }
-        catch (ConnectionManager::Abort&)
-        {
-            // User requested cancel. Cleanup and exit.
-            my_print(true, _T("%s: caught Abort"), __TFUNCTION__);
-            manager->m_transport->Cleanup();
-            manager->SetState(CONNECTION_MANAGER_STATE_STOPPED);
-            break;
-        }
-        catch (ConnectionManager::TryNextServer&)
-        {
-            // Failed to connect to the server. Try the next one.
-            my_print(true, _T("%s: caught TryNextServer"), __TFUNCTION__);
-            manager->MarkCurrentServerFailed();
-
-            // Give users some feedback. Before, when the handshake failed
-            // all we displayed was "WinHttpCallbackFailed (200000)" and kept
-            // the arrow animation spinning. A user-authored FAQ mentioned
-            // this error in particular and recommended waiting. So here's
-            // a lightly more encouraging message.
-            my_print(false, _T("Trying next server..."));
-
-            // Continue while loop to try next server
-
-            // Wait between 1 and 2 seconds before retrying. This is a quick
-            // fix to deal with the following problem: when a client can
-            // make an HTTPS connection but not a VPN connection, it ends
-            // up spamming "handshake" requests, resulting in PSK race conditions
-            // with other clients that are trying to connect. This is starving
-            // clients that are able to establish the VPN connection.
-            // TODO: a more optimal solution would only wait when re-trying
-            // a server where this condition (HTTPS ok, VPN failed) previously
-            // occurred.
-            // UPDATE: even with SSH as a fail over, we're leaving this delay
-            // in for now as clients blocked on both protocols would otherwise
-            // still spam handshakes. The delay is *after* SSH fail over so as
-            // not to delay that attempt (on the same server).
-            Sleep(1000 + rand()%1000);    
-        }
-    }
-
-    my_print(true, _T("%s: exiting thread"), __TFUNCTION__);
-    return 0;
-}
-
-void ConnectionManager::DoPostConnect(ITransport* currentTransport)
-{
-    // Called from connection thread
-
-    // TEMP HACK -- should be transport-generic
-    if (currentTransport->GetTransportName() == _T("VPN"))
-        SetState(CONNECTION_MANAGER_STATE_CONNECTED_VPN);
-    else
-        SetState(CONNECTION_MANAGER_STATE_CONNECTED_SSH);
-
-    //
-    // "Connected" HTTPS request for server stats and split tunnel routing info.
-    // It's not critical if this request fails so failure is ignored.
-    //
-    
-    tstring connectedRequestPath = GetConnectRequestPath(currentTransport);
-        
-    DWORD start = GetTickCount();
-    string response;
-    HTTPSRequest httpsRequest;
-    if (httpsRequest.MakeRequest(
-                        GetUserSignalledStop(true),
-                        NarrowToTString(m_currentSessionInfo.GetServerAddress()).c_str(),
-                        m_currentSessionInfo.GetWebPort(),
-                        m_currentSessionInfo.GetWebServerCertificate(),
-                        connectedRequestPath.c_str(),
-                        response))
-    {
-        // Speed feedback
-        // Note: the /connected request is not tunneled as it's not proxied
-
-        DWORD now = GetTickCount();
-        if (now >= start) // GetTickCount can wrap
-        {
-            string speedResponse;
-            HTTPSRequest httpsRequest;
-            httpsRequest.MakeRequest(
-                            GetUserSignalledStop(true),
-                            NarrowToTString(m_currentSessionInfo.GetServerAddress()).c_str(),
-                            m_currentSessionInfo.GetWebPort(),
-                            m_currentSessionInfo.GetWebServerCertificate(),
-                            GetSpeedRequestPath(
-                                currentTransport->GetTransportName(),
-                                _T("connected"),
-                                _T("(NONE)"),
-                                now-start,
-                                response.length()).c_str(),
-                            speedResponse);
-        }
-
-        // Process split tunnel response
-        ProcessSplitTunnelResponse(response);
-    }
-}
-
-bool ConnectionManager::SendStatusMessage(
-                            ITransport* transport,
-                            bool connected,
-                            const map<string, int>& pageViewEntries,
-                            const map<string, int>& httpsRequestEntries,
-                            unsigned long long bytesTransferred)
-{
-    // NOTE: no lock while waiting for network events
-
-    string serverAddress;
-    int webServerPort;
-    string webServerCertificate;
-    {
-        AutoMUTEX lock(m_mutex);
-        serverAddress = m_currentSessionInfo.GetServerAddress();
-        webServerPort = m_currentSessionInfo.GetWebPort();
-        webServerCertificate = m_currentSessionInfo.GetWebServerCertificate();
-    }
-
-    // When disconnected, ignore the user cancel flag in the HTTP request
-    // wait loop.
-    // TODO: the user may be left waiting too long after cancelling; add
-    // a shorter timeout in this case
-    bool ignoreCancel = false;
-    bool& cancel = connected ? GetUserSignalledStop(true) : ignoreCancel;
-
-    // Format stats data for consumption by the server. 
-
-    Json::Value stats;
-    stats["bytes_transferred"] = bytesTransferred;
-    my_print(true, _T("BYTES: %llu"), bytesTransferred);
-
-    map<string, int>::const_iterator pos = pageViewEntries.begin();
-    Json::Value page_views(Json::arrayValue);
-    for (; pos != pageViewEntries.end(); pos++)
-    {
-        Json::Value entry;
-        entry["page"] = pos->first;
-        entry["count"] = pos->second;
-        page_views.append(entry);
-        my_print(true, _T("PAGEVIEW: %d: %S"), pos->second, pos->first.c_str());
-    }
-    stats["page_views"] = page_views;
-
-    pos = httpsRequestEntries.begin();
-    Json::Value https_requests(Json::arrayValue);
-    for (; pos != httpsRequestEntries.end(); pos++)
-    {
-        Json::Value entry;
-        entry["domain"] = pos->first;
-        entry["count"] = pos->second;
-        https_requests.append(entry);
-        my_print(true, _T("HTTPS REQUEST: %d: %S"), pos->second, pos->first.c_str());
-    }
-    stats["https_requests"] = https_requests;
-
-    ostringstream additionalData; 
-    additionalData << stats; 
-    string additionalDataString = additionalData.str();
-    my_print(true, _T("%s:%d - PAGE VIEWS JSON: %S"), __TFUNCTION__, __LINE__, additionalDataString.c_str());
-
-    tstring requestPath = GetStatusRequestPath(transport, connected);
-    string response;
-    HTTPSRequest httpsRequest;
-    bool success = httpsRequest.MakeRequest(
-                                    cancel,
-                                    NarrowToTString(serverAddress).c_str(),
-                                    webServerPort,
-                                    webServerCertificate,
-                                    requestPath.c_str(),
-                                    response,
-                                    false, // useProxy=false
-                                    L"Content-Type: application/json",
-                                    (LPVOID)additionalDataString.c_str(),
-                                    additionalDataString.length());
-    
-    return success;
-}
-
-
-tstring ConnectionManager::GetSpeedRequestPath(const tstring& relayProtocol, const tstring& operation, const tstring& info, DWORD milliseconds, DWORD size)
-{
-    AutoMUTEX lock(m_mutex);
-
-    std::stringstream strMilliseconds;
-    strMilliseconds << milliseconds;
-
-    std::stringstream strSize;
-    strSize << size;
-
-    return tstring(HTTP_SPEED_REQUEST_PATH) + 
-           _T("?propagation_channel_id=") + NarrowToTString(PROPAGATION_CHANNEL_ID) +
-           _T("&sponsor_id=") + NarrowToTString(SPONSOR_ID) +
-           _T("&client_version=") + NarrowToTString(CLIENT_VERSION) +
-           _T("&server_secret=") + NarrowToTString(m_currentSessionInfo.GetWebServerSecret()) +
-           _T("&relay_protocol=") + relayProtocol +
-           _T("&operation=") + operation +
-           _T("&info=") + info +
-           _T("&milliseconds=") + NarrowToTString(strMilliseconds.str()) +
-           _T("&size=") + NarrowToTString(strSize.str());
-}
-
-void ConnectionManager::GetSpeedTestURL(tstring& serverAddress, tstring& serverPort, tstring& requestPath)
-{
-    AutoMUTEX lock(m_mutex);
-
-    serverAddress = NarrowToTString(m_currentSessionInfo.GetSpeedTestServerAddress());
-    serverPort = NarrowToTString(m_currentSessionInfo.GetSpeedTestServerPort());
-    requestPath = NarrowToTString(m_currentSessionInfo.GetSpeedTestRequestPath());
-}
-
-tstring ConnectionManager::GetFailedRequestPath(ITransport* transport)
-{
-    AutoMUTEX lock(m_mutex);
-
-    return tstring(HTTP_FAILED_REQUEST_PATH) + 
-           _T("?propagation_channel_id=") + NarrowToTString(PROPAGATION_CHANNEL_ID) +
-           _T("&sponsor_id=") + NarrowToTString(SPONSOR_ID) +
-           _T("&client_version=") + NarrowToTString(CLIENT_VERSION) +
-           _T("&server_secret=") + NarrowToTString(m_currentSessionInfo.GetWebServerSecret()) +
-           _T("&relay_protocol=") +  transport->GetTransportName() + 
-           _T("&error_code=") + transport->GetLastTransportError();
-}
-
-tstring ConnectionManager::GetConnectRequestPath(ITransport* transport)
-{
-    AutoMUTEX lock(m_mutex);
-
-    return tstring(HTTP_CONNECTED_REQUEST_PATH) + 
-           _T("?propagation_channel_id=") + NarrowToTString(PROPAGATION_CHANNEL_ID) +
-           _T("&sponsor_id=") + NarrowToTString(SPONSOR_ID) +
-           _T("&client_version=") + NarrowToTString(CLIENT_VERSION) +
-           _T("&server_secret=") + NarrowToTString(m_currentSessionInfo.GetWebServerSecret()) +
-           _T("&relay_protocol=") + transport->GetTransportName() + 
-           _T("&session_id=") + transport->GetSessionID(m_currentSessionInfo);
-}
-
-tstring ConnectionManager::GetStatusRequestPath(ITransport* transport, bool connected)
-{
-    AutoMUTEX lock(m_mutex);
-
-    // TODO: get error code from SSH client?
-
-    return tstring(HTTP_STATUS_REQUEST_PATH) + 
-           _T("?propagation_channel_id=") + NarrowToTString(PROPAGATION_CHANNEL_ID) +
-           _T("&sponsor_id=") + NarrowToTString(SPONSOR_ID) +
-           _T("&client_version=") + NarrowToTString(CLIENT_VERSION) +
-           _T("&server_secret=") + NarrowToTString(m_currentSessionInfo.GetWebServerSecret()) +
-           _T("&relay_protocol=") +  transport->GetTransportName() + 
-           _T("&session_id=") + transport->GetSessionID(m_currentSessionInfo) + 
-           _T("&connected=") + (connected ? _T("1") : _T("0"));
-}
-
-void ConnectionManager::GetUpgradeRequestInfo(SessionInfo& sessionInfo, tstring& requestPath)
-{
-    AutoMUTEX lock(m_mutex);
-
-    sessionInfo = m_currentSessionInfo;
-    requestPath = tstring(HTTP_DOWNLOAD_REQUEST_PATH) + 
-                    _T("?propagation_channel_id=") + NarrowToTString(PROPAGATION_CHANNEL_ID) +
-                    _T("&sponsor_id=") + NarrowToTString(SPONSOR_ID) +
-                    _T("&client_version=") + NarrowToTString(m_currentSessionInfo.GetUpgradeVersion()) +
-                    _T("&server_secret=") + NarrowToTString(m_currentSessionInfo.GetWebServerSecret());
-}
-
-void ConnectionManager::MarkCurrentServerFailed(void)
-{
-    AutoMUTEX lock(m_mutex, __TFUNCTION__);
-    
-    m_serverList.MarkCurrentServerFailed();
-}
-
-// ==== General Session Functions =============================================
-
-void ConnectionManager::LoadNextServer(
-        ServerEntry& serverEntry,
-        tstring& handshakeRequestPath)
-{
-    my_print(true, _T("%s: enter"), __TFUNCTION__);
-
-    // Select next server to try to connect to
-
-    AutoMUTEX lock(m_mutex, __TFUNCTION__);
-    
-    try
-    {
-        my_print(true, _T("%s: GetNextServer"), __TFUNCTION__);
-        // Try the next server in our list.
-        serverEntry = m_serverList.GetNextServer();
-    }
-    catch (std::exception &ex)
-    {
-        my_print(false, string("LoadNextServer caught exception: ") + ex.what());
-        throw Abort();
-    }
-
-    // Current session holds server entry info and will also be loaded
-    // with homepage and other info.
-    my_print(true, _T("%s: m_currentSessionInfo.Set"), __TFUNCTION__);
-    m_currentSessionInfo.Set(serverEntry);
-
-    // Output values used in next TryNextServer step
-
-    handshakeRequestPath = tstring(HTTP_HANDSHAKE_REQUEST_PATH) + 
-                           _T("?propagation_channel_id=") + NarrowToTString(PROPAGATION_CHANNEL_ID) +
-                           _T("&sponsor_id=") + NarrowToTString(SPONSOR_ID) +
-                           _T("&client_version=") + NarrowToTString(CLIENT_VERSION) +
-                           _T("&server_secret=") + NarrowToTString(m_currentSessionInfo.GetWebServerSecret());
-
-    // Include a list of known server IP addresses in the request query string as required by /handshake
-    my_print(true, _T("%s: m_serverList.GetList"), __TFUNCTION__);
-    ServerEntries serverEntries =  m_serverList.GetList();
-    my_print(true, _T("%s: serverEntries loop"), __TFUNCTION__);
-    for (ServerEntryIterator ii = serverEntries.begin(); ii != serverEntries.end(); ++ii)
-    {
-        handshakeRequestPath += _T("&known_server=");
-        handshakeRequestPath += NarrowToTString(ii->serverAddress);
-    }
-
-    my_print(true, _T("%s: exit"), __TFUNCTION__);
-}
-
-void ConnectionManager::HandleHandshakeResponse(const char* handshakeResponse)
-{
-    // Parse handshake response
-    // - get PSK, which we use to connect to VPN
-    // - get homepage, which we'll launch later
-    // - add discovered servers to local list
-
-    AutoMUTEX lock(m_mutex);
-    
-    if (!m_currentSessionInfo.ParseHandshakeResponse(handshakeResponse))
-    {
-        my_print(false, _T("HandleHandshakeResponse: ParseHandshakeResponse failed."));
-        throw TryNextServer();
-    }
-
-    try
-    {
-        m_serverList.AddEntriesToList(m_currentSessionInfo.GetDiscoveredServerEntries());
-    }
-    catch (std::exception &ex)
-    {
-        my_print(false, string("HandleHandshakeResponse caught exception: ") + ex.what());
-        // This isn't fatal.  The transport connection can still be established.
-    }
-}
-
-bool ConnectionManager::RequireUpgrade(void)
-{
-    AutoMUTEX lock(m_mutex);
-
-    return !m_upgradePending && m_currentSessionInfo.GetUpgradeVersion().size() > 0;
-}
-
-DWORD WINAPI ConnectionManager::UpgradeThread(void* object)
-{
-    my_print(true, _T("%s: enter"), __TFUNCTION__);
-
-    my_print(false, _T("Downloading new version..."));
-
-    ConnectionManager* manager = (ConnectionManager*)object;
-
-    SessionInfo sessionInfo;
-    tstring downloadRequestPath;
-    string downloadResponse;
-    // Note that this is getting the current session info, which is set
-    // by LoadNextServer.  So it's unlikely but possible that we may be
-    // loading the next server after the first one that notified us of an
-    // upgrade failed to connect.  This still should not be a problem, since
-    // all servers should have the same upgrades available.
-    manager->GetUpgradeRequestInfo(sessionInfo, downloadRequestPath);
-
-    // Download new binary
-    DWORD start = GetTickCount();
-    HTTPSRequest httpsRequest;
-    if (!httpsRequest.MakeRequest(
-                manager->GetUserSignalledStop(true),
-                NarrowToTString(sessionInfo.GetServerAddress()).c_str(),
-                sessionInfo.GetWebPort(),
-                sessionInfo.GetWebServerCertificate(),
-                downloadRequestPath.c_str(),
-                downloadResponse))
-    {
-        // If the download failed, we simply do nothing.
-        // Rationale:
-        // - The server is (and hopefully will remain) backwards compatible.
-        // - The failure is likely a configuration one, as the handshake worked.
-        // - A configuration failure could be common across all servers, so the
-        //   client will never connect.
-        // - Fail-over exposes new server IPs to hostile networks, so we don't
-        //   like doing it in the case where we know the handshake already succeeded.
-    }
-    else
-    {
-        // Speed feedback
-        DWORD now = GetTickCount();
-        if (now >= start) // GetTickCount can wrap
-        {
-            string speedResponse;
-            (void)httpsRequest.MakeRequest( // Ignore failure
-                            manager->GetUserSignalledStop(true),
-                            NarrowToTString(sessionInfo.GetServerAddress()).c_str(),
-                            sessionInfo.GetWebPort(),
-                            sessionInfo.GetWebServerCertificate(),
-                            manager->GetSpeedRequestPath(
-                                _T("(NONE)"),
-                                _T("download"),
-                                _T("(NONE)"),
-                                now-start,
-                                downloadResponse.length()).c_str(),
-                            speedResponse);
-        }
-
-        // Perform upgrade.
-        
-        manager->PaveUpgrade(downloadResponse);
-    }
-
-    my_print(true, _T("%s: exiting thread"), __TFUNCTION__);
-    return 0;
-}
-
-void ConnectionManager::PaveUpgrade(const string& download)
-{
-    AutoMUTEX lock(m_mutex);
-
-    // Find current process binary path
-
-    TCHAR filename[1000];
-    if (!GetModuleFileName(NULL, filename, 1000))
-    {
-        // Abort upgrade
-        return;
-    }
-
-    // Rename current binary to archive name
-
-    tstring archive_filename(filename);
-    archive_filename += _T(".orig");
-
-    bool bArchiveCreated = false;
-
-    try
-    {
-        // We can't delete/modify the binary for a running Windows process,
-        // so instead we move the running binary to an archive filename and
-        // write the new version to the original filename.
-
-        if (!DeleteFile(archive_filename.c_str()) && GetLastError() != ERROR_FILE_NOT_FOUND)
-        {
-            throw std::exception("Upgrade - DeleteFile failed");
-        }
-
-        if (!MoveFile(filename, archive_filename.c_str()))
-        {
-            throw std::exception("Upgrade - MoveFile failed");
-        }
-
-        bArchiveCreated = true;
-
-        // Write new version to current binary file name
-
-        AutoHANDLE file = CreateFile(filename, GENERIC_WRITE, 0, NULL, CREATE_ALWAYS, FILE_ATTRIBUTE_NORMAL, NULL);
-
-        if (file == INVALID_HANDLE_VALUE)
-        {
-            throw std::exception("Upgrade - CreateFile failed");
-        }
-
-        DWORD written;
-
-        if (!WriteFile(file, download.c_str(), download.length(), &written, NULL) || written != download.length())
-        {
-            throw std::exception("Upgrade - WriteFile failed");
-        }
-
-        if (!FlushFileBuffers(file))
-        {
-            throw std::exception("Upgrade - FlushFileBuffers failed");
-        }
-    }
-    catch (std::exception& ex)
-    {
-        std::stringstream s;
-        s << ex.what() << " (" << GetLastError() << ")";
-        my_print(false, s.str().c_str());
-        
-        // Try to restore the original version
-        if (bArchiveCreated)
-        {
-            CopyFile(archive_filename.c_str(), filename, FALSE);
-        }
-
-        // Abort upgrade
-        return;
-    }
-
-    m_upgradePending = true;
-}
-
-void ConnectionManager::ProcessSplitTunnelResponse(const string& compressedRoutes)
-{
-    AutoMUTEX lock(m_mutex);
-
-    // Decompress split tunnel route info
-    // Defaults to blank route list on any error --> no split tunneling
-
-    m_splitTunnelRoutes = "";
-
-    if (compressedRoutes.length() == 0)
-    {
-        return;
-    }
-
-    const int CHUNK_SIZE = 1024;
-    const int SANITY_CHECK_SIZE = 10*1024*1024;
-    int ret;
-    z_stream stream;
-    char out[CHUNK_SIZE+1];
-
-    stream.zalloc = Z_NULL;
-    stream.zfree = Z_NULL;
-    stream.opaque = Z_NULL;
-    stream.avail_in = compressedRoutes.length();
-    stream.next_in = (unsigned char*)compressedRoutes.c_str();
-    if (Z_OK != inflateInit(&stream))
-    {
-        return;
-    }
-
-    do
-    {
-        stream.avail_out = CHUNK_SIZE;
-        stream.next_out = (unsigned char*)out;
-        ret = inflate(&stream, Z_NO_FLUSH);
-        if (ret != Z_OK && ret != Z_STREAM_END)
-        {
-            my_print(true, _T("ProcessSplitTunnelResponse failed (%d)"), ret);
-            m_splitTunnelRoutes = "";
-            break;
-        }
-        out[CHUNK_SIZE - stream.avail_out] = '\0';
-        m_splitTunnelRoutes += out;
-        if (m_splitTunnelRoutes.length() > SANITY_CHECK_SIZE)
-        {
-            my_print(true, _T("ProcessSplitTunnelResponse overflow"));
-            m_splitTunnelRoutes = "";
-            break;
-        }
-    } while (ret != Z_STREAM_END);
-
-    inflateEnd(&stream);
-}
+/*
+ * Copyright (c) 2011, Psiphon Inc.
+ * All rights reserved.
+ *
+ * This program is free software: you can redistribute it and/or modify
+ * it under the terms of the GNU General Public License as published by
+ * the Free Software Foundation, either version 3 of the License, or
+ * (at your option) any later version.
+ * 
+ * This program is distributed in the hope that it will be useful,
+ * but WITHOUT ANY WARRANTY; without even the implied warranty of
+ * MERCHANTABILITY or FITNESS FOR A PARTICULAR PURPOSE.  See the
+ * GNU General Public License for more details.
+ * 
+ * You should have received a copy of the GNU General Public License
+ * along with this program.  If not, see <http://www.gnu.org/licenses/>.
+ *
+ */
+
+#include "stdafx.h"
+#include "shellapi.h"
+#include "config.h"
+#include "psiclient.h"
+#include "connectionmanager.h"
+#include "httpsrequest.h"
+#include "webbrowser.h"
+#include "embeddedvalues.h"
+#include "usersettings.h"
+#include "zlib.h"
+#include <algorithm>
+#include <sstream>
+
+#include "transport.h"
+#include "transport_registry.h"
+
+
+// Upgrade process posts a Quit message
+extern HWND g_hWnd;
+
+
+ConnectionManager::ConnectionManager(void) :
+    m_state(CONNECTION_MANAGER_STATE_STOPPED),
+    m_userSignalledStop(false),
+    m_thread(0),
+    m_upgradeThread(0),
+    m_startingTime(0),
+    m_transport(0)
+{
+    m_mutex = CreateMutex(NULL, FALSE, 0);
+
+    InitializeUserSettings();
+}
+
+ConnectionManager::~ConnectionManager(void)
+{
+    Stop();
+    CloseHandle(m_mutex);
+}
+
+void ConnectionManager::OpenHomePages(void)
+{
+    AutoMUTEX lock(m_mutex);
+    
+    if (!UserSkipBrowser())
+    {
+        OpenBrowser(m_currentSessionInfo.GetHomepages());
+    }
+}
+
+void ConnectionManager::Toggle()
+{
+    // NOTE: no lock, to allow thread to access object
+
+    if (m_state == CONNECTION_MANAGER_STATE_STOPPED)
+    {
+        Start();
+    }
+    else
+    {
+        Stop();
+    }
+}
+
+time_t ConnectionManager::GetStartingTime()
+{
+    // NOTE: no lock, to prevent blocking connection thread with UI polling
+    // Starting Time is informational only, consistency with state isn't critical
+
+    if (m_state != CONNECTION_MANAGER_STATE_STARTING)
+    {
+        return 0;
+    }
+    else
+    {
+        return time(0) - m_startingTime;
+    }
+}
+
+void ConnectionManager::SetState(ConnectionManagerState newState)
+{
+    // NOTE: no lock, to prevent blocking connection thread with UI polling
+    // Starting Time is informational only, consistency with state isn't critical
+
+    if (newState == CONNECTION_MANAGER_STATE_STARTING)
+    {
+        m_startingTime = time(0);
+    }
+    else
+    {
+        m_startingTime = 0;
+    }
+
+    m_state = newState;
+}
+
+ConnectionManagerState ConnectionManager::GetState()
+{
+    return m_state;
+}
+
+const bool& ConnectionManager::GetUserSignalledStop(bool throwIfTrue) 
+{
+    if (throwIfTrue && m_userSignalledStop)
+    {
+        throw Abort();
+    }
+    return m_userSignalledStop;
+}
+
+void ConnectionManager::Stop(void)
+{
+    my_print(true, _T("%s: enter"), __TFUNCTION__);
+
+    // NOTE: no lock, to allow thread to access object
+
+    // The assumption is that signalling stop will cause any current operations to
+    // stop (such as making HTTPS requests, or establishing a connection), and
+    // cause the connection to hang up if it is connected.
+    // While a connection is active, there is a thread running waiting for the
+    // connection to terminate.
+
+    // Cancel flag is also termination flag
+    m_userSignalledStop = true;
+
+    // Wait for thread to exit (otherwise can get access violation when app terminates)
+    if (m_thread)
+    {
+        my_print(true, _T("%s: Waiting for thread to die"), __TFUNCTION__);
+        WaitForSingleObject(m_thread, INFINITE);
+        my_print(true, _T("%s: Thread died"), __TFUNCTION__);
+        m_thread = 0;
+    }
+
+    if (m_upgradeThread)
+    {
+        my_print(true, _T("%s: Waiting for upgrade thread to die"), __TFUNCTION__);
+        WaitForSingleObject(m_upgradeThread, INFINITE);
+        my_print(true, _T("%s: Upgrade thread died"), __TFUNCTION__);
+        m_upgradeThread = 0;
+    }
+
+    delete m_transport;
+    m_transport = 0;
+
+    my_print(true, _T("%s: exit"), __TFUNCTION__);
+}
+
+void ConnectionManager::Start(void)
+{
+    my_print(true, _T("%s: enter"), __TFUNCTION__);
+
+    // Call Stop to cleanup in case thread failed on last Start attempt
+    Stop();
+
+    AutoMUTEX lock(m_mutex);
+
+    // TEMP: Should get transport type from user setting (or default)
+    m_transport = TransportRegistry::New(_T("OSSH"), this);
+
+    m_userSignalledStop = false;
+
+    if (m_state != CONNECTION_MANAGER_STATE_STOPPED || m_thread != 0)
+    {
+        my_print(false, _T("Invalid connection manager state in Start (%d)"), m_state);
+        my_print(true, _T("%s: exit"), __TFUNCTION__);
+        return;
+    }
+
+    SetState(CONNECTION_MANAGER_STATE_STARTING);
+
+    if (!(m_thread = CreateThread(0, 0, ConnectionManagerStartThread, (void*)this, 0, 0)))
+    {
+        my_print(false, _T("Start: CreateThread failed (%d)"), GetLastError());
+
+        SetState(CONNECTION_MANAGER_STATE_STOPPED);
+    }
+
+    my_print(true, _T("%s: exit"), __TFUNCTION__);
+}
+
+
+DWORD WINAPI ConnectionManager::ConnectionManagerStartThread(void* data)
+{
+    my_print(true, _T("%s: enter"), __TFUNCTION__);
+
+    ConnectionManager* manager = (ConnectionManager*)data;
+
+    // Seed built-in non-crypto PRNG used for shuffling (load balancing)
+    unsigned int seed = (unsigned)time(NULL);
+    srand(seed);
+
+    //
+    // Loop through server list, attempting to connect.
+    //
+    // When handshake and all connection types fail, the
+    // server is marked as failed in the local server list and
+    // the next server from the list is selected and retried.
+    //
+    // All operations may be interrupted by user cancel.
+    //
+    // NOTE: this function doesn't hold the ConnectionManager
+    // object lock to allow for cancel etc.
+
+    while (true) // Try servers loop
+    {
+        if (manager->m_upgradePending)
+        {
+            // An upgrade has been downloaded and paved.  Since there is no
+            // currently connected tunnel, go ahead and restart the application
+            // using the new version.
+            // TODO: if ShellExecute fails, don't die?
+            TCHAR filename[1000];
+            if (GetModuleFileName(NULL, filename, 1000))
+            {
+                ShellExecute(0, NULL, filename, 0, 0, SW_SHOWNORMAL);
+                PostMessage(g_hWnd, WM_QUIT, 0, 0);
+                break;
+            }
+        }
+
+        my_print(true, _T("%s: enter server loop"), __TFUNCTION__);
+
+        try
+        {
+            //
+            // Handshake HTTPS request
+            //
+
+            ServerEntry serverEntry;
+            HTTPSRequest httpsRequest;
+            tstring handshakeRequestPath;
+            string handshakeResponse;
+
+            // Send list of known server IP addresses (used for stats logging on the server)
+
+            my_print(true, _T("%s: LoadNextServer"), __TFUNCTION__);
+            manager->LoadNextServer(
+                            serverEntry,
+                            handshakeRequestPath);
+
+            // We now have the client retry on port 443 in case the
+            // configured port is blocked. If this works, then 443
+            // is used for subsequent web requests.
+
+            // TODO: the client could 'remember' which port works
+            // and skip the blocked one next time to avoid waiting
+            // for inevitable timeouts.
+
+            vector<int> ports;
+            ports.push_back(serverEntry.webServerPort);
+            if (serverEntry.webServerPort != 443) ports.push_back(443);
+
+            for (size_t i = 0; i < ports.size(); i++)
+            {
+                int port = ports[i];
+                my_print(true, _T("%s: handshake request on port %d"), __TFUNCTION__, port);
+
+                if (httpsRequest.MakeRequest(
+                                    manager->GetUserSignalledStop(true),
+                                    NarrowToTString(serverEntry.serverAddress).c_str(),
+                                    port,
+                                    serverEntry.webServerCertificate,
+                                    handshakeRequestPath.c_str(),
+                                    handshakeResponse))
+                {
+                    // Handshake succeeded. Use this port for future requests.
+                    serverEntry.webServerPort = port;
+                    break;
+                }
+            }
+
+            if (handshakeResponse.length() > 0)
+            {
+                my_print(true, _T("%s: HandleHandshakeResponse"), __TFUNCTION__);
+                manager->HandleHandshakeResponse(handshakeResponse.c_str());
+            }
+            else
+            {
+                throw TryNextServer();
+            }
+
+            // If handshake notified of new version, start the upgrade in a (background) thread
+            if (manager->RequireUpgrade())
+            {
+                if (!manager->m_upgradeThread ||
+                    WAIT_OBJECT_0 == WaitForSingleObject(manager->m_upgradeThread, 0))
+                {
+                    if (!(manager->m_upgradeThread = CreateThread(0, 0, UpgradeThread, manager, 0, 0)))
+                    {
+                        my_print(false, _T("Upgrade: CreateThread failed (%d)"), GetLastError());
+                    }
+                }
+            }
+
+            // Make a copy of the session info, so that we don't have to hold 
+            // the mutex while connecting.
+            SessionInfo sessionInfo;
+            {
+                AutoMUTEX(manager->m_mutex);
+                sessionInfo = manager->m_currentSessionInfo;
+            }
+
+            my_print(true, _T("%s: trying transport: %s"), __TFUNCTION__, manager->m_transport->GetTransportName().c_str());
+
+            // Force a stop check before trying the next transport
+            (void)manager->GetUserSignalledStop(true);
+
+            try
+            {
+                manager->m_transport->Connect(sessionInfo);
+            }
+            catch (ITransport::TransportFailed&)
+            {
+                my_print(true, _T("%s: transport failed"), __TFUNCTION__);
+
+                // Report error code to server for logging/trouble-shooting.
+                tstring requestPath = manager->GetFailedRequestPath(manager->m_transport);    
+                string response;
+                HTTPSRequest httpsRequest;
+                (void)httpsRequest.MakeRequest( // Ignore failure
+                                    manager->GetUserSignalledStop(true),
+                                    NarrowToTString(serverEntry.serverAddress).c_str(),
+                                    serverEntry.webServerPort,
+                                    serverEntry.webServerCertificate,
+                                    requestPath.c_str(),
+                                    response);
+
+                throw TryNextServer();
+            }
+
+            // Do post-connect work, like opening home pages
+            my_print(true, _T("%s: transport succeeded; DoPostConnect"), __TFUNCTION__);
+            manager->DoPostConnect(manager->m_transport);
+
+            //
+            // Wait for transport to stop (or fail)
+            //
+            my_print(true, _T("%s: WaitForDisconnect"), __TFUNCTION__);
+            manager->m_transport->WaitForDisconnect();
+
+            //
+            // Disconnected
+            //
+
+            manager->SetState(CONNECTION_MANAGER_STATE_STOPPED);
+
+            my_print(true, _T("%s: breaking"), __TFUNCTION__);
+            break;
+        }
+        catch (ITransport::Error&)
+        {
+            // Unrecoverable error. Cleanup and exit.
+            my_print(true, _T("%s: caught ITransport::Error"), __TFUNCTION__);
+            manager->m_transport->Cleanup();
+            manager->SetState(CONNECTION_MANAGER_STATE_STOPPED);
+            break;
+        }
+        catch (ConnectionManager::Abort&)
+        {
+            // User requested cancel. Cleanup and exit.
+            my_print(true, _T("%s: caught Abort"), __TFUNCTION__);
+            manager->m_transport->Cleanup();
+            manager->SetState(CONNECTION_MANAGER_STATE_STOPPED);
+            break;
+        }
+        catch (ConnectionManager::TryNextServer&)
+        {
+            // Failed to connect to the server. Try the next one.
+            my_print(true, _T("%s: caught TryNextServer"), __TFUNCTION__);
+            manager->MarkCurrentServerFailed();
+
+            // Give users some feedback. Before, when the handshake failed
+            // all we displayed was "WinHttpCallbackFailed (200000)" and kept
+            // the arrow animation spinning. A user-authored FAQ mentioned
+            // this error in particular and recommended waiting. So here's
+            // a lightly more encouraging message.
+            my_print(false, _T("Trying next server..."));
+
+            // Continue while loop to try next server
+
+            // Wait between 1 and 2 seconds before retrying. This is a quick
+            // fix to deal with the following problem: when a client can
+            // make an HTTPS connection but not a VPN connection, it ends
+            // up spamming "handshake" requests, resulting in PSK race conditions
+            // with other clients that are trying to connect. This is starving
+            // clients that are able to establish the VPN connection.
+            // TODO: a more optimal solution would only wait when re-trying
+            // a server where this condition (HTTPS ok, VPN failed) previously
+            // occurred.
+            // UPDATE: even with SSH as a fail over, we're leaving this delay
+            // in for now as clients blocked on both protocols would otherwise
+            // still spam handshakes. The delay is *after* SSH fail over so as
+            // not to delay that attempt (on the same server).
+            Sleep(1000 + rand()%1000);    
+        }
+    }
+
+    my_print(true, _T("%s: exiting thread"), __TFUNCTION__);
+    return 0;
+}
+
+void ConnectionManager::DoPostConnect(ITransport* currentTransport)
+{
+    // Called from connection thread
+
+    // TEMP HACK -- should be transport-generic
+    if (currentTransport->GetTransportName() == _T("VPN"))
+        SetState(CONNECTION_MANAGER_STATE_CONNECTED_VPN);
+    else
+        SetState(CONNECTION_MANAGER_STATE_CONNECTED_SSH);
+
+    //
+    // "Connected" HTTPS request for server stats and split tunnel routing info.
+    // It's not critical if this request fails so failure is ignored.
+    //
+    
+    tstring connectedRequestPath = GetConnectRequestPath(currentTransport);
+        
+    DWORD start = GetTickCount();
+    string response;
+    HTTPSRequest httpsRequest;
+    if (httpsRequest.MakeRequest(
+                        GetUserSignalledStop(true),
+                        NarrowToTString(m_currentSessionInfo.GetServerAddress()).c_str(),
+                        m_currentSessionInfo.GetWebPort(),
+                        m_currentSessionInfo.GetWebServerCertificate(),
+                        connectedRequestPath.c_str(),
+                        response))
+    {
+        // Speed feedback
+        // Note: the /connected request is not tunneled as it's not proxied
+
+        DWORD now = GetTickCount();
+        if (now >= start) // GetTickCount can wrap
+        {
+            string speedResponse;
+            HTTPSRequest httpsRequest;
+            httpsRequest.MakeRequest(
+                            GetUserSignalledStop(true),
+                            NarrowToTString(m_currentSessionInfo.GetServerAddress()).c_str(),
+                            m_currentSessionInfo.GetWebPort(),
+                            m_currentSessionInfo.GetWebServerCertificate(),
+                            GetSpeedRequestPath(
+                                currentTransport->GetTransportName(),
+                                _T("connected"),
+                                _T("(NONE)"),
+                                now-start,
+                                response.length()).c_str(),
+                            speedResponse);
+        }
+
+        // Process split tunnel response
+        ProcessSplitTunnelResponse(response);
+    }
+}
+
+bool ConnectionManager::SendStatusMessage(
+                            ITransport* transport,
+                            bool connected,
+                            const map<string, int>& pageViewEntries,
+                            const map<string, int>& httpsRequestEntries,
+                            unsigned long long bytesTransferred)
+{
+    // NOTE: no lock while waiting for network events
+
+    string serverAddress;
+    int webServerPort;
+    string webServerCertificate;
+    {
+        AutoMUTEX lock(m_mutex);
+        serverAddress = m_currentSessionInfo.GetServerAddress();
+        webServerPort = m_currentSessionInfo.GetWebPort();
+        webServerCertificate = m_currentSessionInfo.GetWebServerCertificate();
+    }
+
+    // When disconnected, ignore the user cancel flag in the HTTP request
+    // wait loop.
+    // TODO: the user may be left waiting too long after cancelling; add
+    // a shorter timeout in this case
+    bool ignoreCancel = false;
+    bool& cancel = connected ? GetUserSignalledStop(true) : ignoreCancel;
+
+    // Format stats data for consumption by the server. 
+
+    Json::Value stats;
+    stats["bytes_transferred"] = bytesTransferred;
+    my_print(true, _T("BYTES: %llu"), bytesTransferred);
+
+    map<string, int>::const_iterator pos = pageViewEntries.begin();
+    Json::Value page_views(Json::arrayValue);
+    for (; pos != pageViewEntries.end(); pos++)
+    {
+        Json::Value entry;
+        entry["page"] = pos->first;
+        entry["count"] = pos->second;
+        page_views.append(entry);
+        my_print(true, _T("PAGEVIEW: %d: %S"), pos->second, pos->first.c_str());
+    }
+    stats["page_views"] = page_views;
+
+    pos = httpsRequestEntries.begin();
+    Json::Value https_requests(Json::arrayValue);
+    for (; pos != httpsRequestEntries.end(); pos++)
+    {
+        Json::Value entry;
+        entry["domain"] = pos->first;
+        entry["count"] = pos->second;
+        https_requests.append(entry);
+        my_print(true, _T("HTTPS REQUEST: %d: %S"), pos->second, pos->first.c_str());
+    }
+    stats["https_requests"] = https_requests;
+
+    ostringstream additionalData; 
+    additionalData << stats; 
+    string additionalDataString = additionalData.str();
+    my_print(true, _T("%s:%d - PAGE VIEWS JSON: %S"), __TFUNCTION__, __LINE__, additionalDataString.c_str());
+
+    tstring requestPath = GetStatusRequestPath(transport, connected);
+    string response;
+    HTTPSRequest httpsRequest;
+    bool success = httpsRequest.MakeRequest(
+                                    cancel,
+                                    NarrowToTString(serverAddress).c_str(),
+                                    webServerPort,
+                                    webServerCertificate,
+                                    requestPath.c_str(),
+                                    response,
+                                    false, // useProxy=false
+                                    L"Content-Type: application/json",
+                                    (LPVOID)additionalDataString.c_str(),
+                                    additionalDataString.length());
+    
+    return success;
+}
+
+
+tstring ConnectionManager::GetSpeedRequestPath(const tstring& relayProtocol, const tstring& operation, const tstring& info, DWORD milliseconds, DWORD size)
+{
+    AutoMUTEX lock(m_mutex);
+
+    std::stringstream strMilliseconds;
+    strMilliseconds << milliseconds;
+
+    std::stringstream strSize;
+    strSize << size;
+
+    return tstring(HTTP_SPEED_REQUEST_PATH) + 
+           _T("?propagation_channel_id=") + NarrowToTString(PROPAGATION_CHANNEL_ID) +
+           _T("&sponsor_id=") + NarrowToTString(SPONSOR_ID) +
+           _T("&client_version=") + NarrowToTString(CLIENT_VERSION) +
+           _T("&server_secret=") + NarrowToTString(m_currentSessionInfo.GetWebServerSecret()) +
+           _T("&relay_protocol=") + relayProtocol +
+           _T("&operation=") + operation +
+           _T("&info=") + info +
+           _T("&milliseconds=") + NarrowToTString(strMilliseconds.str()) +
+           _T("&size=") + NarrowToTString(strSize.str());
+}
+
+void ConnectionManager::GetSpeedTestURL(tstring& serverAddress, tstring& serverPort, tstring& requestPath)
+{
+    AutoMUTEX lock(m_mutex);
+
+    serverAddress = NarrowToTString(m_currentSessionInfo.GetSpeedTestServerAddress());
+    serverPort = NarrowToTString(m_currentSessionInfo.GetSpeedTestServerPort());
+    requestPath = NarrowToTString(m_currentSessionInfo.GetSpeedTestRequestPath());
+}
+
+tstring ConnectionManager::GetFailedRequestPath(ITransport* transport)
+{
+    AutoMUTEX lock(m_mutex);
+
+    return tstring(HTTP_FAILED_REQUEST_PATH) + 
+           _T("?propagation_channel_id=") + NarrowToTString(PROPAGATION_CHANNEL_ID) +
+           _T("&sponsor_id=") + NarrowToTString(SPONSOR_ID) +
+           _T("&client_version=") + NarrowToTString(CLIENT_VERSION) +
+           _T("&server_secret=") + NarrowToTString(m_currentSessionInfo.GetWebServerSecret()) +
+           _T("&relay_protocol=") +  transport->GetTransportName() + 
+           _T("&error_code=") + transport->GetLastTransportError();
+}
+
+tstring ConnectionManager::GetConnectRequestPath(ITransport* transport)
+{
+    AutoMUTEX lock(m_mutex);
+
+    return tstring(HTTP_CONNECTED_REQUEST_PATH) + 
+           _T("?propagation_channel_id=") + NarrowToTString(PROPAGATION_CHANNEL_ID) +
+           _T("&sponsor_id=") + NarrowToTString(SPONSOR_ID) +
+           _T("&client_version=") + NarrowToTString(CLIENT_VERSION) +
+           _T("&server_secret=") + NarrowToTString(m_currentSessionInfo.GetWebServerSecret()) +
+           _T("&relay_protocol=") + transport->GetTransportName() + 
+           _T("&session_id=") + transport->GetSessionID(m_currentSessionInfo);
+}
+
+tstring ConnectionManager::GetStatusRequestPath(ITransport* transport, bool connected)
+{
+    AutoMUTEX lock(m_mutex);
+
+    // TODO: get error code from SSH client?
+
+    return tstring(HTTP_STATUS_REQUEST_PATH) + 
+           _T("?propagation_channel_id=") + NarrowToTString(PROPAGATION_CHANNEL_ID) +
+           _T("&sponsor_id=") + NarrowToTString(SPONSOR_ID) +
+           _T("&client_version=") + NarrowToTString(CLIENT_VERSION) +
+           _T("&server_secret=") + NarrowToTString(m_currentSessionInfo.GetWebServerSecret()) +
+           _T("&relay_protocol=") +  transport->GetTransportName() + 
+           _T("&session_id=") + transport->GetSessionID(m_currentSessionInfo) + 
+           _T("&connected=") + (connected ? _T("1") : _T("0"));
+}
+
+void ConnectionManager::GetUpgradeRequestInfo(SessionInfo& sessionInfo, tstring& requestPath)
+{
+    AutoMUTEX lock(m_mutex);
+
+    sessionInfo = m_currentSessionInfo;
+    requestPath = tstring(HTTP_DOWNLOAD_REQUEST_PATH) + 
+                    _T("?propagation_channel_id=") + NarrowToTString(PROPAGATION_CHANNEL_ID) +
+                    _T("&sponsor_id=") + NarrowToTString(SPONSOR_ID) +
+                    _T("&client_version=") + NarrowToTString(m_currentSessionInfo.GetUpgradeVersion()) +
+                    _T("&server_secret=") + NarrowToTString(m_currentSessionInfo.GetWebServerSecret());
+}
+
+void ConnectionManager::MarkCurrentServerFailed(void)
+{
+    AutoMUTEX lock(m_mutex, __TFUNCTION__);
+    
+    m_serverList.MarkCurrentServerFailed();
+}
+
+// ==== General Session Functions =============================================
+
+void ConnectionManager::LoadNextServer(
+        ServerEntry& serverEntry,
+        tstring& handshakeRequestPath)
+{
+    my_print(true, _T("%s: enter"), __TFUNCTION__);
+
+    // Select next server to try to connect to
+
+    AutoMUTEX lock(m_mutex, __TFUNCTION__);
+    
+    try
+    {
+        my_print(true, _T("%s: GetNextServer"), __TFUNCTION__);
+        // Try the next server in our list.
+        serverEntry = m_serverList.GetNextServer();
+    }
+    catch (std::exception &ex)
+    {
+        my_print(false, string("LoadNextServer caught exception: ") + ex.what());
+        throw Abort();
+    }
+
+    // Current session holds server entry info and will also be loaded
+    // with homepage and other info.
+    my_print(true, _T("%s: m_currentSessionInfo.Set"), __TFUNCTION__);
+    m_currentSessionInfo.Set(serverEntry);
+
+    // Output values used in next TryNextServer step
+
+    handshakeRequestPath = tstring(HTTP_HANDSHAKE_REQUEST_PATH) + 
+                           _T("?propagation_channel_id=") + NarrowToTString(PROPAGATION_CHANNEL_ID) +
+                           _T("&sponsor_id=") + NarrowToTString(SPONSOR_ID) +
+                           _T("&client_version=") + NarrowToTString(CLIENT_VERSION) +
+                           _T("&server_secret=") + NarrowToTString(m_currentSessionInfo.GetWebServerSecret());
+
+    // Include a list of known server IP addresses in the request query string as required by /handshake
+    my_print(true, _T("%s: m_serverList.GetList"), __TFUNCTION__);
+    ServerEntries serverEntries =  m_serverList.GetList();
+    my_print(true, _T("%s: serverEntries loop"), __TFUNCTION__);
+    for (ServerEntryIterator ii = serverEntries.begin(); ii != serverEntries.end(); ++ii)
+    {
+        handshakeRequestPath += _T("&known_server=");
+        handshakeRequestPath += NarrowToTString(ii->serverAddress);
+    }
+
+    my_print(true, _T("%s: exit"), __TFUNCTION__);
+}
+
+void ConnectionManager::HandleHandshakeResponse(const char* handshakeResponse)
+{
+    // Parse handshake response
+    // - get PSK, which we use to connect to VPN
+    // - get homepage, which we'll launch later
+    // - add discovered servers to local list
+
+    AutoMUTEX lock(m_mutex);
+    
+    if (!m_currentSessionInfo.ParseHandshakeResponse(handshakeResponse))
+    {
+        my_print(false, _T("HandleHandshakeResponse: ParseHandshakeResponse failed."));
+        throw TryNextServer();
+    }
+
+    try
+    {
+        m_serverList.AddEntriesToList(m_currentSessionInfo.GetDiscoveredServerEntries());
+    }
+    catch (std::exception &ex)
+    {
+        my_print(false, string("HandleHandshakeResponse caught exception: ") + ex.what());
+        // This isn't fatal.  The transport connection can still be established.
+    }
+}
+
+bool ConnectionManager::RequireUpgrade(void)
+{
+    AutoMUTEX lock(m_mutex);
+
+    return !m_upgradePending && m_currentSessionInfo.GetUpgradeVersion().size() > 0;
+}
+
+DWORD WINAPI ConnectionManager::UpgradeThread(void* object)
+{
+    my_print(true, _T("%s: enter"), __TFUNCTION__);
+
+    my_print(false, _T("Downloading new version..."));
+
+    ConnectionManager* manager = (ConnectionManager*)object;
+
+    SessionInfo sessionInfo;
+    tstring downloadRequestPath;
+    string downloadResponse;
+    // Note that this is getting the current session info, which is set
+    // by LoadNextServer.  So it's unlikely but possible that we may be
+    // loading the next server after the first one that notified us of an
+    // upgrade failed to connect.  This still should not be a problem, since
+    // all servers should have the same upgrades available.
+    manager->GetUpgradeRequestInfo(sessionInfo, downloadRequestPath);
+
+    // Download new binary
+    DWORD start = GetTickCount();
+    HTTPSRequest httpsRequest;
+    if (!httpsRequest.MakeRequest(
+                manager->GetUserSignalledStop(true),
+                NarrowToTString(sessionInfo.GetServerAddress()).c_str(),
+                sessionInfo.GetWebPort(),
+                sessionInfo.GetWebServerCertificate(),
+                downloadRequestPath.c_str(),
+                downloadResponse))
+    {
+        // If the download failed, we simply do nothing.
+        // Rationale:
+        // - The server is (and hopefully will remain) backwards compatible.
+        // - The failure is likely a configuration one, as the handshake worked.
+        // - A configuration failure could be common across all servers, so the
+        //   client will never connect.
+        // - Fail-over exposes new server IPs to hostile networks, so we don't
+        //   like doing it in the case where we know the handshake already succeeded.
+    }
+    else
+    {
+        // Speed feedback
+        DWORD now = GetTickCount();
+        if (now >= start) // GetTickCount can wrap
+        {
+            string speedResponse;
+            (void)httpsRequest.MakeRequest( // Ignore failure
+                            manager->GetUserSignalledStop(true),
+                            NarrowToTString(sessionInfo.GetServerAddress()).c_str(),
+                            sessionInfo.GetWebPort(),
+                            sessionInfo.GetWebServerCertificate(),
+                            manager->GetSpeedRequestPath(
+                                _T("(NONE)"),
+                                _T("download"),
+                                _T("(NONE)"),
+                                now-start,
+                                downloadResponse.length()).c_str(),
+                            speedResponse);
+        }
+
+        // Perform upgrade.
+        
+        manager->PaveUpgrade(downloadResponse);
+    }
+
+    my_print(true, _T("%s: exiting thread"), __TFUNCTION__);
+    return 0;
+}
+
+void ConnectionManager::PaveUpgrade(const string& download)
+{
+    AutoMUTEX lock(m_mutex);
+
+    // Find current process binary path
+
+    TCHAR filename[1000];
+    if (!GetModuleFileName(NULL, filename, 1000))
+    {
+        // Abort upgrade
+        return;
+    }
+
+    // Rename current binary to archive name
+
+    tstring archive_filename(filename);
+    archive_filename += _T(".orig");
+
+    bool bArchiveCreated = false;
+
+    try
+    {
+        // We can't delete/modify the binary for a running Windows process,
+        // so instead we move the running binary to an archive filename and
+        // write the new version to the original filename.
+
+        if (!DeleteFile(archive_filename.c_str()) && GetLastError() != ERROR_FILE_NOT_FOUND)
+        {
+            throw std::exception("Upgrade - DeleteFile failed");
+        }
+
+        if (!MoveFile(filename, archive_filename.c_str()))
+        {
+            throw std::exception("Upgrade - MoveFile failed");
+        }
+
+        bArchiveCreated = true;
+
+        // Write new version to current binary file name
+
+        AutoHANDLE file = CreateFile(filename, GENERIC_WRITE, 0, NULL, CREATE_ALWAYS, FILE_ATTRIBUTE_NORMAL, NULL);
+
+        if (file == INVALID_HANDLE_VALUE)
+        {
+            throw std::exception("Upgrade - CreateFile failed");
+        }
+
+        DWORD written;
+
+        if (!WriteFile(file, download.c_str(), download.length(), &written, NULL) || written != download.length())
+        {
+            throw std::exception("Upgrade - WriteFile failed");
+        }
+
+        if (!FlushFileBuffers(file))
+        {
+            throw std::exception("Upgrade - FlushFileBuffers failed");
+        }
+    }
+    catch (std::exception& ex)
+    {
+        std::stringstream s;
+        s << ex.what() << " (" << GetLastError() << ")";
+        my_print(false, s.str().c_str());
+        
+        // Try to restore the original version
+        if (bArchiveCreated)
+        {
+            CopyFile(archive_filename.c_str(), filename, FALSE);
+        }
+
+        // Abort upgrade
+        return;
+    }
+
+    m_upgradePending = true;
+}
+
+void ConnectionManager::ProcessSplitTunnelResponse(const string& compressedRoutes)
+{
+    AutoMUTEX lock(m_mutex);
+
+    // Decompress split tunnel route info
+    // Defaults to blank route list on any error --> no split tunneling
+
+    m_splitTunnelRoutes = "";
+
+    if (compressedRoutes.length() == 0)
+    {
+        return;
+    }
+
+    const int CHUNK_SIZE = 1024;
+    const int SANITY_CHECK_SIZE = 10*1024*1024;
+    int ret;
+    z_stream stream;
+    char out[CHUNK_SIZE+1];
+
+    stream.zalloc = Z_NULL;
+    stream.zfree = Z_NULL;
+    stream.opaque = Z_NULL;
+    stream.avail_in = compressedRoutes.length();
+    stream.next_in = (unsigned char*)compressedRoutes.c_str();
+    if (Z_OK != inflateInit(&stream))
+    {
+        return;
+    }
+
+    do
+    {
+        stream.avail_out = CHUNK_SIZE;
+        stream.next_out = (unsigned char*)out;
+        ret = inflate(&stream, Z_NO_FLUSH);
+        if (ret != Z_OK && ret != Z_STREAM_END)
+        {
+            my_print(true, _T("ProcessSplitTunnelResponse failed (%d)"), ret);
+            m_splitTunnelRoutes = "";
+            break;
+        }
+        out[CHUNK_SIZE - stream.avail_out] = '\0';
+        m_splitTunnelRoutes += out;
+        if (m_splitTunnelRoutes.length() > SANITY_CHECK_SIZE)
+        {
+            my_print(true, _T("ProcessSplitTunnelResponse overflow"));
+            m_splitTunnelRoutes = "";
+            break;
+        }
+    } while (ret != Z_STREAM_END);
+
+    inflateEnd(&stream);
+}