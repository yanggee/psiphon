/*
 * Copyright (c) 2015, Psiphon Inc.
 * All rights reserved.
 *
 * This program is free software: you can redistribute it and/or modify
 * it under the terms of the GNU General Public License as published by
 * the Free Software Foundation, either version 3 of the License, or
 * (at your option) any later version.
 *
 * This program is distributed in the hope that it will be useful,
 * but WITHOUT ANY WARRANTY; without even the implied warranty of
 * MERCHANTABILITY or FITNESS FOR A PARTICULAR PURPOSE.  See the
 * GNU General Public License for more details.
 *
 * You should have received a copy of the GNU General Public License
 * along with this program.  If not, see <http://www.gnu.org/licenses/>.
 *
 */

#include "stdafx.h"
#include <shlwapi.h>
#pragma comment(lib,"shlwapi.lib")
#include "shlobj.h"

#include "logging.h"
#include "coretransport.h"
#include "sessioninfo.h"
#include "psiclient.h"
#include "utilities.h"
#include "systemproxysettings.h"
#include "config.h"
#include "diagnostic_info.h"
#include "embeddedvalues.h"
#include "utilities.h"
#include "authenticated_data_package.h"

using namespace std::experimental;


#define AUTOMATICALLY_ASSIGNED_PORT_NUMBER   0
#define EXE_NAME                             _T("psiphon-tunnel-core.exe")
#define UPGRADE_EXE_NAME                     _T("psiphon3.exe.upgrade")
#define URL_PROXY_EXE_NAME                   _T("psiphon-url-proxy.exe")
#define MAX_LEGACY_SERVER_ENTRIES            30
#define LEGACY_SERVER_ENTRY_LIST_NAME        (string(LOCAL_SETTINGS_REGISTRY_VALUE_SERVERS) + "OSSH").c_str()


/******************************************************************************
 CoreTransport
******************************************************************************/

CoreTransport::CoreTransport()
    : ITransport(CORE_TRANSPORT_PROTOCOL_NAME),
      m_pipe(NULL),
      m_localSocksProxyPort(AUTOMATICALLY_ASSIGNED_PORT_NUMBER),
      m_localHttpProxyPort(AUTOMATICALLY_ASSIGNED_PORT_NUMBER),
      m_hasEverConnected(false),
      m_isConnected(false)
{
    ZeroMemory(&m_processInfo, sizeof(m_processInfo));
}


CoreTransport::~CoreTransport()
{
    (void)Cleanup();
    IWorkerThread::Stop();
}


bool CoreTransport::Cleanup()
{
     // Give the process an opportunity for graceful shutdown, then terminate
    if (m_processInfo.hProcess != 0
        && m_processInfo.hProcess != INVALID_HANDLE_VALUE)
    {
        bool stoppedGracefully = false;

        // Allows up to 2 seconds for core process to gracefully shutdown.
        // This gives it an opportunity to send final status requests, and
        // to persist tunnel stats that cannot yet be reported.
        // While waiting, continue to consume core process output.
        // TODO: AttachConsole/FreeConsole sequence not threadsafe?
        if (AttachConsole(m_processInfo.dwProcessId))
        {
            GenerateConsoleCtrlEvent(CTRL_BREAK_EVENT, m_processInfo.dwProcessId);
            FreeConsole();

            for (int i = 0; i < 2000; i += 10)
            {
                ConsumeCoreProcessOutput();
                if (WAIT_OBJECT_0 == WaitForSingleObject(m_processInfo.hProcess, 10))
                {
                    stoppedGracefully = true;
                    break;
                }
            }
        }
        if (!stoppedGracefully)
        {
            if (!TerminateProcess(m_processInfo.hProcess, 0) ||
                WAIT_OBJECT_0 != WaitForSingleObject(m_processInfo.hProcess, TERMINATE_PROCESS_WAIT_MS))
            {
                my_print(NOT_SENSITIVE, false, _T("TerminateProcess failed for process with PID %d"), m_processInfo.dwProcessId);
            }
        }
    }

    if (m_processInfo.hProcess != 0
        && m_processInfo.hProcess != INVALID_HANDLE_VALUE)
    {
        CloseHandle(m_processInfo.hProcess);
    }
    ZeroMemory(&m_processInfo, sizeof(m_processInfo));

    if (m_pipe!= 0
        && m_pipe != INVALID_HANDLE_VALUE)
    {
        CloseHandle(m_pipe);
    }
    m_pipe = NULL;
    m_pipeBuffer.clear();

    m_hasEverConnected = false;
    m_isConnected = false;

    return true;
}


// Support the registration of this transport type
static ITransport* NewCoreTransport()
{
    return new CoreTransport();
}


// static
void CoreTransport::GetFactory(
                    tstring& o_transportDisplayName,
                    tstring& o_transportProtocolName,
                    TransportFactoryFn& o_transportFactoryFn,
                    AddServerEntriesFn& o_addServerEntriesFn)
{
    o_transportFactoryFn = NewCoreTransport;
    o_transportDisplayName = CORE_TRANSPORT_DISPLAY_NAME;
    o_transportProtocolName = CORE_TRANSPORT_PROTOCOL_NAME;
    // Note: these server entries are not used as the core manages its own
    // database of entries.
    // TODO: add code to harvest these entries?
    o_addServerEntriesFn = ITransport::AddServerEntries;
}


tstring CoreTransport::GetTransportProtocolName() const
{
    return CORE_TRANSPORT_PROTOCOL_NAME;
}


tstring CoreTransport::GetTransportDisplayName() const
{
    return CORE_TRANSPORT_DISPLAY_NAME;
}


tstring CoreTransport::GetTransportRequestName() const
{
    return GetTransportProtocolName();
}


bool CoreTransport::IsHandshakeRequired() const
{
    return false;
}


bool CoreTransport::IsWholeSystemTunneled() const
{
    return false;
}


bool CoreTransport::ServerWithCapabilitiesExists()
{
    // For now, we assume there are sufficient server entries for SSH/OSSH.
    // Even if there are not any in the core database, it will automatically
    // perform its own remote server list fetch.
    return true;
}


bool CoreTransport::ServerHasCapabilities(const ServerEntry& entry) const
{
    // At the moment, this is only called by ServerRequest::GetTempTransports
    // to check if the core can establish a temporary tunnel to the given
    // server. Since the core's supported protocols and future server entry
    // capabilities are opaque and unknown, respectively, we will just report
    // that the core supports this server and let it fail to establish if
    // it does not.
    return true;
}


bool CoreTransport::RequiresStatsSupport() const
{
    return false;
}


tstring CoreTransport::GetSessionID(const SessionInfo& sessionInfo)
{
    return UTF8ToWString(sessionInfo.GetSSHSessionID());
}


int CoreTransport::GetLocalProxyParentPort() const
{
    // Should not be called for core.
    assert(false);
    return 0;
}


tstring CoreTransport::GetLastTransportError() const
{
    return _T("0");
}


void CoreTransport::TransportConnect()
{
    my_print(NOT_SENSITIVE, false, _T("%s connecting..."), GetTransportDisplayName().c_str());

    try
    {
        TransportConnectHelper();
    }
    catch(...)
    {
        (void)Cleanup();

        if (!m_stopInfo.stopSignal->CheckSignal(m_stopInfo.stopReasons, false))
        {
            my_print(NOT_SENSITIVE, false, _T("%s connection failed."), GetTransportDisplayName().c_str());
        }

        throw;
    }

    my_print(NOT_SENSITIVE, false, _T("%s successfully connected."), GetTransportDisplayName().c_str());
}


bool CoreTransport::RequestingUrlProxyWithoutTunnel()
{
    // If the transport is invoked with a temp tunnel
    // server entry having a blank address, this is a special
    // case where the core is being used for direct connections
    // through its url proxy. No tunnel will be established.
    return m_tempConnectServerEntry != 0 &&
        m_tempConnectServerEntry->serverAddress.empty();
}


void CoreTransport::TransportConnectHelper()
{
    assert(m_systemProxySettings != NULL);

    tstring configFilename, serverListFilename;
    if (!WriteParameterFiles(configFilename, serverListFilename))
    {
        throw TransportFailed();
    }

    // Run core process; it will begin establishing a tunnel

    if (!SpawnCoreProcess(configFilename, serverListFilename))
    {
        throw TransportFailed();
    }

    // Wait and poll for first active tunnel (or stop signal)

    while (true)
    {
        // Check that the process is still running and consume output
        if (!DoPeriodicCheck())
        {
            throw TransportFailed();
        }

        if (m_stopInfo.stopSignal->CheckSignal(m_stopInfo.stopReasons))
        {
            throw Abort();
        }

        if (m_isConnected)
        {
            break;
        }

        Sleep(100);
    }

    m_systemProxySettings->SetSocksProxyPort(m_localSocksProxyPort);
    my_print(NOT_SENSITIVE, false, _T("SOCKS proxy is running on localhost port %d."), m_localSocksProxyPort);

    m_systemProxySettings->SetHttpProxyPort(m_localHttpProxyPort);
    m_systemProxySettings->SetHttpsProxyPort(m_localHttpProxyPort);
    my_print(NOT_SENSITIVE, false, _T("HTTP proxy is running on localhost port %d."), m_localHttpProxyPort);
}


bool CoreTransport::WriteParameterFiles(tstring& configFilename, tstring& serverListFilename)
{
    TCHAR path[MAX_PATH];
    if (!SHGetSpecialFolderPath(NULL, path, CSIDL_APPDATA, FALSE))
    {
        my_print(NOT_SENSITIVE, false, _T("%s - SHGetFolderPath failed (%d)"), __TFUNCTION__, GetLastError());
        return false;
    }
    filesystem::path appDataPath(path);

    auto dataStoreDirectory = filesystem::path(appDataPath).append(LOCAL_SETTINGS_APPDATA_SUBDIRECTORY);
    if (!CreateDirectory(dataStoreDirectory.c_str(), NULL) && ERROR_ALREADY_EXISTS != GetLastError())
    {
        my_print(NOT_SENSITIVE, false, _T("%s - create directory failed (%d)"), __TFUNCTION__, GetLastError());
        return false;
    }

    // Passing short path names for data store directories due to sqlite3 incompatibility
    // with extended Unicode characters in paths (e.g., unicode user name in AppData or
    // Temp path)
    tstring shortDataStoreDirectory;
    if (!GetShortPathName(dataStoreDirectory, shortDataStoreDirectory))
    {
        my_print(NOT_SENSITIVE, false, _T("%s - GetShortPathName failed (%d)"), __TFUNCTION__, GetLastError());
        return false;
    }

    auto upgradeFilePath = filesystem::path(shortDataStoreDirectory).append(UPGRADE_EXE_NAME);

    Json::Value config;
    config["ClientPlatform"] = CLIENT_PLATFORM;
    config["ClientVersion"] = CLIENT_VERSION;
    config["PropagationChannelId"] = PROPAGATION_CHANNEL_ID;
    config["SponsorId"] = SPONSOR_ID;
    config["RemoteServerListUrl"] = string("https://") + REMOTE_SERVER_LIST_ADDRESS + "/" + REMOTE_SERVER_LIST_REQUEST_PATH;
    config["ObfuscatedServerListRootURL"] = OBFUSCATED_SERVER_LIST_ROOT_URL;
    config["RemoteServerListSignaturePublicKey"] = REMOTE_SERVER_LIST_SIGNATURE_PUBLIC_KEY;
    config["DataStoreDirectory"] = WStringToUTF8(shortDataStoreDirectory);
    config["UseIndistinguishableTLS"] = true;
    config["DeviceRegion"] = WStringToUTF8(GetDeviceRegion());
    config["EmitDiagnosticNotices"] = true;
    config["UpgradeDownloadUrl"] = string("https://") + UPGRADE_ADDRESS + UPGRADE_REQUEST_PATH;
    config["UpgradeDownloadFilename"] = WStringToUTF8(upgradeFilePath);
    config["UpgradeDownloadClientVersionHeader"] = string("x-amz-meta-psiphon-client-version");

    // Don't use an upstream proxy when in VPN mode. If the proxy is on a private network,
    // we may not be able to route to it. If the proxy is on a public network we prefer not
    // to use it for Psiphon requests (this assumes that this core transport has been created
    // as a temp tunnel or url proxy facilitator, since some underlying transport is already
    // providing whole system tunneling).
    if (!g_connectionManager.IsWholeSystemTunneled())
    {
        string proxyAddress = GetUpstreamProxyAddress();
        if (proxyAddress.length() > 0)
        {
            config["UpstreamProxyUrl"] = "http://"+proxyAddress;
        }
    }

    if (Settings::SplitTunnel())
    {
        config["SplitTunnelRoutesUrlFormat"] = SPLIT_TUNNEL_ROUTES_URL_FORMAT;
        config["SplitTunnelRoutesSignaturePublicKey"] = SPLIT_TUNNEL_ROUTES_SIGNATURE_PUBLIC_KEY;
        config["SplitTunnelDnsServer"] = SPLIT_TUNNEL_DNS_SERVER;
    }

    if (Settings::DisableTimeouts())
    {
        config["TunnelConnectTimeoutSeconds"] = 0;
        config["TunnelPortForwardDialTimeoutSeconds"] = 0;
        config["TunnelSshKeepAliveProbeTimeoutSeconds"] = 0;
        config["TunnelSshKeepAlivePeriodicTimeoutSeconds"] = 0;
        config["FetchRemoteServerListTimeoutSeconds"] = 0;
        config["PsiphonApiServerTimeoutSeconds"] = 0;
        config["FetchRoutesTimeoutSeconds"] = 0;
        config["HttpProxyOriginServerTimeoutSeconds"] = 0;
    }

    // In temporary tunnel mode, only the specific server should be connected to,
    // and a handshake is not performed.
    // For example, in VPN mode, the temporary tunnel is used by the VPN mode to
    // perform its own handshake request to get a PSK.
    //
    // This same minimal setup is used in the RequireUrlProxyWithoutTunnel mode,
    // although in this case we don't set a deadline to connect since we don't
    // expect to ever connect to a tunnel and we we want to allow the caller to
    // complete the (direct) url proxied request
    if (m_tempConnectServerEntry != 0 || RequestingUrlProxyWithoutTunnel())
    {
        config["DisableApi"] = true;
        config["DisableRemoteServerListFetcher"] = true;
        string serverEntry = m_tempConnectServerEntry->ToString();
        config["TargetServerEntry"] =
            Hexlify((const unsigned char*)(serverEntry.c_str()), serverEntry.length());
        // Use whichever region the server entry is located in
        config["EgressRegion"] = "";

        if (RequestingUrlProxyWithoutTunnel())
        {
            // The URL proxy can and will be used while the main tunnel is connected,
            // and multiple URL proxies might be used concurrently. Each one may/will
            // try to open/create the tunnel-core datastore, so conflicts will occur
            // if they try to use the same datastore directory as the main tunnel or
            // as each other. So we'll give each one a unique, temporary directory.

            tstring tempDir;
            if (!GetUniqueTempDir(tempDir, true))
            {
                my_print(NOT_SENSITIVE, false, _T("%s - GetUniqueTempDir failed (%d)"), __TFUNCTION__, GetLastError());
                return false;
            }

            // Passing short path names for data store directories due to sqlite3 incompatibility
            // with extended Unicode characters in paths (e.g., unicode user name in AppData or
            // Temp path).
            tstring shortTempDir;
            if (!GetShortPathName(tempDir, shortTempDir))
            {
                my_print(NOT_SENSITIVE, false, _T("%s - GetShortPathName failed (%d)"), __TFUNCTION__, GetLastError());
                return false;
            }

            config["DataStoreDirectory"] = WStringToUTF8(shortTempDir);
        }
        else
        {
            config["EstablishTunnelTimeoutSeconds"] = TEMPORARY_TUNNEL_TIMEOUT_SECONDS;
        }
    }
    else
    {
        config["EgressRegion"] = Settings::EgressRegion();
        config["LocalHttpProxyPort"] = Settings::LocalHttpProxyPort();
        config["LocalSocksProxyPort"] = Settings::LocalSocksProxyPort();

        auto remoteServerListFilename = filesystem::path(dataStoreDirectory)
                                                    .append(LOCAL_SETTINGS_APPDATA_REMOTE_SERVER_LIST_FILENAME);
        config["RemoteServerListDownloadFilename"] = WStringToUTF8(remoteServerListFilename.wstring());

        auto oslDownloadDirectory = filesystem::path(appDataPath)
                                                .append(LOCAL_SETTINGS_APPDATA_SUBDIRECTORY).append("osl");
        if (!CreateDirectory(oslDownloadDirectory.c_str(), NULL) && ERROR_ALREADY_EXISTS != GetLastError())
        {
            my_print(NOT_SENSITIVE, false, _T("%s - create directory failed (%d)"), __TFUNCTION__, GetLastError());
            // TODO: proceed anyway?
            return false;
        }
        config["ObfuscatedServerListDownloadDirectory"] = WStringToUTF8(oslDownloadDirectory.wstring());
    }

    ostringstream configDataStream;
    Json::FastWriter jsonWriter;
    configDataStream << jsonWriter.write(config);

    // RequireUrlProxyWithoutTunnel mode has a distinct config file so that
    // it won't conflict with a standard CoreTransport which may already be
    // running. Also, this mode omits the server list file, since it's not
    // trying to establish a tunnel.
    // TODO: there's still a remote chance that concurrently spawned url
    // proxy instances could clobber each other's config file?

    auto configPath = filesystem::path(dataStoreDirectory);
    if (RequestingUrlProxyWithoutTunnel())
    {
        configPath.append(LOCAL_SETTINGS_APPDATA_URL_PROXY_CONFIG_FILENAME);
    }
    else
    {
        configPath.append(LOCAL_SETTINGS_APPDATA_CONFIG_FILENAME);
    }
    configFilename = configPath;

    if (!WriteFile(configFilename, configDataStream.str()))
    {
        my_print(NOT_SENSITIVE, false, _T("%s - write config file failed (%d)"), __TFUNCTION__, GetLastError());
        return false;
    }

    if (!RequestingUrlProxyWithoutTunnel())
    {
        auto serverListPath = filesystem::path(dataStoreDirectory)
                                          .append(LOCAL_SETTINGS_APPDATA_SERVER_LIST_FILENAME);
        serverListFilename = serverListPath;

        string serverList = EMBEDDED_SERVER_LIST;

        // Retain some existing server entries that were used by the legacy client
        ServerEntries legacyEntries = ServerList::GetListFromSystem(LEGACY_SERVER_ENTRY_LIST_NAME);
        if (legacyEntries.size() > MAX_LEGACY_SERVER_ENTRIES)
        {
            legacyEntries.resize(MAX_LEGACY_SERVER_ENTRIES);
        }
        if (legacyEntries.size() > 0 && serverList.length() > 0)
        {
            // EMBEDDED_SERVER_LIST may be LF-delimited, not LF-terminated
            serverList += "\n";
        }
        serverList += ServerList::EncodeServerEntries(legacyEntries);

        if (!WriteFile(serverListFilename, serverList))
        {
            my_print(NOT_SENSITIVE, false, _T("%s - write server list file failed (%d)"), __TFUNCTION__, GetLastError());
            return false;
        }
    }

    return true;
}


string CoreTransport::GetUpstreamProxyAddress()
{
    // Note: upstream SOCKS proxy and proxy auth currently not supported

    if (Settings::SkipUpstreamProxy())
    {
        // Don't use an upstream proxy of any kind.
        return "";
    }

    ostringstream upstreamProxyAddress;

<<<<<<< HEAD
    if (Settings::UpstreamProxyAuthenticatedHostname().length() > 0 &&
=======
    if (Settings::UpstreamProxyHostname().length() > 0 &&
>>>>>>> 5bb4a827
        Settings::UpstreamProxyPort() &&
        Settings::UpstreamProxyType() == "https")
    {
        // Use a custom, user-set upstream proxy
        upstreamProxyAddress << Settings::UpstreamProxyAuthenticatedHostname() << ":" << Settings::UpstreamProxyPort();
    }
    else
    {
        // Use the native default proxy (that is, the one that was set before we tried to connect).
        DecomposedProxyConfig proxyConfig;
        GetNativeDefaultProxyInfo(proxyConfig);

        if (!proxyConfig.httpsProxy.empty())
        {
            upstreamProxyAddress <<
				WStringToUTF8(proxyConfig.httpsProxy) << ":" << proxyConfig.httpsProxyPort;
        }
    }

    return upstreamProxyAddress.str();
}


bool CoreTransport::SpawnCoreProcess(const tstring& configFilename, const tstring& serverListFilename)
{
    tstringstream commandLine;

    if (m_exePath.size() == 0)
    {
        if (RequestingUrlProxyWithoutTunnel())
        {
            // In RequestingUrlProxyWithoutTunnel mode, we allow for multiple instances
            // so we don't fail extract if the file already exists -- and don't try to
            // kill any associated process holding a lock on it.
            if (!ExtractExecutable(
                    IDR_PSIPHON_TUNNEL_CORE_EXE, URL_PROXY_EXE_NAME, m_exePath, true))
            {
                return false;
            }
        }
        else
        {
            if (!ExtractExecutable(
                    IDR_PSIPHON_TUNNEL_CORE_EXE, EXE_NAME, m_exePath))
            {
                return false;
            }
        }
    }

    commandLine << m_exePath
        << _T(" --config \"") << configFilename << _T("\"");

    if (!RequestingUrlProxyWithoutTunnel())
    {
        commandLine << _T(" --serverList \"") << serverListFilename << _T("\"");
    }

    STARTUPINFO startupInfo;
    ZeroMemory(&startupInfo, sizeof(startupInfo));
    startupInfo.cb = sizeof(startupInfo);

    startupInfo.dwFlags = STARTF_USESTDHANDLES;
    startupInfo.hStdInput = GetStdHandle(STD_INPUT_HANDLE);

    m_pipe = INVALID_HANDLE_VALUE;
    startupInfo.hStdOutput = INVALID_HANDLE_VALUE;
    startupInfo.hStdError = INVALID_HANDLE_VALUE;
    HANDLE parentInputPipe = INVALID_HANDLE_VALUE;
    HANDLE childStdinPipe = INVALID_HANDLE_VALUE;
    if (!CreateSubprocessPipes(
            m_pipe,
            parentInputPipe,
            childStdinPipe,
            startupInfo.hStdOutput,
            startupInfo.hStdError))
    {
        my_print(NOT_SENSITIVE, false, _T("%s - CreateSubprocessPipes failed (%d)"), __TFUNCTION__, GetLastError());
        return false;
    }
    CloseHandle(parentInputPipe);
    CloseHandle(childStdinPipe);

    if (!CreateProcess(
            m_exePath.c_str(),
            (TCHAR*)commandLine.str().c_str(),
            NULL,
            NULL,
            TRUE, // bInheritHandles
#ifdef _DEBUG
            CREATE_NEW_PROCESS_GROUP,
#else
            CREATE_NEW_PROCESS_GROUP|CREATE_NO_WINDOW,
#endif
            NULL,
            NULL,
            &startupInfo,
            &m_processInfo))
    {
        my_print(NOT_SENSITIVE, false, _T("%s - TunnelCore CreateProcess failed (%d)"), __TFUNCTION__, GetLastError());
        CloseHandle(m_pipe);
        CloseHandle(startupInfo.hStdOutput);
        CloseHandle(startupInfo.hStdError);
        return false;
    }

    // Close the unneccesary handles
    CloseHandle(m_processInfo.hThread);
    m_processInfo.hThread = NULL;

    // Close child pipe handle (do not continue to modify the parent).
    // You need to make sure that no handles to the write end of the
    // output pipe are maintained in this process or else the pipe will
    // not close when the child process exits and the ReadFile will hang.

    if (!CloseHandle(startupInfo.hStdOutput))
    {
        my_print(NOT_SENSITIVE, false, _T("%s:%d - CloseHandle failed (%d)"), __TFUNCTION__, __LINE__, GetLastError());
        CloseHandle(m_pipe);
        CloseHandle(startupInfo.hStdError);
        return false;
    }
    if (!CloseHandle(startupInfo.hStdError))
    {
        my_print(NOT_SENSITIVE, false, _T("%s:%d - CloseHandle failed (%d)"), __TFUNCTION__, __LINE__, GetLastError());
        CloseHandle(m_pipe);
        return false;
    }

    WaitForInputIdle(m_processInfo.hProcess, 5000);

    return true;
}


void CoreTransport::ConsumeCoreProcessOutput()
{
    DWORD bytes_avail = 0;

    // ReadFile will block forever if there's no data to read, so we need
    // to check if there's data available to read first.
    if (!PeekNamedPipe(m_pipe, NULL, 0, NULL, &bytes_avail, NULL))
    {
        my_print(NOT_SENSITIVE, false, _T("%s:%d - PeekNamedPipe failed (%d)"), __TFUNCTION__, __LINE__, GetLastError());
    }

    if (bytes_avail <= 0)
    {
        return;
    }

    // If there's data available from the pipe, process it.
    char* buffer = new char[bytes_avail+1];
    DWORD num_read = 0;
    if (!ReadFile(m_pipe, buffer, bytes_avail, &num_read, NULL))
    {
        my_print(NOT_SENSITIVE, false, _T("%s:%d - ReadFile failed (%d)"), __TFUNCTION__, __LINE__, GetLastError());
    }
    buffer[bytes_avail] = '\0';

    // Don't assume we receive complete lines in a read: "Data is written to an anonymous pipe
    // as a stream of bytes. This means that the parent process reading from a pipe cannot
    // distinguish between the bytes written in separate write operations, unless both the
    // parent and child processes use a protocol to indicate where the write operation ends."
    // http://msdn.microsoft.com/en-us/library/windows/desktop/aa365782%28v=vs.85%29.aspx

    m_pipeBuffer.append(buffer);

    int start = 0;
    while (true)
    {
        int end = m_pipeBuffer.find("\n", start);
        if (end == string::npos)
        {
            m_pipeBuffer = m_pipeBuffer.substr(start);
            break;
        }
        string line = m_pipeBuffer.substr(start, end - start);
        HandleCoreProcessOutputLine(line.c_str());
        start = end + 1;
    }

    delete buffer;
}


void CoreTransport::HandleCoreProcessOutputLine(const char* line)
{
    // Notices are logged to diagnostics. Some notices are excluded from
    // diagnostics if they may contain private user data.
    bool logOutputToDiagnostics = true;

    // Parse output to extract data

    try
    {
        Json::Value notice;
        Json::Reader reader;
        if (!reader.parse(line, notice))
        {
            my_print(NOT_SENSITIVE, false, _T("%s: core notice JSON parse failed: %S"), __TFUNCTION__, reader.getFormattedErrorMessages().c_str());
            // This line was not JSON. It's not included in diagnostics
            // as we can't be sure it doesn't include user private data.
            return;
        }

        if (!notice.isObject())
        {
            // Ignore this line. The core internals may emit non-notice format
            // lines, and this confuses the JSON parser. This test filters out
            // those lines.
            return;
        }

        string noticeType = notice["noticeType"].asString();
        string timestamp = notice["timestamp"].asString();
        Json::Value data = notice["data"];

        // Let the UI know about it and decide if something needs to be shown to the user.
        if (noticeType != "Info")
        {
            UI_Notice(line);
        }

        if (noticeType == "Tunnels")
        {
            // This notice is received when tunnels are connected and disconnected.
            int count = data["count"].asInt();
            if (count == 0)
            {
                if (m_hasEverConnected && m_reconnectStateReceiver)
                {
                    m_reconnectStateReceiver->SetReconnecting();
                }
                m_isConnected = false;
            }
            else if (count == 1)
            {
                if (m_hasEverConnected && m_reconnectStateReceiver)
                {
                    m_reconnectStateReceiver->SetReconnected();
                }
                m_isConnected = true;
                m_hasEverConnected = true;
            }
        }
        else if (noticeType == "ClientUpgradeDownloaded" && m_upgradePaver != NULL) {
          HANDLE hFile = CreateFile(
            UTF8ToWString(data["filename"].asString()).c_str(),
            GENERIC_READ,
            FILE_SHARE_READ,
            NULL, // default security
            OPEN_EXISTING, // existing file only
            FILE_ATTRIBUTE_NORMAL,
            NULL); // no attr. template

          if (hFile == INVALID_HANDLE_VALUE) {
            my_print(NOT_SENSITIVE, false, _T("Could not get a valid file handle: %s - (%d)."), __TFUNCTION__, GetLastError());
            return;
          }

          DWORD dwFileSize = GetFileSize(hFile, NULL);
          unique_ptr<BYTE> inBuffer(new BYTE[dwFileSize]);
          if (!inBuffer)
          {
            throw std::exception(__FUNCTION__ ":" STRINGIZE(__LINE__) ": memory allocation failed");
          }

          DWORD dwBytesToRead = dwFileSize;
          DWORD dwBytesRead = 0;
          OVERLAPPED stOverlapped = { 0 };
          string downloadFileString;

          if (TRUE == ReadFile(hFile, inBuffer.get(), dwBytesToRead, &dwBytesRead, NULL)) {
            if (verifySignedDataPackage(
              UPGRADE_SIGNATURE_PUBLIC_KEY,
              (const char *)inBuffer.get(),
              dwFileSize,
              true, // gzip compressed
              downloadFileString))
            {
              // Data in the package is Base64 encoded
              downloadFileString = Base64Decode(downloadFileString);

              if (downloadFileString.length() > 0) {
                m_upgradePaver->PaveUpgrade(downloadFileString);
              }
            }
            else {
              // Bad package. Log and continue.
              my_print(NOT_SENSITIVE, false, _T("Upgrade package verification failed! Please report this error."));
            }
          }

          // If the extract and verify succeeds, delete it since it's no longer
          // required and we don't want to re-install it.
          // If the file isn't working and we think we have the complete file,
          // there may be corrupt bytes. So delete it and next time we'll start over.
          // NOTE: this means if the failure was due to not enough free space
          // to write the extracted file... we still re-download.
          CloseHandle(hFile);
          if (!DeleteFile(UTF8ToWString(data["filename"].asString()).c_str()) && GetLastError() != ERROR_FILE_NOT_FOUND)
          {
              throw std::exception("Upgrade - DeleteFile failed");
          }
        }
        else if (noticeType == "Homepage")
        {
            string url = data["url"].asString();
            m_sessionInfo.SetHomepage(url.c_str());
        }
        else if (noticeType == "ListeningSocksProxyPort")
        {
            int port = data["port"].asInt();
            m_localSocksProxyPort = port;
        }
        else if (noticeType == "ListeningHttpProxyPort")
        {
            int port = data["port"].asInt();
            m_localHttpProxyPort = port;

            // In this special case, we're running the core solely to
            // use its url proxy and we do not expect to connect to a
            // tunnel. So ensure that TransportConnectHelper() returns
            // once the url proxy is running.
            if (RequestingUrlProxyWithoutTunnel())
            {
                m_isConnected = true;
            }
        }
        else if (noticeType == "SocksProxyPortInUse")
        {
            int port = data["port"].asInt();
            my_print(NOT_SENSITIVE, false, _T("SOCKS proxy port not available: %d"), port);
            // Don't try to reconnect with the same configuration
            throw TransportFailed(false);
        }
        else if (noticeType == "HttpProxyPortInUse")
        {
            int port = data["port"].asInt();
            my_print(NOT_SENSITIVE, false, _T("HTTP proxy port not available: %d"), port);
            // Don't try to reconnect with the same configuration
            throw TransportFailed(false);
        }
        else if (noticeType == "Untunneled")
        {
            string address = data["address"].asString();
            // SENSITIVE_LOG: "address" is site user is browsing
            my_print(SENSITIVE_LOG, false, _T("Untunneled: %S"), address.c_str());

            // Don't include in diagnostics as "address" is private user data
            logOutputToDiagnostics = false;
        }
        else if (noticeType == "SplitTunnelRegion")
        {
            string region = data["region"].asString();
            my_print(NOT_SENSITIVE, false, _T("Split Tunnel Region: %S"), region.c_str());
        }
        else if (noticeType == "UpstreamProxyError")
        {
            string message = data["message"].asString();

            if (message != m_lastUpstreamProxyErrorMessage)
            {
                // SENSITIVE_FORMAT_ARGS: "message" may contain address info that identifies user
                my_print(SENSITIVE_FORMAT_ARGS, false, _T("Upstream Proxy Error: %S"), message.c_str());

                // Don't repeatedly display the same error message, which may be emitted
                // many times as the core is making multiple attempts to establish tunnels.
                m_lastUpstreamProxyErrorMessage = message;
            }

            // Don't include in diagnostics as "message" may contain private user data
            logOutputToDiagnostics = false;

            // In this case, the user most likely input an incorrect upstream proxy
            // address or credential. So stop attempting to connect and let the user
            // handle the error message.
            // UPDATE:
            // Actually, there are many other conditions that might cause this case,
            // such as attempting to connect to disallowed ports through the proxy,
            // the proxy being temporarily overloaded, other temporary network conditions, etc.
            // So don't throw here.
            //throw TransportFailed(false);
            // TODO: The client should keep track of these notices and if it has not connected
            // within a certain amount of time and received many of these notices it should
            // suggest to the user that there might be a problem with the Upstream Proxy Settings.
        }
        else if (noticeType == "AvailableEgressRegions")
        {
            string regions = data["regions"].toStyledString();
            my_print(NOT_SENSITIVE, false, _T("Available egress regions: %S"), regions.c_str());
        }
    }
    catch (exception& e)
    {
        my_print(NOT_SENSITIVE, false, _T("%s: core notice JSON parse exception: %S"), __TFUNCTION__, e.what());
    }

    // Debug output, flag sensitive to exclude from feedback
    my_print(SENSITIVE_LOG, true, _T("core notice: %S"), line);

    // Add to diagnostics
    if (logOutputToDiagnostics)
    {
        AddDiagnosticInfoJson("CoreNotice", line);
    }
}


bool CoreTransport::DoPeriodicCheck()
{
    // Notes:
    // - used in both IWorkerThread::Thread and in local TransportConnectHelper
    // - ConsumeCoreProcessOutput accesses local state (m_pipeBuffer) without
    //   a mutex. This is safe because one thread (IWorkerThread::Thread) is currently
    //   making all the calls to DoPeriodicCheck()

    // Check if the subprocess is still running, and consume any buffered output

    if (m_processInfo.hProcess != 0)
    {
        // The process handle will be signalled when the process terminates
        DWORD result = WaitForSingleObject(m_processInfo.hProcess, 0);

        if (result == WAIT_TIMEOUT)
        {
            if (m_stopInfo.stopSignal->CheckSignal(m_stopInfo.stopReasons))
            {
                throw Abort();
            }

            ConsumeCoreProcessOutput();

            return true;
        }
        else if (result == WAIT_OBJECT_0)
        {
            // The process has signalled -- which implies that it has died.
            // We'll consume the output anyway, as it might contain information
            // about why the process death occurred (such as port conflict).
            ConsumeCoreProcessOutput();
            return false;
        }
        else
        {
            std::stringstream s;
            s << __FUNCTION__ << ": WaitForSingleObject failed (" << result << ", " << GetLastError() << ")";
            throw Error(s.str().c_str());
        }
    }

    return false;
}
<|MERGE_RESOLUTION|>--- conflicted
+++ resolved
@@ -1,996 +1,992 @@
-/*
- * Copyright (c) 2015, Psiphon Inc.
- * All rights reserved.
- *
- * This program is free software: you can redistribute it and/or modify
- * it under the terms of the GNU General Public License as published by
- * the Free Software Foundation, either version 3 of the License, or
- * (at your option) any later version.
- *
- * This program is distributed in the hope that it will be useful,
- * but WITHOUT ANY WARRANTY; without even the implied warranty of
- * MERCHANTABILITY or FITNESS FOR A PARTICULAR PURPOSE.  See the
- * GNU General Public License for more details.
- *
- * You should have received a copy of the GNU General Public License
- * along with this program.  If not, see <http://www.gnu.org/licenses/>.
- *
- */
-
-#include "stdafx.h"
-#include <shlwapi.h>
-#pragma comment(lib,"shlwapi.lib")
-#include "shlobj.h"
-
-#include "logging.h"
-#include "coretransport.h"
-#include "sessioninfo.h"
-#include "psiclient.h"
-#include "utilities.h"
-#include "systemproxysettings.h"
-#include "config.h"
-#include "diagnostic_info.h"
-#include "embeddedvalues.h"
-#include "utilities.h"
-#include "authenticated_data_package.h"
-
-using namespace std::experimental;
-
-
-#define AUTOMATICALLY_ASSIGNED_PORT_NUMBER   0
-#define EXE_NAME                             _T("psiphon-tunnel-core.exe")
-#define UPGRADE_EXE_NAME                     _T("psiphon3.exe.upgrade")
-#define URL_PROXY_EXE_NAME                   _T("psiphon-url-proxy.exe")
-#define MAX_LEGACY_SERVER_ENTRIES            30
-#define LEGACY_SERVER_ENTRY_LIST_NAME        (string(LOCAL_SETTINGS_REGISTRY_VALUE_SERVERS) + "OSSH").c_str()
-
-
-/******************************************************************************
- CoreTransport
-******************************************************************************/
-
-CoreTransport::CoreTransport()
-    : ITransport(CORE_TRANSPORT_PROTOCOL_NAME),
-      m_pipe(NULL),
-      m_localSocksProxyPort(AUTOMATICALLY_ASSIGNED_PORT_NUMBER),
-      m_localHttpProxyPort(AUTOMATICALLY_ASSIGNED_PORT_NUMBER),
-      m_hasEverConnected(false),
-      m_isConnected(false)
-{
-    ZeroMemory(&m_processInfo, sizeof(m_processInfo));
-}
-
-
-CoreTransport::~CoreTransport()
-{
-    (void)Cleanup();
-    IWorkerThread::Stop();
-}
-
-
-bool CoreTransport::Cleanup()
-{
-     // Give the process an opportunity for graceful shutdown, then terminate
-    if (m_processInfo.hProcess != 0
-        && m_processInfo.hProcess != INVALID_HANDLE_VALUE)
-    {
-        bool stoppedGracefully = false;
-
-        // Allows up to 2 seconds for core process to gracefully shutdown.
-        // This gives it an opportunity to send final status requests, and
-        // to persist tunnel stats that cannot yet be reported.
-        // While waiting, continue to consume core process output.
-        // TODO: AttachConsole/FreeConsole sequence not threadsafe?
-        if (AttachConsole(m_processInfo.dwProcessId))
-        {
-            GenerateConsoleCtrlEvent(CTRL_BREAK_EVENT, m_processInfo.dwProcessId);
-            FreeConsole();
-
-            for (int i = 0; i < 2000; i += 10)
-            {
-                ConsumeCoreProcessOutput();
-                if (WAIT_OBJECT_0 == WaitForSingleObject(m_processInfo.hProcess, 10))
-                {
-                    stoppedGracefully = true;
-                    break;
-                }
-            }
-        }
-        if (!stoppedGracefully)
-        {
-            if (!TerminateProcess(m_processInfo.hProcess, 0) ||
-                WAIT_OBJECT_0 != WaitForSingleObject(m_processInfo.hProcess, TERMINATE_PROCESS_WAIT_MS))
-            {
-                my_print(NOT_SENSITIVE, false, _T("TerminateProcess failed for process with PID %d"), m_processInfo.dwProcessId);
-            }
-        }
-    }
-
-    if (m_processInfo.hProcess != 0
-        && m_processInfo.hProcess != INVALID_HANDLE_VALUE)
-    {
-        CloseHandle(m_processInfo.hProcess);
-    }
-    ZeroMemory(&m_processInfo, sizeof(m_processInfo));
-
-    if (m_pipe!= 0
-        && m_pipe != INVALID_HANDLE_VALUE)
-    {
-        CloseHandle(m_pipe);
-    }
-    m_pipe = NULL;
-    m_pipeBuffer.clear();
-
-    m_hasEverConnected = false;
-    m_isConnected = false;
-
-    return true;
-}
-
-
-// Support the registration of this transport type
-static ITransport* NewCoreTransport()
-{
-    return new CoreTransport();
-}
-
-
-// static
-void CoreTransport::GetFactory(
-                    tstring& o_transportDisplayName,
-                    tstring& o_transportProtocolName,
-                    TransportFactoryFn& o_transportFactoryFn,
-                    AddServerEntriesFn& o_addServerEntriesFn)
-{
-    o_transportFactoryFn = NewCoreTransport;
-    o_transportDisplayName = CORE_TRANSPORT_DISPLAY_NAME;
-    o_transportProtocolName = CORE_TRANSPORT_PROTOCOL_NAME;
-    // Note: these server entries are not used as the core manages its own
-    // database of entries.
-    // TODO: add code to harvest these entries?
-    o_addServerEntriesFn = ITransport::AddServerEntries;
-}
-
-
-tstring CoreTransport::GetTransportProtocolName() const
-{
-    return CORE_TRANSPORT_PROTOCOL_NAME;
-}
-
-
-tstring CoreTransport::GetTransportDisplayName() const
-{
-    return CORE_TRANSPORT_DISPLAY_NAME;
-}
-
-
-tstring CoreTransport::GetTransportRequestName() const
-{
-    return GetTransportProtocolName();
-}
-
-
-bool CoreTransport::IsHandshakeRequired() const
-{
-    return false;
-}
-
-
-bool CoreTransport::IsWholeSystemTunneled() const
-{
-    return false;
-}
-
-
-bool CoreTransport::ServerWithCapabilitiesExists()
-{
-    // For now, we assume there are sufficient server entries for SSH/OSSH.
-    // Even if there are not any in the core database, it will automatically
-    // perform its own remote server list fetch.
-    return true;
-}
-
-
-bool CoreTransport::ServerHasCapabilities(const ServerEntry& entry) const
-{
-    // At the moment, this is only called by ServerRequest::GetTempTransports
-    // to check if the core can establish a temporary tunnel to the given
-    // server. Since the core's supported protocols and future server entry
-    // capabilities are opaque and unknown, respectively, we will just report
-    // that the core supports this server and let it fail to establish if
-    // it does not.
-    return true;
-}
-
-
-bool CoreTransport::RequiresStatsSupport() const
-{
-    return false;
-}
-
-
-tstring CoreTransport::GetSessionID(const SessionInfo& sessionInfo)
-{
-    return UTF8ToWString(sessionInfo.GetSSHSessionID());
-}
-
-
-int CoreTransport::GetLocalProxyParentPort() const
-{
-    // Should not be called for core.
-    assert(false);
-    return 0;
-}
-
-
-tstring CoreTransport::GetLastTransportError() const
-{
-    return _T("0");
-}
-
-
-void CoreTransport::TransportConnect()
-{
-    my_print(NOT_SENSITIVE, false, _T("%s connecting..."), GetTransportDisplayName().c_str());
-
-    try
-    {
-        TransportConnectHelper();
-    }
-    catch(...)
-    {
-        (void)Cleanup();
-
-        if (!m_stopInfo.stopSignal->CheckSignal(m_stopInfo.stopReasons, false))
-        {
-            my_print(NOT_SENSITIVE, false, _T("%s connection failed."), GetTransportDisplayName().c_str());
-        }
-
-        throw;
-    }
-
-    my_print(NOT_SENSITIVE, false, _T("%s successfully connected."), GetTransportDisplayName().c_str());
-}
-
-
-bool CoreTransport::RequestingUrlProxyWithoutTunnel()
-{
-    // If the transport is invoked with a temp tunnel
-    // server entry having a blank address, this is a special
-    // case where the core is being used for direct connections
-    // through its url proxy. No tunnel will be established.
-    return m_tempConnectServerEntry != 0 &&
-        m_tempConnectServerEntry->serverAddress.empty();
-}
-
-
-void CoreTransport::TransportConnectHelper()
-{
-    assert(m_systemProxySettings != NULL);
-
-    tstring configFilename, serverListFilename;
-    if (!WriteParameterFiles(configFilename, serverListFilename))
-    {
-        throw TransportFailed();
-    }
-
-    // Run core process; it will begin establishing a tunnel
-
-    if (!SpawnCoreProcess(configFilename, serverListFilename))
-    {
-        throw TransportFailed();
-    }
-
-    // Wait and poll for first active tunnel (or stop signal)
-
-    while (true)
-    {
-        // Check that the process is still running and consume output
-        if (!DoPeriodicCheck())
-        {
-            throw TransportFailed();
-        }
-
-        if (m_stopInfo.stopSignal->CheckSignal(m_stopInfo.stopReasons))
-        {
-            throw Abort();
-        }
-
-        if (m_isConnected)
-        {
-            break;
-        }
-
-        Sleep(100);
-    }
-
-    m_systemProxySettings->SetSocksProxyPort(m_localSocksProxyPort);
-    my_print(NOT_SENSITIVE, false, _T("SOCKS proxy is running on localhost port %d."), m_localSocksProxyPort);
-
-    m_systemProxySettings->SetHttpProxyPort(m_localHttpProxyPort);
-    m_systemProxySettings->SetHttpsProxyPort(m_localHttpProxyPort);
-    my_print(NOT_SENSITIVE, false, _T("HTTP proxy is running on localhost port %d."), m_localHttpProxyPort);
-}
-
-
-bool CoreTransport::WriteParameterFiles(tstring& configFilename, tstring& serverListFilename)
-{
-    TCHAR path[MAX_PATH];
-    if (!SHGetSpecialFolderPath(NULL, path, CSIDL_APPDATA, FALSE))
-    {
-        my_print(NOT_SENSITIVE, false, _T("%s - SHGetFolderPath failed (%d)"), __TFUNCTION__, GetLastError());
-        return false;
-    }
-    filesystem::path appDataPath(path);
-
-    auto dataStoreDirectory = filesystem::path(appDataPath).append(LOCAL_SETTINGS_APPDATA_SUBDIRECTORY);
-    if (!CreateDirectory(dataStoreDirectory.c_str(), NULL) && ERROR_ALREADY_EXISTS != GetLastError())
-    {
-        my_print(NOT_SENSITIVE, false, _T("%s - create directory failed (%d)"), __TFUNCTION__, GetLastError());
-        return false;
-    }
-
-    // Passing short path names for data store directories due to sqlite3 incompatibility
-    // with extended Unicode characters in paths (e.g., unicode user name in AppData or
-    // Temp path)
-    tstring shortDataStoreDirectory;
-    if (!GetShortPathName(dataStoreDirectory, shortDataStoreDirectory))
-    {
-        my_print(NOT_SENSITIVE, false, _T("%s - GetShortPathName failed (%d)"), __TFUNCTION__, GetLastError());
-        return false;
-    }
-
-    auto upgradeFilePath = filesystem::path(shortDataStoreDirectory).append(UPGRADE_EXE_NAME);
-
-    Json::Value config;
-    config["ClientPlatform"] = CLIENT_PLATFORM;
-    config["ClientVersion"] = CLIENT_VERSION;
-    config["PropagationChannelId"] = PROPAGATION_CHANNEL_ID;
-    config["SponsorId"] = SPONSOR_ID;
-    config["RemoteServerListUrl"] = string("https://") + REMOTE_SERVER_LIST_ADDRESS + "/" + REMOTE_SERVER_LIST_REQUEST_PATH;
-    config["ObfuscatedServerListRootURL"] = OBFUSCATED_SERVER_LIST_ROOT_URL;
-    config["RemoteServerListSignaturePublicKey"] = REMOTE_SERVER_LIST_SIGNATURE_PUBLIC_KEY;
-    config["DataStoreDirectory"] = WStringToUTF8(shortDataStoreDirectory);
-    config["UseIndistinguishableTLS"] = true;
-    config["DeviceRegion"] = WStringToUTF8(GetDeviceRegion());
-    config["EmitDiagnosticNotices"] = true;
-    config["UpgradeDownloadUrl"] = string("https://") + UPGRADE_ADDRESS + UPGRADE_REQUEST_PATH;
-    config["UpgradeDownloadFilename"] = WStringToUTF8(upgradeFilePath);
-    config["UpgradeDownloadClientVersionHeader"] = string("x-amz-meta-psiphon-client-version");
-
-    // Don't use an upstream proxy when in VPN mode. If the proxy is on a private network,
-    // we may not be able to route to it. If the proxy is on a public network we prefer not
-    // to use it for Psiphon requests (this assumes that this core transport has been created
-    // as a temp tunnel or url proxy facilitator, since some underlying transport is already
-    // providing whole system tunneling).
-    if (!g_connectionManager.IsWholeSystemTunneled())
-    {
-        string proxyAddress = GetUpstreamProxyAddress();
-        if (proxyAddress.length() > 0)
-        {
-            config["UpstreamProxyUrl"] = "http://"+proxyAddress;
-        }
-    }
-
-    if (Settings::SplitTunnel())
-    {
-        config["SplitTunnelRoutesUrlFormat"] = SPLIT_TUNNEL_ROUTES_URL_FORMAT;
-        config["SplitTunnelRoutesSignaturePublicKey"] = SPLIT_TUNNEL_ROUTES_SIGNATURE_PUBLIC_KEY;
-        config["SplitTunnelDnsServer"] = SPLIT_TUNNEL_DNS_SERVER;
-    }
-
-    if (Settings::DisableTimeouts())
-    {
-        config["TunnelConnectTimeoutSeconds"] = 0;
-        config["TunnelPortForwardDialTimeoutSeconds"] = 0;
-        config["TunnelSshKeepAliveProbeTimeoutSeconds"] = 0;
-        config["TunnelSshKeepAlivePeriodicTimeoutSeconds"] = 0;
-        config["FetchRemoteServerListTimeoutSeconds"] = 0;
-        config["PsiphonApiServerTimeoutSeconds"] = 0;
-        config["FetchRoutesTimeoutSeconds"] = 0;
-        config["HttpProxyOriginServerTimeoutSeconds"] = 0;
-    }
-
-    // In temporary tunnel mode, only the specific server should be connected to,
-    // and a handshake is not performed.
-    // For example, in VPN mode, the temporary tunnel is used by the VPN mode to
-    // perform its own handshake request to get a PSK.
-    //
-    // This same minimal setup is used in the RequireUrlProxyWithoutTunnel mode,
-    // although in this case we don't set a deadline to connect since we don't
-    // expect to ever connect to a tunnel and we we want to allow the caller to
-    // complete the (direct) url proxied request
-    if (m_tempConnectServerEntry != 0 || RequestingUrlProxyWithoutTunnel())
-    {
-        config["DisableApi"] = true;
-        config["DisableRemoteServerListFetcher"] = true;
-        string serverEntry = m_tempConnectServerEntry->ToString();
-        config["TargetServerEntry"] =
-            Hexlify((const unsigned char*)(serverEntry.c_str()), serverEntry.length());
-        // Use whichever region the server entry is located in
-        config["EgressRegion"] = "";
-
-        if (RequestingUrlProxyWithoutTunnel())
-        {
-            // The URL proxy can and will be used while the main tunnel is connected,
-            // and multiple URL proxies might be used concurrently. Each one may/will
-            // try to open/create the tunnel-core datastore, so conflicts will occur
-            // if they try to use the same datastore directory as the main tunnel or
-            // as each other. So we'll give each one a unique, temporary directory.
-
-            tstring tempDir;
-            if (!GetUniqueTempDir(tempDir, true))
-            {
-                my_print(NOT_SENSITIVE, false, _T("%s - GetUniqueTempDir failed (%d)"), __TFUNCTION__, GetLastError());
-                return false;
-            }
-
-            // Passing short path names for data store directories due to sqlite3 incompatibility
-            // with extended Unicode characters in paths (e.g., unicode user name in AppData or
-            // Temp path).
-            tstring shortTempDir;
-            if (!GetShortPathName(tempDir, shortTempDir))
-            {
-                my_print(NOT_SENSITIVE, false, _T("%s - GetShortPathName failed (%d)"), __TFUNCTION__, GetLastError());
-                return false;
-            }
-
-            config["DataStoreDirectory"] = WStringToUTF8(shortTempDir);
-        }
-        else
-        {
-            config["EstablishTunnelTimeoutSeconds"] = TEMPORARY_TUNNEL_TIMEOUT_SECONDS;
-        }
-    }
-    else
-    {
-        config["EgressRegion"] = Settings::EgressRegion();
-        config["LocalHttpProxyPort"] = Settings::LocalHttpProxyPort();
-        config["LocalSocksProxyPort"] = Settings::LocalSocksProxyPort();
-
-        auto remoteServerListFilename = filesystem::path(dataStoreDirectory)
-                                                    .append(LOCAL_SETTINGS_APPDATA_REMOTE_SERVER_LIST_FILENAME);
-        config["RemoteServerListDownloadFilename"] = WStringToUTF8(remoteServerListFilename.wstring());
-
-        auto oslDownloadDirectory = filesystem::path(appDataPath)
-                                                .append(LOCAL_SETTINGS_APPDATA_SUBDIRECTORY).append("osl");
-        if (!CreateDirectory(oslDownloadDirectory.c_str(), NULL) && ERROR_ALREADY_EXISTS != GetLastError())
-        {
-            my_print(NOT_SENSITIVE, false, _T("%s - create directory failed (%d)"), __TFUNCTION__, GetLastError());
-            // TODO: proceed anyway?
-            return false;
-        }
-        config["ObfuscatedServerListDownloadDirectory"] = WStringToUTF8(oslDownloadDirectory.wstring());
-    }
-
-    ostringstream configDataStream;
-    Json::FastWriter jsonWriter;
-    configDataStream << jsonWriter.write(config);
-
-    // RequireUrlProxyWithoutTunnel mode has a distinct config file so that
-    // it won't conflict with a standard CoreTransport which may already be
-    // running. Also, this mode omits the server list file, since it's not
-    // trying to establish a tunnel.
-    // TODO: there's still a remote chance that concurrently spawned url
-    // proxy instances could clobber each other's config file?
-
-    auto configPath = filesystem::path(dataStoreDirectory);
-    if (RequestingUrlProxyWithoutTunnel())
-    {
-        configPath.append(LOCAL_SETTINGS_APPDATA_URL_PROXY_CONFIG_FILENAME);
-    }
-    else
-    {
-        configPath.append(LOCAL_SETTINGS_APPDATA_CONFIG_FILENAME);
-    }
-    configFilename = configPath;
-
-    if (!WriteFile(configFilename, configDataStream.str()))
-    {
-        my_print(NOT_SENSITIVE, false, _T("%s - write config file failed (%d)"), __TFUNCTION__, GetLastError());
-        return false;
-    }
-
-    if (!RequestingUrlProxyWithoutTunnel())
-    {
-        auto serverListPath = filesystem::path(dataStoreDirectory)
-                                          .append(LOCAL_SETTINGS_APPDATA_SERVER_LIST_FILENAME);
-        serverListFilename = serverListPath;
-
-        string serverList = EMBEDDED_SERVER_LIST;
-
-        // Retain some existing server entries that were used by the legacy client
-        ServerEntries legacyEntries = ServerList::GetListFromSystem(LEGACY_SERVER_ENTRY_LIST_NAME);
-        if (legacyEntries.size() > MAX_LEGACY_SERVER_ENTRIES)
-        {
-            legacyEntries.resize(MAX_LEGACY_SERVER_ENTRIES);
-        }
-        if (legacyEntries.size() > 0 && serverList.length() > 0)
-        {
-            // EMBEDDED_SERVER_LIST may be LF-delimited, not LF-terminated
-            serverList += "\n";
-        }
-        serverList += ServerList::EncodeServerEntries(legacyEntries);
-
-        if (!WriteFile(serverListFilename, serverList))
-        {
-            my_print(NOT_SENSITIVE, false, _T("%s - write server list file failed (%d)"), __TFUNCTION__, GetLastError());
-            return false;
-        }
-    }
-
-    return true;
-}
-
-
-string CoreTransport::GetUpstreamProxyAddress()
-{
-    // Note: upstream SOCKS proxy and proxy auth currently not supported
-
-    if (Settings::SkipUpstreamProxy())
-    {
-        // Don't use an upstream proxy of any kind.
-        return "";
-    }
-
-    ostringstream upstreamProxyAddress;
-
-<<<<<<< HEAD
-    if (Settings::UpstreamProxyAuthenticatedHostname().length() > 0 &&
-=======
-    if (Settings::UpstreamProxyHostname().length() > 0 &&
->>>>>>> 5bb4a827
-        Settings::UpstreamProxyPort() &&
-        Settings::UpstreamProxyType() == "https")
-    {
-        // Use a custom, user-set upstream proxy
-        upstreamProxyAddress << Settings::UpstreamProxyAuthenticatedHostname() << ":" << Settings::UpstreamProxyPort();
-    }
-    else
-    {
-        // Use the native default proxy (that is, the one that was set before we tried to connect).
-        DecomposedProxyConfig proxyConfig;
-        GetNativeDefaultProxyInfo(proxyConfig);
-
-        if (!proxyConfig.httpsProxy.empty())
-        {
-            upstreamProxyAddress <<
-				WStringToUTF8(proxyConfig.httpsProxy) << ":" << proxyConfig.httpsProxyPort;
-        }
-    }
-
-    return upstreamProxyAddress.str();
-}
-
-
-bool CoreTransport::SpawnCoreProcess(const tstring& configFilename, const tstring& serverListFilename)
-{
-    tstringstream commandLine;
-
-    if (m_exePath.size() == 0)
-    {
-        if (RequestingUrlProxyWithoutTunnel())
-        {
-            // In RequestingUrlProxyWithoutTunnel mode, we allow for multiple instances
-            // so we don't fail extract if the file already exists -- and don't try to
-            // kill any associated process holding a lock on it.
-            if (!ExtractExecutable(
-                    IDR_PSIPHON_TUNNEL_CORE_EXE, URL_PROXY_EXE_NAME, m_exePath, true))
-            {
-                return false;
-            }
-        }
-        else
-        {
-            if (!ExtractExecutable(
-                    IDR_PSIPHON_TUNNEL_CORE_EXE, EXE_NAME, m_exePath))
-            {
-                return false;
-            }
-        }
-    }
-
-    commandLine << m_exePath
-        << _T(" --config \"") << configFilename << _T("\"");
-
-    if (!RequestingUrlProxyWithoutTunnel())
-    {
-        commandLine << _T(" --serverList \"") << serverListFilename << _T("\"");
-    }
-
-    STARTUPINFO startupInfo;
-    ZeroMemory(&startupInfo, sizeof(startupInfo));
-    startupInfo.cb = sizeof(startupInfo);
-
-    startupInfo.dwFlags = STARTF_USESTDHANDLES;
-    startupInfo.hStdInput = GetStdHandle(STD_INPUT_HANDLE);
-
-    m_pipe = INVALID_HANDLE_VALUE;
-    startupInfo.hStdOutput = INVALID_HANDLE_VALUE;
-    startupInfo.hStdError = INVALID_HANDLE_VALUE;
-    HANDLE parentInputPipe = INVALID_HANDLE_VALUE;
-    HANDLE childStdinPipe = INVALID_HANDLE_VALUE;
-    if (!CreateSubprocessPipes(
-            m_pipe,
-            parentInputPipe,
-            childStdinPipe,
-            startupInfo.hStdOutput,
-            startupInfo.hStdError))
-    {
-        my_print(NOT_SENSITIVE, false, _T("%s - CreateSubprocessPipes failed (%d)"), __TFUNCTION__, GetLastError());
-        return false;
-    }
-    CloseHandle(parentInputPipe);
-    CloseHandle(childStdinPipe);
-
-    if (!CreateProcess(
-            m_exePath.c_str(),
-            (TCHAR*)commandLine.str().c_str(),
-            NULL,
-            NULL,
-            TRUE, // bInheritHandles
-#ifdef _DEBUG
-            CREATE_NEW_PROCESS_GROUP,
-#else
-            CREATE_NEW_PROCESS_GROUP|CREATE_NO_WINDOW,
-#endif
-            NULL,
-            NULL,
-            &startupInfo,
-            &m_processInfo))
-    {
-        my_print(NOT_SENSITIVE, false, _T("%s - TunnelCore CreateProcess failed (%d)"), __TFUNCTION__, GetLastError());
-        CloseHandle(m_pipe);
-        CloseHandle(startupInfo.hStdOutput);
-        CloseHandle(startupInfo.hStdError);
-        return false;
-    }
-
-    // Close the unneccesary handles
-    CloseHandle(m_processInfo.hThread);
-    m_processInfo.hThread = NULL;
-
-    // Close child pipe handle (do not continue to modify the parent).
-    // You need to make sure that no handles to the write end of the
-    // output pipe are maintained in this process or else the pipe will
-    // not close when the child process exits and the ReadFile will hang.
-
-    if (!CloseHandle(startupInfo.hStdOutput))
-    {
-        my_print(NOT_SENSITIVE, false, _T("%s:%d - CloseHandle failed (%d)"), __TFUNCTION__, __LINE__, GetLastError());
-        CloseHandle(m_pipe);
-        CloseHandle(startupInfo.hStdError);
-        return false;
-    }
-    if (!CloseHandle(startupInfo.hStdError))
-    {
-        my_print(NOT_SENSITIVE, false, _T("%s:%d - CloseHandle failed (%d)"), __TFUNCTION__, __LINE__, GetLastError());
-        CloseHandle(m_pipe);
-        return false;
-    }
-
-    WaitForInputIdle(m_processInfo.hProcess, 5000);
-
-    return true;
-}
-
-
-void CoreTransport::ConsumeCoreProcessOutput()
-{
-    DWORD bytes_avail = 0;
-
-    // ReadFile will block forever if there's no data to read, so we need
-    // to check if there's data available to read first.
-    if (!PeekNamedPipe(m_pipe, NULL, 0, NULL, &bytes_avail, NULL))
-    {
-        my_print(NOT_SENSITIVE, false, _T("%s:%d - PeekNamedPipe failed (%d)"), __TFUNCTION__, __LINE__, GetLastError());
-    }
-
-    if (bytes_avail <= 0)
-    {
-        return;
-    }
-
-    // If there's data available from the pipe, process it.
-    char* buffer = new char[bytes_avail+1];
-    DWORD num_read = 0;
-    if (!ReadFile(m_pipe, buffer, bytes_avail, &num_read, NULL))
-    {
-        my_print(NOT_SENSITIVE, false, _T("%s:%d - ReadFile failed (%d)"), __TFUNCTION__, __LINE__, GetLastError());
-    }
-    buffer[bytes_avail] = '\0';
-
-    // Don't assume we receive complete lines in a read: "Data is written to an anonymous pipe
-    // as a stream of bytes. This means that the parent process reading from a pipe cannot
-    // distinguish between the bytes written in separate write operations, unless both the
-    // parent and child processes use a protocol to indicate where the write operation ends."
-    // http://msdn.microsoft.com/en-us/library/windows/desktop/aa365782%28v=vs.85%29.aspx
-
-    m_pipeBuffer.append(buffer);
-
-    int start = 0;
-    while (true)
-    {
-        int end = m_pipeBuffer.find("\n", start);
-        if (end == string::npos)
-        {
-            m_pipeBuffer = m_pipeBuffer.substr(start);
-            break;
-        }
-        string line = m_pipeBuffer.substr(start, end - start);
-        HandleCoreProcessOutputLine(line.c_str());
-        start = end + 1;
-    }
-
-    delete buffer;
-}
-
-
-void CoreTransport::HandleCoreProcessOutputLine(const char* line)
-{
-    // Notices are logged to diagnostics. Some notices are excluded from
-    // diagnostics if they may contain private user data.
-    bool logOutputToDiagnostics = true;
-
-    // Parse output to extract data
-
-    try
-    {
-        Json::Value notice;
-        Json::Reader reader;
-        if (!reader.parse(line, notice))
-        {
-            my_print(NOT_SENSITIVE, false, _T("%s: core notice JSON parse failed: %S"), __TFUNCTION__, reader.getFormattedErrorMessages().c_str());
-            // This line was not JSON. It's not included in diagnostics
-            // as we can't be sure it doesn't include user private data.
-            return;
-        }
-
-        if (!notice.isObject())
-        {
-            // Ignore this line. The core internals may emit non-notice format
-            // lines, and this confuses the JSON parser. This test filters out
-            // those lines.
-            return;
-        }
-
-        string noticeType = notice["noticeType"].asString();
-        string timestamp = notice["timestamp"].asString();
-        Json::Value data = notice["data"];
-
-        // Let the UI know about it and decide if something needs to be shown to the user.
-        if (noticeType != "Info")
-        {
-            UI_Notice(line);
-        }
-
-        if (noticeType == "Tunnels")
-        {
-            // This notice is received when tunnels are connected and disconnected.
-            int count = data["count"].asInt();
-            if (count == 0)
-            {
-                if (m_hasEverConnected && m_reconnectStateReceiver)
-                {
-                    m_reconnectStateReceiver->SetReconnecting();
-                }
-                m_isConnected = false;
-            }
-            else if (count == 1)
-            {
-                if (m_hasEverConnected && m_reconnectStateReceiver)
-                {
-                    m_reconnectStateReceiver->SetReconnected();
-                }
-                m_isConnected = true;
-                m_hasEverConnected = true;
-            }
-        }
-        else if (noticeType == "ClientUpgradeDownloaded" && m_upgradePaver != NULL) {
-          HANDLE hFile = CreateFile(
-            UTF8ToWString(data["filename"].asString()).c_str(),
-            GENERIC_READ,
-            FILE_SHARE_READ,
-            NULL, // default security
-            OPEN_EXISTING, // existing file only
-            FILE_ATTRIBUTE_NORMAL,
-            NULL); // no attr. template
-
-          if (hFile == INVALID_HANDLE_VALUE) {
-            my_print(NOT_SENSITIVE, false, _T("Could not get a valid file handle: %s - (%d)."), __TFUNCTION__, GetLastError());
-            return;
-          }
-
-          DWORD dwFileSize = GetFileSize(hFile, NULL);
-          unique_ptr<BYTE> inBuffer(new BYTE[dwFileSize]);
-          if (!inBuffer)
-          {
-            throw std::exception(__FUNCTION__ ":" STRINGIZE(__LINE__) ": memory allocation failed");
-          }
-
-          DWORD dwBytesToRead = dwFileSize;
-          DWORD dwBytesRead = 0;
-          OVERLAPPED stOverlapped = { 0 };
-          string downloadFileString;
-
-          if (TRUE == ReadFile(hFile, inBuffer.get(), dwBytesToRead, &dwBytesRead, NULL)) {
-            if (verifySignedDataPackage(
-              UPGRADE_SIGNATURE_PUBLIC_KEY,
-              (const char *)inBuffer.get(),
-              dwFileSize,
-              true, // gzip compressed
-              downloadFileString))
-            {
-              // Data in the package is Base64 encoded
-              downloadFileString = Base64Decode(downloadFileString);
-
-              if (downloadFileString.length() > 0) {
-                m_upgradePaver->PaveUpgrade(downloadFileString);
-              }
-            }
-            else {
-              // Bad package. Log and continue.
-              my_print(NOT_SENSITIVE, false, _T("Upgrade package verification failed! Please report this error."));
-            }
-          }
-
-          // If the extract and verify succeeds, delete it since it's no longer
-          // required and we don't want to re-install it.
-          // If the file isn't working and we think we have the complete file,
-          // there may be corrupt bytes. So delete it and next time we'll start over.
-          // NOTE: this means if the failure was due to not enough free space
-          // to write the extracted file... we still re-download.
-          CloseHandle(hFile);
-          if (!DeleteFile(UTF8ToWString(data["filename"].asString()).c_str()) && GetLastError() != ERROR_FILE_NOT_FOUND)
-          {
-              throw std::exception("Upgrade - DeleteFile failed");
-          }
-        }
-        else if (noticeType == "Homepage")
-        {
-            string url = data["url"].asString();
-            m_sessionInfo.SetHomepage(url.c_str());
-        }
-        else if (noticeType == "ListeningSocksProxyPort")
-        {
-            int port = data["port"].asInt();
-            m_localSocksProxyPort = port;
-        }
-        else if (noticeType == "ListeningHttpProxyPort")
-        {
-            int port = data["port"].asInt();
-            m_localHttpProxyPort = port;
-
-            // In this special case, we're running the core solely to
-            // use its url proxy and we do not expect to connect to a
-            // tunnel. So ensure that TransportConnectHelper() returns
-            // once the url proxy is running.
-            if (RequestingUrlProxyWithoutTunnel())
-            {
-                m_isConnected = true;
-            }
-        }
-        else if (noticeType == "SocksProxyPortInUse")
-        {
-            int port = data["port"].asInt();
-            my_print(NOT_SENSITIVE, false, _T("SOCKS proxy port not available: %d"), port);
-            // Don't try to reconnect with the same configuration
-            throw TransportFailed(false);
-        }
-        else if (noticeType == "HttpProxyPortInUse")
-        {
-            int port = data["port"].asInt();
-            my_print(NOT_SENSITIVE, false, _T("HTTP proxy port not available: %d"), port);
-            // Don't try to reconnect with the same configuration
-            throw TransportFailed(false);
-        }
-        else if (noticeType == "Untunneled")
-        {
-            string address = data["address"].asString();
-            // SENSITIVE_LOG: "address" is site user is browsing
-            my_print(SENSITIVE_LOG, false, _T("Untunneled: %S"), address.c_str());
-
-            // Don't include in diagnostics as "address" is private user data
-            logOutputToDiagnostics = false;
-        }
-        else if (noticeType == "SplitTunnelRegion")
-        {
-            string region = data["region"].asString();
-            my_print(NOT_SENSITIVE, false, _T("Split Tunnel Region: %S"), region.c_str());
-        }
-        else if (noticeType == "UpstreamProxyError")
-        {
-            string message = data["message"].asString();
-
-            if (message != m_lastUpstreamProxyErrorMessage)
-            {
-                // SENSITIVE_FORMAT_ARGS: "message" may contain address info that identifies user
-                my_print(SENSITIVE_FORMAT_ARGS, false, _T("Upstream Proxy Error: %S"), message.c_str());
-
-                // Don't repeatedly display the same error message, which may be emitted
-                // many times as the core is making multiple attempts to establish tunnels.
-                m_lastUpstreamProxyErrorMessage = message;
-            }
-
-            // Don't include in diagnostics as "message" may contain private user data
-            logOutputToDiagnostics = false;
-
-            // In this case, the user most likely input an incorrect upstream proxy
-            // address or credential. So stop attempting to connect and let the user
-            // handle the error message.
-            // UPDATE:
-            // Actually, there are many other conditions that might cause this case,
-            // such as attempting to connect to disallowed ports through the proxy,
-            // the proxy being temporarily overloaded, other temporary network conditions, etc.
-            // So don't throw here.
-            //throw TransportFailed(false);
-            // TODO: The client should keep track of these notices and if it has not connected
-            // within a certain amount of time and received many of these notices it should
-            // suggest to the user that there might be a problem with the Upstream Proxy Settings.
-        }
-        else if (noticeType == "AvailableEgressRegions")
-        {
-            string regions = data["regions"].toStyledString();
-            my_print(NOT_SENSITIVE, false, _T("Available egress regions: %S"), regions.c_str());
-        }
-    }
-    catch (exception& e)
-    {
-        my_print(NOT_SENSITIVE, false, _T("%s: core notice JSON parse exception: %S"), __TFUNCTION__, e.what());
-    }
-
-    // Debug output, flag sensitive to exclude from feedback
-    my_print(SENSITIVE_LOG, true, _T("core notice: %S"), line);
-
-    // Add to diagnostics
-    if (logOutputToDiagnostics)
-    {
-        AddDiagnosticInfoJson("CoreNotice", line);
-    }
-}
-
-
-bool CoreTransport::DoPeriodicCheck()
-{
-    // Notes:
-    // - used in both IWorkerThread::Thread and in local TransportConnectHelper
-    // - ConsumeCoreProcessOutput accesses local state (m_pipeBuffer) without
-    //   a mutex. This is safe because one thread (IWorkerThread::Thread) is currently
-    //   making all the calls to DoPeriodicCheck()
-
-    // Check if the subprocess is still running, and consume any buffered output
-
-    if (m_processInfo.hProcess != 0)
-    {
-        // The process handle will be signalled when the process terminates
-        DWORD result = WaitForSingleObject(m_processInfo.hProcess, 0);
-
-        if (result == WAIT_TIMEOUT)
-        {
-            if (m_stopInfo.stopSignal->CheckSignal(m_stopInfo.stopReasons))
-            {
-                throw Abort();
-            }
-
-            ConsumeCoreProcessOutput();
-
-            return true;
-        }
-        else if (result == WAIT_OBJECT_0)
-        {
-            // The process has signalled -- which implies that it has died.
-            // We'll consume the output anyway, as it might contain information
-            // about why the process death occurred (such as port conflict).
-            ConsumeCoreProcessOutput();
-            return false;
-        }
-        else
-        {
-            std::stringstream s;
-            s << __FUNCTION__ << ": WaitForSingleObject failed (" << result << ", " << GetLastError() << ")";
-            throw Error(s.str().c_str());
-        }
-    }
-
-    return false;
-}
+/*
+ * Copyright (c) 2015, Psiphon Inc.
+ * All rights reserved.
+ *
+ * This program is free software: you can redistribute it and/or modify
+ * it under the terms of the GNU General Public License as published by
+ * the Free Software Foundation, either version 3 of the License, or
+ * (at your option) any later version.
+ *
+ * This program is distributed in the hope that it will be useful,
+ * but WITHOUT ANY WARRANTY; without even the implied warranty of
+ * MERCHANTABILITY or FITNESS FOR A PARTICULAR PURPOSE.  See the
+ * GNU General Public License for more details.
+ *
+ * You should have received a copy of the GNU General Public License
+ * along with this program.  If not, see <http://www.gnu.org/licenses/>.
+ *
+ */
+
+#include "stdafx.h"
+#include <shlwapi.h>
+#pragma comment(lib,"shlwapi.lib")
+#include "shlobj.h"
+
+#include "logging.h"
+#include "coretransport.h"
+#include "sessioninfo.h"
+#include "psiclient.h"
+#include "utilities.h"
+#include "systemproxysettings.h"
+#include "config.h"
+#include "diagnostic_info.h"
+#include "embeddedvalues.h"
+#include "utilities.h"
+#include "authenticated_data_package.h"
+
+using namespace std::experimental;
+
+
+#define AUTOMATICALLY_ASSIGNED_PORT_NUMBER   0
+#define EXE_NAME                             _T("psiphon-tunnel-core.exe")
+#define UPGRADE_EXE_NAME                     _T("psiphon3.exe.upgrade")
+#define URL_PROXY_EXE_NAME                   _T("psiphon-url-proxy.exe")
+#define MAX_LEGACY_SERVER_ENTRIES            30
+#define LEGACY_SERVER_ENTRY_LIST_NAME        (string(LOCAL_SETTINGS_REGISTRY_VALUE_SERVERS) + "OSSH").c_str()
+
+
+/******************************************************************************
+ CoreTransport
+******************************************************************************/
+
+CoreTransport::CoreTransport()
+    : ITransport(CORE_TRANSPORT_PROTOCOL_NAME),
+      m_pipe(NULL),
+      m_localSocksProxyPort(AUTOMATICALLY_ASSIGNED_PORT_NUMBER),
+      m_localHttpProxyPort(AUTOMATICALLY_ASSIGNED_PORT_NUMBER),
+      m_hasEverConnected(false),
+      m_isConnected(false)
+{
+    ZeroMemory(&m_processInfo, sizeof(m_processInfo));
+}
+
+
+CoreTransport::~CoreTransport()
+{
+    (void)Cleanup();
+    IWorkerThread::Stop();
+}
+
+
+bool CoreTransport::Cleanup()
+{
+     // Give the process an opportunity for graceful shutdown, then terminate
+    if (m_processInfo.hProcess != 0
+        && m_processInfo.hProcess != INVALID_HANDLE_VALUE)
+    {
+        bool stoppedGracefully = false;
+
+        // Allows up to 2 seconds for core process to gracefully shutdown.
+        // This gives it an opportunity to send final status requests, and
+        // to persist tunnel stats that cannot yet be reported.
+        // While waiting, continue to consume core process output.
+        // TODO: AttachConsole/FreeConsole sequence not threadsafe?
+        if (AttachConsole(m_processInfo.dwProcessId))
+        {
+            GenerateConsoleCtrlEvent(CTRL_BREAK_EVENT, m_processInfo.dwProcessId);
+            FreeConsole();
+
+            for (int i = 0; i < 2000; i += 10)
+            {
+                ConsumeCoreProcessOutput();
+                if (WAIT_OBJECT_0 == WaitForSingleObject(m_processInfo.hProcess, 10))
+                {
+                    stoppedGracefully = true;
+                    break;
+                }
+            }
+        }
+        if (!stoppedGracefully)
+        {
+            if (!TerminateProcess(m_processInfo.hProcess, 0) ||
+                WAIT_OBJECT_0 != WaitForSingleObject(m_processInfo.hProcess, TERMINATE_PROCESS_WAIT_MS))
+            {
+                my_print(NOT_SENSITIVE, false, _T("TerminateProcess failed for process with PID %d"), m_processInfo.dwProcessId);
+            }
+        }
+    }
+
+    if (m_processInfo.hProcess != 0
+        && m_processInfo.hProcess != INVALID_HANDLE_VALUE)
+    {
+        CloseHandle(m_processInfo.hProcess);
+    }
+    ZeroMemory(&m_processInfo, sizeof(m_processInfo));
+
+    if (m_pipe!= 0
+        && m_pipe != INVALID_HANDLE_VALUE)
+    {
+        CloseHandle(m_pipe);
+    }
+    m_pipe = NULL;
+    m_pipeBuffer.clear();
+
+    m_hasEverConnected = false;
+    m_isConnected = false;
+
+    return true;
+}
+
+
+// Support the registration of this transport type
+static ITransport* NewCoreTransport()
+{
+    return new CoreTransport();
+}
+
+
+// static
+void CoreTransport::GetFactory(
+                    tstring& o_transportDisplayName,
+                    tstring& o_transportProtocolName,
+                    TransportFactoryFn& o_transportFactoryFn,
+                    AddServerEntriesFn& o_addServerEntriesFn)
+{
+    o_transportFactoryFn = NewCoreTransport;
+    o_transportDisplayName = CORE_TRANSPORT_DISPLAY_NAME;
+    o_transportProtocolName = CORE_TRANSPORT_PROTOCOL_NAME;
+    // Note: these server entries are not used as the core manages its own
+    // database of entries.
+    // TODO: add code to harvest these entries?
+    o_addServerEntriesFn = ITransport::AddServerEntries;
+}
+
+
+tstring CoreTransport::GetTransportProtocolName() const
+{
+    return CORE_TRANSPORT_PROTOCOL_NAME;
+}
+
+
+tstring CoreTransport::GetTransportDisplayName() const
+{
+    return CORE_TRANSPORT_DISPLAY_NAME;
+}
+
+
+tstring CoreTransport::GetTransportRequestName() const
+{
+    return GetTransportProtocolName();
+}
+
+
+bool CoreTransport::IsHandshakeRequired() const
+{
+    return false;
+}
+
+
+bool CoreTransport::IsWholeSystemTunneled() const
+{
+    return false;
+}
+
+
+bool CoreTransport::ServerWithCapabilitiesExists()
+{
+    // For now, we assume there are sufficient server entries for SSH/OSSH.
+    // Even if there are not any in the core database, it will automatically
+    // perform its own remote server list fetch.
+    return true;
+}
+
+
+bool CoreTransport::ServerHasCapabilities(const ServerEntry& entry) const
+{
+    // At the moment, this is only called by ServerRequest::GetTempTransports
+    // to check if the core can establish a temporary tunnel to the given
+    // server. Since the core's supported protocols and future server entry
+    // capabilities are opaque and unknown, respectively, we will just report
+    // that the core supports this server and let it fail to establish if
+    // it does not.
+    return true;
+}
+
+
+bool CoreTransport::RequiresStatsSupport() const
+{
+    return false;
+}
+
+
+tstring CoreTransport::GetSessionID(const SessionInfo& sessionInfo)
+{
+    return UTF8ToWString(sessionInfo.GetSSHSessionID());
+}
+
+
+int CoreTransport::GetLocalProxyParentPort() const
+{
+    // Should not be called for core.
+    assert(false);
+    return 0;
+}
+
+
+tstring CoreTransport::GetLastTransportError() const
+{
+    return _T("0");
+}
+
+
+void CoreTransport::TransportConnect()
+{
+    my_print(NOT_SENSITIVE, false, _T("%s connecting..."), GetTransportDisplayName().c_str());
+
+    try
+    {
+        TransportConnectHelper();
+    }
+    catch(...)
+    {
+        (void)Cleanup();
+
+        if (!m_stopInfo.stopSignal->CheckSignal(m_stopInfo.stopReasons, false))
+        {
+            my_print(NOT_SENSITIVE, false, _T("%s connection failed."), GetTransportDisplayName().c_str());
+        }
+
+        throw;
+    }
+
+    my_print(NOT_SENSITIVE, false, _T("%s successfully connected."), GetTransportDisplayName().c_str());
+}
+
+
+bool CoreTransport::RequestingUrlProxyWithoutTunnel()
+{
+    // If the transport is invoked with a temp tunnel
+    // server entry having a blank address, this is a special
+    // case where the core is being used for direct connections
+    // through its url proxy. No tunnel will be established.
+    return m_tempConnectServerEntry != 0 &&
+        m_tempConnectServerEntry->serverAddress.empty();
+}
+
+
+void CoreTransport::TransportConnectHelper()
+{
+    assert(m_systemProxySettings != NULL);
+
+    tstring configFilename, serverListFilename;
+    if (!WriteParameterFiles(configFilename, serverListFilename))
+    {
+        throw TransportFailed();
+    }
+
+    // Run core process; it will begin establishing a tunnel
+
+    if (!SpawnCoreProcess(configFilename, serverListFilename))
+    {
+        throw TransportFailed();
+    }
+
+    // Wait and poll for first active tunnel (or stop signal)
+
+    while (true)
+    {
+        // Check that the process is still running and consume output
+        if (!DoPeriodicCheck())
+        {
+            throw TransportFailed();
+        }
+
+        if (m_stopInfo.stopSignal->CheckSignal(m_stopInfo.stopReasons))
+        {
+            throw Abort();
+        }
+
+        if (m_isConnected)
+        {
+            break;
+        }
+
+        Sleep(100);
+    }
+
+    m_systemProxySettings->SetSocksProxyPort(m_localSocksProxyPort);
+    my_print(NOT_SENSITIVE, false, _T("SOCKS proxy is running on localhost port %d."), m_localSocksProxyPort);
+
+    m_systemProxySettings->SetHttpProxyPort(m_localHttpProxyPort);
+    m_systemProxySettings->SetHttpsProxyPort(m_localHttpProxyPort);
+    my_print(NOT_SENSITIVE, false, _T("HTTP proxy is running on localhost port %d."), m_localHttpProxyPort);
+}
+
+
+bool CoreTransport::WriteParameterFiles(tstring& configFilename, tstring& serverListFilename)
+{
+    TCHAR path[MAX_PATH];
+    if (!SHGetSpecialFolderPath(NULL, path, CSIDL_APPDATA, FALSE))
+    {
+        my_print(NOT_SENSITIVE, false, _T("%s - SHGetFolderPath failed (%d)"), __TFUNCTION__, GetLastError());
+        return false;
+    }
+    filesystem::path appDataPath(path);
+
+    auto dataStoreDirectory = filesystem::path(appDataPath).append(LOCAL_SETTINGS_APPDATA_SUBDIRECTORY);
+    if (!CreateDirectory(dataStoreDirectory.c_str(), NULL) && ERROR_ALREADY_EXISTS != GetLastError())
+    {
+        my_print(NOT_SENSITIVE, false, _T("%s - create directory failed (%d)"), __TFUNCTION__, GetLastError());
+        return false;
+    }
+
+    // Passing short path names for data store directories due to sqlite3 incompatibility
+    // with extended Unicode characters in paths (e.g., unicode user name in AppData or
+    // Temp path)
+    tstring shortDataStoreDirectory;
+    if (!GetShortPathName(dataStoreDirectory, shortDataStoreDirectory))
+    {
+        my_print(NOT_SENSITIVE, false, _T("%s - GetShortPathName failed (%d)"), __TFUNCTION__, GetLastError());
+        return false;
+    }
+
+    auto upgradeFilePath = filesystem::path(shortDataStoreDirectory).append(UPGRADE_EXE_NAME);
+
+    Json::Value config;
+    config["ClientPlatform"] = CLIENT_PLATFORM;
+    config["ClientVersion"] = CLIENT_VERSION;
+    config["PropagationChannelId"] = PROPAGATION_CHANNEL_ID;
+    config["SponsorId"] = SPONSOR_ID;
+    config["RemoteServerListUrl"] = string("https://") + REMOTE_SERVER_LIST_ADDRESS + "/" + REMOTE_SERVER_LIST_REQUEST_PATH;
+    config["ObfuscatedServerListRootURL"] = OBFUSCATED_SERVER_LIST_ROOT_URL;
+    config["RemoteServerListSignaturePublicKey"] = REMOTE_SERVER_LIST_SIGNATURE_PUBLIC_KEY;
+    config["DataStoreDirectory"] = WStringToUTF8(shortDataStoreDirectory);
+    config["UseIndistinguishableTLS"] = true;
+    config["DeviceRegion"] = WStringToUTF8(GetDeviceRegion());
+    config["EmitDiagnosticNotices"] = true;
+    config["UpgradeDownloadUrl"] = string("https://") + UPGRADE_ADDRESS + UPGRADE_REQUEST_PATH;
+    config["UpgradeDownloadFilename"] = WStringToUTF8(upgradeFilePath);
+    config["UpgradeDownloadClientVersionHeader"] = string("x-amz-meta-psiphon-client-version");
+
+    // Don't use an upstream proxy when in VPN mode. If the proxy is on a private network,
+    // we may not be able to route to it. If the proxy is on a public network we prefer not
+    // to use it for Psiphon requests (this assumes that this core transport has been created
+    // as a temp tunnel or url proxy facilitator, since some underlying transport is already
+    // providing whole system tunneling).
+    if (!g_connectionManager.IsWholeSystemTunneled())
+    {
+        string proxyAddress = GetUpstreamProxyAddress();
+        if (proxyAddress.length() > 0)
+        {
+            config["UpstreamProxyUrl"] = "http://"+proxyAddress;
+        }
+    }
+
+    if (Settings::SplitTunnel())
+    {
+        config["SplitTunnelRoutesUrlFormat"] = SPLIT_TUNNEL_ROUTES_URL_FORMAT;
+        config["SplitTunnelRoutesSignaturePublicKey"] = SPLIT_TUNNEL_ROUTES_SIGNATURE_PUBLIC_KEY;
+        config["SplitTunnelDnsServer"] = SPLIT_TUNNEL_DNS_SERVER;
+    }
+
+    if (Settings::DisableTimeouts())
+    {
+        config["TunnelConnectTimeoutSeconds"] = 0;
+        config["TunnelPortForwardDialTimeoutSeconds"] = 0;
+        config["TunnelSshKeepAliveProbeTimeoutSeconds"] = 0;
+        config["TunnelSshKeepAlivePeriodicTimeoutSeconds"] = 0;
+        config["FetchRemoteServerListTimeoutSeconds"] = 0;
+        config["PsiphonApiServerTimeoutSeconds"] = 0;
+        config["FetchRoutesTimeoutSeconds"] = 0;
+        config["HttpProxyOriginServerTimeoutSeconds"] = 0;
+    }
+
+    // In temporary tunnel mode, only the specific server should be connected to,
+    // and a handshake is not performed.
+    // For example, in VPN mode, the temporary tunnel is used by the VPN mode to
+    // perform its own handshake request to get a PSK.
+    //
+    // This same minimal setup is used in the RequireUrlProxyWithoutTunnel mode,
+    // although in this case we don't set a deadline to connect since we don't
+    // expect to ever connect to a tunnel and we we want to allow the caller to
+    // complete the (direct) url proxied request
+    if (m_tempConnectServerEntry != 0 || RequestingUrlProxyWithoutTunnel())
+    {
+        config["DisableApi"] = true;
+        config["DisableRemoteServerListFetcher"] = true;
+        string serverEntry = m_tempConnectServerEntry->ToString();
+        config["TargetServerEntry"] =
+            Hexlify((const unsigned char*)(serverEntry.c_str()), serverEntry.length());
+        // Use whichever region the server entry is located in
+        config["EgressRegion"] = "";
+
+        if (RequestingUrlProxyWithoutTunnel())
+        {
+            // The URL proxy can and will be used while the main tunnel is connected,
+            // and multiple URL proxies might be used concurrently. Each one may/will
+            // try to open/create the tunnel-core datastore, so conflicts will occur
+            // if they try to use the same datastore directory as the main tunnel or
+            // as each other. So we'll give each one a unique, temporary directory.
+
+            tstring tempDir;
+            if (!GetUniqueTempDir(tempDir, true))
+            {
+                my_print(NOT_SENSITIVE, false, _T("%s - GetUniqueTempDir failed (%d)"), __TFUNCTION__, GetLastError());
+                return false;
+            }
+
+            // Passing short path names for data store directories due to sqlite3 incompatibility
+            // with extended Unicode characters in paths (e.g., unicode user name in AppData or
+            // Temp path).
+            tstring shortTempDir;
+            if (!GetShortPathName(tempDir, shortTempDir))
+            {
+                my_print(NOT_SENSITIVE, false, _T("%s - GetShortPathName failed (%d)"), __TFUNCTION__, GetLastError());
+                return false;
+            }
+
+            config["DataStoreDirectory"] = WStringToUTF8(shortTempDir);
+        }
+        else
+        {
+            config["EstablishTunnelTimeoutSeconds"] = TEMPORARY_TUNNEL_TIMEOUT_SECONDS;
+        }
+    }
+    else
+    {
+        config["EgressRegion"] = Settings::EgressRegion();
+        config["LocalHttpProxyPort"] = Settings::LocalHttpProxyPort();
+        config["LocalSocksProxyPort"] = Settings::LocalSocksProxyPort();
+
+        auto remoteServerListFilename = filesystem::path(dataStoreDirectory)
+                                                    .append(LOCAL_SETTINGS_APPDATA_REMOTE_SERVER_LIST_FILENAME);
+        config["RemoteServerListDownloadFilename"] = WStringToUTF8(remoteServerListFilename.wstring());
+
+        auto oslDownloadDirectory = filesystem::path(appDataPath)
+                                                .append(LOCAL_SETTINGS_APPDATA_SUBDIRECTORY).append("osl");
+        if (!CreateDirectory(oslDownloadDirectory.c_str(), NULL) && ERROR_ALREADY_EXISTS != GetLastError())
+        {
+            my_print(NOT_SENSITIVE, false, _T("%s - create directory failed (%d)"), __TFUNCTION__, GetLastError());
+            // TODO: proceed anyway?
+            return false;
+        }
+        config["ObfuscatedServerListDownloadDirectory"] = WStringToUTF8(oslDownloadDirectory.wstring());
+    }
+
+    ostringstream configDataStream;
+    Json::FastWriter jsonWriter;
+    configDataStream << jsonWriter.write(config);
+
+    // RequireUrlProxyWithoutTunnel mode has a distinct config file so that
+    // it won't conflict with a standard CoreTransport which may already be
+    // running. Also, this mode omits the server list file, since it's not
+    // trying to establish a tunnel.
+    // TODO: there's still a remote chance that concurrently spawned url
+    // proxy instances could clobber each other's config file?
+
+    auto configPath = filesystem::path(dataStoreDirectory);
+    if (RequestingUrlProxyWithoutTunnel())
+    {
+        configPath.append(LOCAL_SETTINGS_APPDATA_URL_PROXY_CONFIG_FILENAME);
+    }
+    else
+    {
+        configPath.append(LOCAL_SETTINGS_APPDATA_CONFIG_FILENAME);
+    }
+    configFilename = configPath;
+
+    if (!WriteFile(configFilename, configDataStream.str()))
+    {
+        my_print(NOT_SENSITIVE, false, _T("%s - write config file failed (%d)"), __TFUNCTION__, GetLastError());
+        return false;
+    }
+
+    if (!RequestingUrlProxyWithoutTunnel())
+    {
+        auto serverListPath = filesystem::path(dataStoreDirectory)
+                                          .append(LOCAL_SETTINGS_APPDATA_SERVER_LIST_FILENAME);
+        serverListFilename = serverListPath;
+
+        string serverList = EMBEDDED_SERVER_LIST;
+
+        // Retain some existing server entries that were used by the legacy client
+        ServerEntries legacyEntries = ServerList::GetListFromSystem(LEGACY_SERVER_ENTRY_LIST_NAME);
+        if (legacyEntries.size() > MAX_LEGACY_SERVER_ENTRIES)
+        {
+            legacyEntries.resize(MAX_LEGACY_SERVER_ENTRIES);
+        }
+        if (legacyEntries.size() > 0 && serverList.length() > 0)
+        {
+            // EMBEDDED_SERVER_LIST may be LF-delimited, not LF-terminated
+            serverList += "\n";
+        }
+        serverList += ServerList::EncodeServerEntries(legacyEntries);
+
+        if (!WriteFile(serverListFilename, serverList))
+        {
+            my_print(NOT_SENSITIVE, false, _T("%s - write server list file failed (%d)"), __TFUNCTION__, GetLastError());
+            return false;
+        }
+    }
+
+    return true;
+}
+
+
+string CoreTransport::GetUpstreamProxyAddress()
+{
+    // Note: upstream SOCKS proxy and proxy auth currently not supported
+
+    if (Settings::SkipUpstreamProxy())
+    {
+        // Don't use an upstream proxy of any kind.
+        return "";
+    }
+
+    ostringstream upstreamProxyAddress;
+
+    if (Settings::UpstreamProxyAuthenticatedHostname().length() > 0 &&
+        Settings::UpstreamProxyPort() &&
+        Settings::UpstreamProxyType() == "https")
+    {
+        // Use a custom, user-set upstream proxy
+        upstreamProxyAddress << Settings::UpstreamProxyAuthenticatedHostname() << ":" << Settings::UpstreamProxyPort();
+    }
+    else
+    {
+        // Use the native default proxy (that is, the one that was set before we tried to connect).
+        DecomposedProxyConfig proxyConfig;
+        GetNativeDefaultProxyInfo(proxyConfig);
+
+        if (!proxyConfig.httpsProxy.empty())
+        {
+            upstreamProxyAddress <<
+				WStringToUTF8(proxyConfig.httpsProxy) << ":" << proxyConfig.httpsProxyPort;
+        }
+    }
+
+    return upstreamProxyAddress.str();
+}
+
+
+bool CoreTransport::SpawnCoreProcess(const tstring& configFilename, const tstring& serverListFilename)
+{
+    tstringstream commandLine;
+
+    if (m_exePath.size() == 0)
+    {
+        if (RequestingUrlProxyWithoutTunnel())
+        {
+            // In RequestingUrlProxyWithoutTunnel mode, we allow for multiple instances
+            // so we don't fail extract if the file already exists -- and don't try to
+            // kill any associated process holding a lock on it.
+            if (!ExtractExecutable(
+                    IDR_PSIPHON_TUNNEL_CORE_EXE, URL_PROXY_EXE_NAME, m_exePath, true))
+            {
+                return false;
+            }
+        }
+        else
+        {
+            if (!ExtractExecutable(
+                    IDR_PSIPHON_TUNNEL_CORE_EXE, EXE_NAME, m_exePath))
+            {
+                return false;
+            }
+        }
+    }
+
+    commandLine << m_exePath
+        << _T(" --config \"") << configFilename << _T("\"");
+
+    if (!RequestingUrlProxyWithoutTunnel())
+    {
+        commandLine << _T(" --serverList \"") << serverListFilename << _T("\"");
+    }
+
+    STARTUPINFO startupInfo;
+    ZeroMemory(&startupInfo, sizeof(startupInfo));
+    startupInfo.cb = sizeof(startupInfo);
+
+    startupInfo.dwFlags = STARTF_USESTDHANDLES;
+    startupInfo.hStdInput = GetStdHandle(STD_INPUT_HANDLE);
+
+    m_pipe = INVALID_HANDLE_VALUE;
+    startupInfo.hStdOutput = INVALID_HANDLE_VALUE;
+    startupInfo.hStdError = INVALID_HANDLE_VALUE;
+    HANDLE parentInputPipe = INVALID_HANDLE_VALUE;
+    HANDLE childStdinPipe = INVALID_HANDLE_VALUE;
+    if (!CreateSubprocessPipes(
+            m_pipe,
+            parentInputPipe,
+            childStdinPipe,
+            startupInfo.hStdOutput,
+            startupInfo.hStdError))
+    {
+        my_print(NOT_SENSITIVE, false, _T("%s - CreateSubprocessPipes failed (%d)"), __TFUNCTION__, GetLastError());
+        return false;
+    }
+    CloseHandle(parentInputPipe);
+    CloseHandle(childStdinPipe);
+
+    if (!CreateProcess(
+            m_exePath.c_str(),
+            (TCHAR*)commandLine.str().c_str(),
+            NULL,
+            NULL,
+            TRUE, // bInheritHandles
+#ifdef _DEBUG
+            CREATE_NEW_PROCESS_GROUP,
+#else
+            CREATE_NEW_PROCESS_GROUP|CREATE_NO_WINDOW,
+#endif
+            NULL,
+            NULL,
+            &startupInfo,
+            &m_processInfo))
+    {
+        my_print(NOT_SENSITIVE, false, _T("%s - TunnelCore CreateProcess failed (%d)"), __TFUNCTION__, GetLastError());
+        CloseHandle(m_pipe);
+        CloseHandle(startupInfo.hStdOutput);
+        CloseHandle(startupInfo.hStdError);
+        return false;
+    }
+
+    // Close the unneccesary handles
+    CloseHandle(m_processInfo.hThread);
+    m_processInfo.hThread = NULL;
+
+    // Close child pipe handle (do not continue to modify the parent).
+    // You need to make sure that no handles to the write end of the
+    // output pipe are maintained in this process or else the pipe will
+    // not close when the child process exits and the ReadFile will hang.
+
+    if (!CloseHandle(startupInfo.hStdOutput))
+    {
+        my_print(NOT_SENSITIVE, false, _T("%s:%d - CloseHandle failed (%d)"), __TFUNCTION__, __LINE__, GetLastError());
+        CloseHandle(m_pipe);
+        CloseHandle(startupInfo.hStdError);
+        return false;
+    }
+    if (!CloseHandle(startupInfo.hStdError))
+    {
+        my_print(NOT_SENSITIVE, false, _T("%s:%d - CloseHandle failed (%d)"), __TFUNCTION__, __LINE__, GetLastError());
+        CloseHandle(m_pipe);
+        return false;
+    }
+
+    WaitForInputIdle(m_processInfo.hProcess, 5000);
+
+    return true;
+}
+
+
+void CoreTransport::ConsumeCoreProcessOutput()
+{
+    DWORD bytes_avail = 0;
+
+    // ReadFile will block forever if there's no data to read, so we need
+    // to check if there's data available to read first.
+    if (!PeekNamedPipe(m_pipe, NULL, 0, NULL, &bytes_avail, NULL))
+    {
+        my_print(NOT_SENSITIVE, false, _T("%s:%d - PeekNamedPipe failed (%d)"), __TFUNCTION__, __LINE__, GetLastError());
+    }
+
+    if (bytes_avail <= 0)
+    {
+        return;
+    }
+
+    // If there's data available from the pipe, process it.
+    char* buffer = new char[bytes_avail+1];
+    DWORD num_read = 0;
+    if (!ReadFile(m_pipe, buffer, bytes_avail, &num_read, NULL))
+    {
+        my_print(NOT_SENSITIVE, false, _T("%s:%d - ReadFile failed (%d)"), __TFUNCTION__, __LINE__, GetLastError());
+    }
+    buffer[bytes_avail] = '\0';
+
+    // Don't assume we receive complete lines in a read: "Data is written to an anonymous pipe
+    // as a stream of bytes. This means that the parent process reading from a pipe cannot
+    // distinguish between the bytes written in separate write operations, unless both the
+    // parent and child processes use a protocol to indicate where the write operation ends."
+    // http://msdn.microsoft.com/en-us/library/windows/desktop/aa365782%28v=vs.85%29.aspx
+
+    m_pipeBuffer.append(buffer);
+
+    int start = 0;
+    while (true)
+    {
+        int end = m_pipeBuffer.find("\n", start);
+        if (end == string::npos)
+        {
+            m_pipeBuffer = m_pipeBuffer.substr(start);
+            break;
+        }
+        string line = m_pipeBuffer.substr(start, end - start);
+        HandleCoreProcessOutputLine(line.c_str());
+        start = end + 1;
+    }
+
+    delete buffer;
+}
+
+
+void CoreTransport::HandleCoreProcessOutputLine(const char* line)
+{
+    // Notices are logged to diagnostics. Some notices are excluded from
+    // diagnostics if they may contain private user data.
+    bool logOutputToDiagnostics = true;
+
+    // Parse output to extract data
+
+    try
+    {
+        Json::Value notice;
+        Json::Reader reader;
+        if (!reader.parse(line, notice))
+        {
+            my_print(NOT_SENSITIVE, false, _T("%s: core notice JSON parse failed: %S"), __TFUNCTION__, reader.getFormattedErrorMessages().c_str());
+            // This line was not JSON. It's not included in diagnostics
+            // as we can't be sure it doesn't include user private data.
+            return;
+        }
+
+        if (!notice.isObject())
+        {
+            // Ignore this line. The core internals may emit non-notice format
+            // lines, and this confuses the JSON parser. This test filters out
+            // those lines.
+            return;
+        }
+
+        string noticeType = notice["noticeType"].asString();
+        string timestamp = notice["timestamp"].asString();
+        Json::Value data = notice["data"];
+
+        // Let the UI know about it and decide if something needs to be shown to the user.
+        if (noticeType != "Info")
+        {
+            UI_Notice(line);
+        }
+
+        if (noticeType == "Tunnels")
+        {
+            // This notice is received when tunnels are connected and disconnected.
+            int count = data["count"].asInt();
+            if (count == 0)
+            {
+                if (m_hasEverConnected && m_reconnectStateReceiver)
+                {
+                    m_reconnectStateReceiver->SetReconnecting();
+                }
+                m_isConnected = false;
+            }
+            else if (count == 1)
+            {
+                if (m_hasEverConnected && m_reconnectStateReceiver)
+                {
+                    m_reconnectStateReceiver->SetReconnected();
+                }
+                m_isConnected = true;
+                m_hasEverConnected = true;
+            }
+        }
+        else if (noticeType == "ClientUpgradeDownloaded" && m_upgradePaver != NULL) {
+          HANDLE hFile = CreateFile(
+            UTF8ToWString(data["filename"].asString()).c_str(),
+            GENERIC_READ,
+            FILE_SHARE_READ,
+            NULL, // default security
+            OPEN_EXISTING, // existing file only
+            FILE_ATTRIBUTE_NORMAL,
+            NULL); // no attr. template
+
+          if (hFile == INVALID_HANDLE_VALUE) {
+            my_print(NOT_SENSITIVE, false, _T("Could not get a valid file handle: %s - (%d)."), __TFUNCTION__, GetLastError());
+            return;
+          }
+
+          DWORD dwFileSize = GetFileSize(hFile, NULL);
+          unique_ptr<BYTE> inBuffer(new BYTE[dwFileSize]);
+          if (!inBuffer)
+          {
+            throw std::exception(__FUNCTION__ ":" STRINGIZE(__LINE__) ": memory allocation failed");
+          }
+
+          DWORD dwBytesToRead = dwFileSize;
+          DWORD dwBytesRead = 0;
+          OVERLAPPED stOverlapped = { 0 };
+          string downloadFileString;
+
+          if (TRUE == ReadFile(hFile, inBuffer.get(), dwBytesToRead, &dwBytesRead, NULL)) {
+            if (verifySignedDataPackage(
+              UPGRADE_SIGNATURE_PUBLIC_KEY,
+              (const char *)inBuffer.get(),
+              dwFileSize,
+              true, // gzip compressed
+              downloadFileString))
+            {
+              // Data in the package is Base64 encoded
+              downloadFileString = Base64Decode(downloadFileString);
+
+              if (downloadFileString.length() > 0) {
+                m_upgradePaver->PaveUpgrade(downloadFileString);
+              }
+            }
+            else {
+              // Bad package. Log and continue.
+              my_print(NOT_SENSITIVE, false, _T("Upgrade package verification failed! Please report this error."));
+            }
+          }
+
+          // If the extract and verify succeeds, delete it since it's no longer
+          // required and we don't want to re-install it.
+          // If the file isn't working and we think we have the complete file,
+          // there may be corrupt bytes. So delete it and next time we'll start over.
+          // NOTE: this means if the failure was due to not enough free space
+          // to write the extracted file... we still re-download.
+          CloseHandle(hFile);
+          if (!DeleteFile(UTF8ToWString(data["filename"].asString()).c_str()) && GetLastError() != ERROR_FILE_NOT_FOUND)
+          {
+              throw std::exception("Upgrade - DeleteFile failed");
+          }
+        }
+        else if (noticeType == "Homepage")
+        {
+            string url = data["url"].asString();
+            m_sessionInfo.SetHomepage(url.c_str());
+        }
+        else if (noticeType == "ListeningSocksProxyPort")
+        {
+            int port = data["port"].asInt();
+            m_localSocksProxyPort = port;
+        }
+        else if (noticeType == "ListeningHttpProxyPort")
+        {
+            int port = data["port"].asInt();
+            m_localHttpProxyPort = port;
+
+            // In this special case, we're running the core solely to
+            // use its url proxy and we do not expect to connect to a
+            // tunnel. So ensure that TransportConnectHelper() returns
+            // once the url proxy is running.
+            if (RequestingUrlProxyWithoutTunnel())
+            {
+                m_isConnected = true;
+            }
+        }
+        else if (noticeType == "SocksProxyPortInUse")
+        {
+            int port = data["port"].asInt();
+            my_print(NOT_SENSITIVE, false, _T("SOCKS proxy port not available: %d"), port);
+            // Don't try to reconnect with the same configuration
+            throw TransportFailed(false);
+        }
+        else if (noticeType == "HttpProxyPortInUse")
+        {
+            int port = data["port"].asInt();
+            my_print(NOT_SENSITIVE, false, _T("HTTP proxy port not available: %d"), port);
+            // Don't try to reconnect with the same configuration
+            throw TransportFailed(false);
+        }
+        else if (noticeType == "Untunneled")
+        {
+            string address = data["address"].asString();
+            // SENSITIVE_LOG: "address" is site user is browsing
+            my_print(SENSITIVE_LOG, false, _T("Untunneled: %S"), address.c_str());
+
+            // Don't include in diagnostics as "address" is private user data
+            logOutputToDiagnostics = false;
+        }
+        else if (noticeType == "SplitTunnelRegion")
+        {
+            string region = data["region"].asString();
+            my_print(NOT_SENSITIVE, false, _T("Split Tunnel Region: %S"), region.c_str());
+        }
+        else if (noticeType == "UpstreamProxyError")
+        {
+            string message = data["message"].asString();
+
+            if (message != m_lastUpstreamProxyErrorMessage)
+            {
+                // SENSITIVE_FORMAT_ARGS: "message" may contain address info that identifies user
+                my_print(SENSITIVE_FORMAT_ARGS, false, _T("Upstream Proxy Error: %S"), message.c_str());
+
+                // Don't repeatedly display the same error message, which may be emitted
+                // many times as the core is making multiple attempts to establish tunnels.
+                m_lastUpstreamProxyErrorMessage = message;
+            }
+
+            // Don't include in diagnostics as "message" may contain private user data
+            logOutputToDiagnostics = false;
+
+            // In this case, the user most likely input an incorrect upstream proxy
+            // address or credential. So stop attempting to connect and let the user
+            // handle the error message.
+            // UPDATE:
+            // Actually, there are many other conditions that might cause this case,
+            // such as attempting to connect to disallowed ports through the proxy,
+            // the proxy being temporarily overloaded, other temporary network conditions, etc.
+            // So don't throw here.
+            //throw TransportFailed(false);
+            // TODO: The client should keep track of these notices and if it has not connected
+            // within a certain amount of time and received many of these notices it should
+            // suggest to the user that there might be a problem with the Upstream Proxy Settings.
+        }
+        else if (noticeType == "AvailableEgressRegions")
+        {
+            string regions = data["regions"].toStyledString();
+            my_print(NOT_SENSITIVE, false, _T("Available egress regions: %S"), regions.c_str());
+        }
+    }
+    catch (exception& e)
+    {
+        my_print(NOT_SENSITIVE, false, _T("%s: core notice JSON parse exception: %S"), __TFUNCTION__, e.what());
+    }
+
+    // Debug output, flag sensitive to exclude from feedback
+    my_print(SENSITIVE_LOG, true, _T("core notice: %S"), line);
+
+    // Add to diagnostics
+    if (logOutputToDiagnostics)
+    {
+        AddDiagnosticInfoJson("CoreNotice", line);
+    }
+}
+
+
+bool CoreTransport::DoPeriodicCheck()
+{
+    // Notes:
+    // - used in both IWorkerThread::Thread and in local TransportConnectHelper
+    // - ConsumeCoreProcessOutput accesses local state (m_pipeBuffer) without
+    //   a mutex. This is safe because one thread (IWorkerThread::Thread) is currently
+    //   making all the calls to DoPeriodicCheck()
+
+    // Check if the subprocess is still running, and consume any buffered output
+
+    if (m_processInfo.hProcess != 0)
+    {
+        // The process handle will be signalled when the process terminates
+        DWORD result = WaitForSingleObject(m_processInfo.hProcess, 0);
+
+        if (result == WAIT_TIMEOUT)
+        {
+            if (m_stopInfo.stopSignal->CheckSignal(m_stopInfo.stopReasons))
+            {
+                throw Abort();
+            }
+
+            ConsumeCoreProcessOutput();
+
+            return true;
+        }
+        else if (result == WAIT_OBJECT_0)
+        {
+            // The process has signalled -- which implies that it has died.
+            // We'll consume the output anyway, as it might contain information
+            // about why the process death occurred (such as port conflict).
+            ConsumeCoreProcessOutput();
+            return false;
+        }
+        else
+        {
+            std::stringstream s;
+            s << __FUNCTION__ << ": WaitForSingleObject failed (" << result << ", " << GetLastError() << ")";
+            throw Error(s.str().c_str());
+        }
+    }
+
+    return false;
+}