/*
 * Copyright (c) 2012, Psiphon Inc.
 * All rights reserved.
 *
 * This program is free software: you can redistribute it and/or modify
 * it under the terms of the GNU General Public License as published by
 * the Free Software Foundation, either version 3 of the License, or
 * (at your option) any later version.
 * 
 * This program is distributed in the hope that it will be useful,
 * but WITHOUT ANY WARRANTY; without even the implied warranty of
 * MERCHANTABILITY or FITNESS FOR A PARTICULAR PURPOSE.  See the
 * GNU General Public License for more details.
 * 
 * You should have received a copy of the GNU General Public License
 * along with this program.  If not, see <http://www.gnu.org/licenses/>.
 *
 */

#include "stdafx.h"
#include "transport.h"
#include "sshtransport.h"
#include "sessioninfo.h"
#include "psiclient.h"
#include <WinSock2.h>
#include <WinCrypt.h>
#include "utilities.h"
#include "systemproxysettings.h"
#include "config.h"


#define DEFAULT_PLONK_SOCKS_PROXY_PORT  1080
#define SSH_CONNECTION_TIMEOUT_SECONDS  20
#define PLONK_EXE_NAME                  _T("psiphon3-plonk.exe")


static bool SetPlonkSSHHostKey(
        const tstring& sshServerAddress,
        int sshServerPort,
        const tstring& sshServerHostKey);


/******************************************************************************
 SSHTransportBase
******************************************************************************/

SSHTransportBase::SSHTransportBase()
{
    ZeroMemory(&m_plonkProcessInfo, sizeof(m_plonkProcessInfo));
    m_localSocksProxyPort = DEFAULT_PLONK_SOCKS_PROXY_PORT;
}

SSHTransportBase::~SSHTransportBase()
{
    (void)Cleanup();
}

<<<<<<< HEAD
bool SSHTransportBase::IsServerRequestTunnelled() const
{
    return true;
}

tstring SSHTransportBase::GetSessionID(SessionInfo sessionInfo) const
=======
tstring SSHTransportBase::GetSessionID(SessionInfo sessionInfo)
>>>>>>> 5add5a0f
{
    return NarrowToTString(sessionInfo.GetSSHSessionID());
}

int SSHTransportBase::GetLocalProxyParentPort() const
{
    return m_localSocksProxyPort;
}

tstring SSHTransportBase::GetLastTransportError() const
{
    return _T("0");
}

bool SSHTransportBase::DoPeriodicCheck()
{
    // Check if we've lost the Plonk process

    if (m_plonkProcessInfo.hProcess != 0)
    {
        // The plonk process handle will be signalled when the process terminates
        DWORD result = WaitForSingleObject(m_plonkProcessInfo.hProcess, 0);

        if (result == WAIT_TIMEOUT)
        {
            // Everything normal
            return true;
        }
        else if (result == WAIT_OBJECT_0)
        {
            // The process has signalled -- which implies that it has died
            return false;
        }
        else
        {
            std::stringstream s;
            s << __FUNCTION__ << ": WaitForSingleObject failed (" << result << ", " << GetLastError() << ")";
            throw Error(s.str().c_str());
        }
    }

    // If we're here, then there's no Plonk process at all.

    return false;
}

bool SSHTransportBase::Cleanup()
{
    // Give the process an opportunity for graceful shutdown, then terminate
    if (m_plonkProcessInfo.hProcess != 0
        && m_plonkProcessInfo.hProcess != INVALID_HANDLE_VALUE)
    {
        StopProcess(m_plonkProcessInfo.dwProcessId, m_plonkProcessInfo.hProcess);
    }

    if (m_plonkProcessInfo.hProcess != 0
        && m_plonkProcessInfo.hProcess != INVALID_HANDLE_VALUE)
    {
        CloseHandle(m_plonkProcessInfo.hProcess);
    }
    ZeroMemory(&m_plonkProcessInfo, sizeof(m_plonkProcessInfo));

    return true;
}

void SSHTransportBase::TransportConnect(
                        const SessionInfo& sessionInfo,
                        SystemProxySettings* systemProxySettings)
{
    if (!IsServerSSHCapable(sessionInfo))
    {
        throw TransportFailed();
    }

    try
    {
        TransportConnectHelper(sessionInfo, systemProxySettings);
    }
    catch(...)
    {
        (void)Cleanup();
        throw;
    }
}

void SSHTransportBase::TransportConnectHelper(
                        const SessionInfo& sessionInfo,
                        SystemProxySettings* systemProxySettings)
{
    my_print(false, _T("%s connecting..."), GetTransportDisplayName().c_str());

    // Extract executables and put to disk if not already

    if (m_plonkPath.size() == 0)
    {
        if (!ExtractExecutable(IDR_PLONK_EXE, PLONK_EXE_NAME, m_plonkPath))
        {
            throw TransportFailed();
        }
    }

    // Ensure we start from a disconnected/clean state
    if (!Cleanup())
    {
        std::stringstream s;
        s << __FUNCTION__ << ": Cleanup failed (" << GetLastError() << ")";
        throw Error(s.str().c_str());
    }

    // Start plonk using Psiphon server SSH parameters

    tstring serverAddress, serverHostKey, plonkCommandLine;
    int serverPort = 0;

    // Client transmits its session ID prepended to the SSH password; the server
    // uses this to associate the tunnel with web requests -- for GeoIP region stats
    string sshPassword = sessionInfo.GetClientSessionID() + sessionInfo.GetSSHPassword();

    m_localSocksProxyPort = DEFAULT_PLONK_SOCKS_PROXY_PORT;

    // Test if the localSocksProxyPort is already in use.  If it is, try to find
    // one that is available.
    if (!TestForOpenPort(m_localSocksProxyPort, 10, m_stopInfo))
    {
        my_print(false, _T("Local SOCKS proxy could not find an available port."));
        throw TransportFailed();
    }

    if (!GetSSHParams(
            sessionInfo,
            m_localSocksProxyPort,
            sshPassword,
            serverAddress, 
            serverPort, 
            serverHostKey, 
            plonkCommandLine))
    {
        throw TransportFailed();
    }

    // Add host to Plonk's known host registry set
    // Note: currently we're not removing this after the session, so we're leaving a trace

    SetPlonkSSHHostKey(serverAddress, serverPort, serverHostKey);

    // Create the Plonk process and connect to server

    if (!LaunchPlonk(plonkCommandLine.c_str()))
    {
        my_print(false, _T("%s - LaunchPlonk failed (%d)"), __TFUNCTION__, GetLastError());
        throw TransportFailed();
    }

    // TODO: wait for parent proxy to be in place? In testing, we found cases 
    // where Polipo stopped responding when the ssh tunnel was torn down.

    DWORD connected = WaitForConnectability(
                        m_localSocksProxyPort,
                        SSH_CONNECTION_TIMEOUT_SECONDS*1000,
                        m_plonkProcessInfo.hProcess,
                        m_stopInfo);

    if (ERROR_OPERATION_ABORTED == connected)
    {
        throw Abort();
    }
    else if (ERROR_SUCCESS != connected)
    {
        my_print(false, _T("Failed to connect (%d, %d)"), connected, GetLastError());
        throw TransportFailed();
    }

    systemProxySettings->SetSocksProxyPort(m_localSocksProxyPort);

    my_print(false, _T("SOCKS proxy is running on localhost port %d."), m_localSocksProxyPort);
}

bool SSHTransportBase::IsServerSSHCapable(const SessionInfo& sessionInfo) const
{
    return sessionInfo.GetSSHHostKey().length() > 0;
}

// Create the Plonk process and connect to server
bool SSHTransportBase::LaunchPlonk(const TCHAR* plonkCommandLine)
{

    STARTUPINFO plonkStartupInfo;
    ZeroMemory(&plonkStartupInfo, sizeof(plonkStartupInfo));
    plonkStartupInfo.cb = sizeof(plonkStartupInfo);

    if (!CreateProcess(
            m_plonkPath.c_str(),
            (TCHAR*)plonkCommandLine,
            NULL,
            NULL,
            FALSE,
#ifdef _DEBUG
            CREATE_NEW_PROCESS_GROUP,
#else
            CREATE_NEW_PROCESS_GROUP|CREATE_NO_WINDOW,
#endif
            NULL,
            NULL,
            &plonkStartupInfo,
            &m_plonkProcessInfo))
    {
        return false;
    }

    // Close the unneccesary handles
    CloseHandle(m_plonkProcessInfo.hThread);
    m_plonkProcessInfo.hThread = NULL;

    WaitForInputIdle(m_plonkProcessInfo.hProcess, 5000);

    return true;
}


/******************************************************************************
 SSHTransport
******************************************************************************/

static const TCHAR* SSH_TRANSPORT_PROTOCOL_NAME = _T("SSH");
static const TCHAR* SSH_TRANSPORT_DISPLAY_NAME = _T("SSH");

// Support the registration of this transport type
static ITransport* NewSSH()
{
    return new SSHTransport();
}

// static
void SSHTransport::GetFactory(
                    tstring& o_transportName,
                    TransportFactory& o_transportFactory)
{
    o_transportFactory = NewSSH;
    o_transportName = SSH_TRANSPORT_DISPLAY_NAME;
}


SSHTransport::SSHTransport()
{
}

SSHTransport::~SSHTransport()
{
    IWorkerThread::Stop();
}

// static
tstring SSHTransport::GetTransportProtocolName() const 
{
    return SSH_TRANSPORT_PROTOCOL_NAME;
}

tstring SSHTransport::GetTransportDisplayName() const 
{ 
    return SSH_TRANSPORT_DISPLAY_NAME; 
}

bool SSHTransport::IsHandshakeRequired(SessionInfo sessionInfo) const
{
    bool sufficientInfo = 
        sessionInfo.GetServerAddress().length() > 0
        && sessionInfo.GetSSHPort() > 0
        && sessionInfo.GetSSHHostKey().length() > 0
        && sessionInfo.GetSSHUsername().length() > 0
        && sessionInfo.GetSSHPassword().length() > 0;
    return !sufficientInfo;
}

bool SSHTransport::GetSSHParams(
                    const SessionInfo& sessionInfo,
                    const int localSocksProxyPort,
                    const string& sshPassword,
                    tstring& o_serverAddress, 
                    int& o_serverPort, 
                    tstring& o_serverHostKey, 
                    tstring& o_plonkCommandLine)
{
    o_serverAddress = NarrowToTString(sessionInfo.GetServerAddress());
    o_serverPort = sessionInfo.GetSSHPort();
    o_serverHostKey = NarrowToTString(sessionInfo.GetSSHHostKey());

    // Note: -batch ensures plonk doesn't hang on a prompt when the server's host key isn't
    // the expected value we just set in the registry

    tstringstream args;
    args << _T(" -ssh -C -N -batch")
         << _T(" -P ") << o_serverPort
         << _T(" -l ") << NarrowToTString(sessionInfo.GetSSHUsername()).c_str()
         << _T(" -pw ") << NarrowToTString(sshPassword).c_str()
         << _T(" -D ") << localSocksProxyPort
         << _T(" ") << o_serverAddress.c_str();
#ifdef _DEBUG
         args << _T(" -v");
#endif

    o_plonkCommandLine = m_plonkPath + args.str();

    return true;
}


/******************************************************************************
 OSSHTransport
******************************************************************************/

static const TCHAR* OSSH_TRANSPORT_PROTOCOL_NAME = _T("OSSH");
static const TCHAR* OSSH_TRANSPORT_DISPLAY_NAME = _T("SSH+");

// Support the registration of this transport type
static ITransport* NewOSSH()
{
    return new OSSHTransport();
}

// static
void OSSHTransport::GetFactory(
                    tstring& o_transportName,
                    TransportFactory& o_transportFactory)
{
    o_transportFactory = NewOSSH;
    o_transportName = OSSH_TRANSPORT_DISPLAY_NAME;
}


OSSHTransport::OSSHTransport()
{
}

OSSHTransport::~OSSHTransport()
{
    IWorkerThread::Stop();
}

tstring OSSHTransport::GetTransportProtocolName() const 
{
    return OSSH_TRANSPORT_PROTOCOL_NAME;
}

tstring OSSHTransport::GetTransportDisplayName() const 
{
    return OSSH_TRANSPORT_DISPLAY_NAME;
}

bool OSSHTransport::IsHandshakeRequired(SessionInfo sessionInfo) const
{
    bool sufficientInfo = 
        sessionInfo.GetServerAddress().length() > 0
        && sessionInfo.GetSSHObfuscatedPort() > 0
        && sessionInfo.GetSSHHostKey().length() > 0
        && sessionInfo.GetSSHUsername().length() > 0
        && sessionInfo.GetSSHPassword().length() > 0
        && sessionInfo.GetSSHObfuscatedKey().length() > 0;
    return !sufficientInfo;
}

bool OSSHTransport::GetSSHParams(
                    const SessionInfo& sessionInfo,
                    const int localSocksProxyPort,
                    const string& sshPassword,
                    tstring& o_serverAddress, 
                    int& o_serverPort, 
                    tstring& o_serverHostKey, 
                    tstring& o_plonkCommandLine)
{
    o_serverAddress.clear();
    o_serverPort = 0;
    o_serverHostKey.clear();
    o_plonkCommandLine.clear();

    if (sessionInfo.GetSSHObfuscatedPort() <= 0 
        || sessionInfo.GetSSHObfuscatedKey().size() <= 0)
    {
        my_print(false, _T("%s - missing parameters"), __TFUNCTION__);
        return false;
    }

    o_serverAddress = NarrowToTString(sessionInfo.GetServerAddress());
    o_serverPort = sessionInfo.GetSSHObfuscatedPort();
    o_serverHostKey = NarrowToTString(sessionInfo.GetSSHHostKey());

    // Note: -batch ensures plonk doesn't hang on a prompt when the server's host key isn't
    // the expected value we just set in the registry

    tstringstream args;
    args << _T(" -ssh -C -N -batch")
         << _T(" -P ") << o_serverPort
         << _T(" -z -Z ") << NarrowToTString(sessionInfo.GetSSHObfuscatedKey()).c_str()
         << _T(" -l ") << NarrowToTString(sessionInfo.GetSSHUsername()).c_str()
         << _T(" -pw ") << NarrowToTString(sshPassword).c_str()
         << _T(" -D ") << localSocksProxyPort
         << _T(" ") << o_serverAddress.c_str();
#ifdef _DEBUG
         args << _T(" -v");
#endif
    o_plonkCommandLine = m_plonkPath + args.str();

    return true;
}


/******************************************************************************
 Helpers
******************************************************************************/

bool SetPlonkSSHHostKey(
        const tstring& sshServerAddress,
        int sshServerPort,
        const tstring& sshServerHostKey)
{
    // Add Plonk registry entry for host for non-interactive host key validation

    // Host key is base64 encoded set of fields

    BYTE* decodedFields = NULL;
    DWORD size = 0;

    if (!CryptStringToBinary(sshServerHostKey.c_str(), sshServerHostKey.length(), CRYPT_STRING_BASE64, NULL, &size, NULL, NULL)
        || !(decodedFields = new (std::nothrow) BYTE[size])
        || !CryptStringToBinary(sshServerHostKey.c_str(), sshServerHostKey.length(), CRYPT_STRING_BASE64, decodedFields, &size, NULL, NULL))
    {
        my_print(false, _T("SetPlonkSSHHostKey: CryptStringToBinary failed (%d)"), GetLastError());
        return false;
    }

    // field format: {<4 byte len (big endian), len bytes field>}+
    // first field is key type, expecting "ssh-rsa";
    // remaining fields are opaque number value -- simply emit in new format which is comma delimited hex strings

    const char* expectedKeyTypeValue = "ssh-rsa";
    unsigned long expectedKeyTypeLen = htonl(strlen(expectedKeyTypeValue));

    if (memcmp(decodedFields + 0, &expectedKeyTypeLen, sizeof(unsigned long))
        || memcmp(decodedFields + sizeof(unsigned long), expectedKeyTypeValue, strlen(expectedKeyTypeValue)))
    {
        delete [] decodedFields;

        my_print(false, _T("SetPlonkSSHHostKey: unexpected key type"));
        return false;
    }

    string data;

    unsigned long offset = sizeof(unsigned long) + strlen(expectedKeyTypeValue);

    while (offset < size - sizeof(unsigned long))
    {
        unsigned long nextLen = ntohl(*((long*)(decodedFields + offset)));
        offset += sizeof(unsigned long);

        if (nextLen > 0 && offset + nextLen <= size)        
        {
            string field = "";
            const char* hexDigits = "0123456789abcdef";
            for (unsigned long i = 0; i < nextLen; i++)
            {
                char digit = hexDigits[decodedFields[offset + i] >> 4];
                // Don't add leading zeroes
                if (digit != '0' || field.length() > 0) field += digit;
                digit = hexDigits[decodedFields[offset + i] & 0x0F];
                // Always include last nibble (e.g. 0x0)
                if (i == nextLen-1 || (digit != '0' || field.length() > 0)) field += digit;
            }
            field = "0x" + field;
            if (data.length() > 0) data += ",";
            data += field;
            offset += nextLen;
        }
    }

    delete [] decodedFields;

    stringstream value;
    value << "rsa2@" << sshServerPort << ":" << TStringToNarrow(sshServerAddress);

    const TCHAR* plonkRegistryKey = _T("Software\\SimonTatham\\PuTTY\\SshHostKeys");

    HKEY key = 0;
    LONG returnCode = RegCreateKeyEx(HKEY_CURRENT_USER, plonkRegistryKey, 0, 0, 0, KEY_WRITE, 0, &key, NULL);
    if (ERROR_SUCCESS != returnCode)
    {
        my_print(false, _T("SetPlonkSSHHostKey: Create Registry Key failed (%d)"), returnCode);
        return false;
    }

    returnCode = RegSetValueExA(key, value.str().c_str(), 0, REG_SZ, (PBYTE)data.c_str(), data.length()+1);
    if (ERROR_SUCCESS != returnCode)
    {
        RegCloseKey(key);

        my_print(false, _T("SetPlonkSSHHostKey: Set Registry Value failed (%d)"), returnCode);
        return false;
    }

    RegCloseKey(key);

    return true;
}

<|MERGE_RESOLUTION|>--- conflicted
+++ resolved
@@ -1,570 +1,566 @@
-/*
- * Copyright (c) 2012, Psiphon Inc.
- * All rights reserved.
- *
- * This program is free software: you can redistribute it and/or modify
- * it under the terms of the GNU General Public License as published by
- * the Free Software Foundation, either version 3 of the License, or
- * (at your option) any later version.
- * 
- * This program is distributed in the hope that it will be useful,
- * but WITHOUT ANY WARRANTY; without even the implied warranty of
- * MERCHANTABILITY or FITNESS FOR A PARTICULAR PURPOSE.  See the
- * GNU General Public License for more details.
- * 
- * You should have received a copy of the GNU General Public License
- * along with this program.  If not, see <http://www.gnu.org/licenses/>.
- *
- */
-
-#include "stdafx.h"
-#include "transport.h"
-#include "sshtransport.h"
-#include "sessioninfo.h"
-#include "psiclient.h"
-#include <WinSock2.h>
-#include <WinCrypt.h>
-#include "utilities.h"
-#include "systemproxysettings.h"
-#include "config.h"
-
-
-#define DEFAULT_PLONK_SOCKS_PROXY_PORT  1080
-#define SSH_CONNECTION_TIMEOUT_SECONDS  20
-#define PLONK_EXE_NAME                  _T("psiphon3-plonk.exe")
-
-
-static bool SetPlonkSSHHostKey(
-        const tstring& sshServerAddress,
-        int sshServerPort,
-        const tstring& sshServerHostKey);
-
-
-/******************************************************************************
- SSHTransportBase
-******************************************************************************/
-
-SSHTransportBase::SSHTransportBase()
-{
-    ZeroMemory(&m_plonkProcessInfo, sizeof(m_plonkProcessInfo));
-    m_localSocksProxyPort = DEFAULT_PLONK_SOCKS_PROXY_PORT;
-}
-
-SSHTransportBase::~SSHTransportBase()
-{
-    (void)Cleanup();
-}
-
-<<<<<<< HEAD
-bool SSHTransportBase::IsServerRequestTunnelled() const
-{
-    return true;
-}
-
-tstring SSHTransportBase::GetSessionID(SessionInfo sessionInfo) const
-=======
-tstring SSHTransportBase::GetSessionID(SessionInfo sessionInfo)
->>>>>>> 5add5a0f
-{
-    return NarrowToTString(sessionInfo.GetSSHSessionID());
-}
-
-int SSHTransportBase::GetLocalProxyParentPort() const
-{
-    return m_localSocksProxyPort;
-}
-
-tstring SSHTransportBase::GetLastTransportError() const
-{
-    return _T("0");
-}
-
-bool SSHTransportBase::DoPeriodicCheck()
-{
-    // Check if we've lost the Plonk process
-
-    if (m_plonkProcessInfo.hProcess != 0)
-    {
-        // The plonk process handle will be signalled when the process terminates
-        DWORD result = WaitForSingleObject(m_plonkProcessInfo.hProcess, 0);
-
-        if (result == WAIT_TIMEOUT)
-        {
-            // Everything normal
-            return true;
-        }
-        else if (result == WAIT_OBJECT_0)
-        {
-            // The process has signalled -- which implies that it has died
-            return false;
-        }
-        else
-        {
-            std::stringstream s;
-            s << __FUNCTION__ << ": WaitForSingleObject failed (" << result << ", " << GetLastError() << ")";
-            throw Error(s.str().c_str());
-        }
-    }
-
-    // If we're here, then there's no Plonk process at all.
-
-    return false;
-}
-
-bool SSHTransportBase::Cleanup()
-{
-    // Give the process an opportunity for graceful shutdown, then terminate
-    if (m_plonkProcessInfo.hProcess != 0
-        && m_plonkProcessInfo.hProcess != INVALID_HANDLE_VALUE)
-    {
-        StopProcess(m_plonkProcessInfo.dwProcessId, m_plonkProcessInfo.hProcess);
-    }
-
-    if (m_plonkProcessInfo.hProcess != 0
-        && m_plonkProcessInfo.hProcess != INVALID_HANDLE_VALUE)
-    {
-        CloseHandle(m_plonkProcessInfo.hProcess);
-    }
-    ZeroMemory(&m_plonkProcessInfo, sizeof(m_plonkProcessInfo));
-
-    return true;
-}
-
-void SSHTransportBase::TransportConnect(
-                        const SessionInfo& sessionInfo,
-                        SystemProxySettings* systemProxySettings)
-{
-    if (!IsServerSSHCapable(sessionInfo))
-    {
-        throw TransportFailed();
-    }
-
-    try
-    {
-        TransportConnectHelper(sessionInfo, systemProxySettings);
-    }
-    catch(...)
-    {
-        (void)Cleanup();
-        throw;
-    }
-}
-
-void SSHTransportBase::TransportConnectHelper(
-                        const SessionInfo& sessionInfo,
-                        SystemProxySettings* systemProxySettings)
-{
-    my_print(false, _T("%s connecting..."), GetTransportDisplayName().c_str());
-
-    // Extract executables and put to disk if not already
-
-    if (m_plonkPath.size() == 0)
-    {
-        if (!ExtractExecutable(IDR_PLONK_EXE, PLONK_EXE_NAME, m_plonkPath))
-        {
-            throw TransportFailed();
-        }
-    }
-
-    // Ensure we start from a disconnected/clean state
-    if (!Cleanup())
-    {
-        std::stringstream s;
-        s << __FUNCTION__ << ": Cleanup failed (" << GetLastError() << ")";
-        throw Error(s.str().c_str());
-    }
-
-    // Start plonk using Psiphon server SSH parameters
-
-    tstring serverAddress, serverHostKey, plonkCommandLine;
-    int serverPort = 0;
-
-    // Client transmits its session ID prepended to the SSH password; the server
-    // uses this to associate the tunnel with web requests -- for GeoIP region stats
-    string sshPassword = sessionInfo.GetClientSessionID() + sessionInfo.GetSSHPassword();
-
-    m_localSocksProxyPort = DEFAULT_PLONK_SOCKS_PROXY_PORT;
-
-    // Test if the localSocksProxyPort is already in use.  If it is, try to find
-    // one that is available.
-    if (!TestForOpenPort(m_localSocksProxyPort, 10, m_stopInfo))
-    {
-        my_print(false, _T("Local SOCKS proxy could not find an available port."));
-        throw TransportFailed();
-    }
-
-    if (!GetSSHParams(
-            sessionInfo,
-            m_localSocksProxyPort,
-            sshPassword,
-            serverAddress, 
-            serverPort, 
-            serverHostKey, 
-            plonkCommandLine))
-    {
-        throw TransportFailed();
-    }
-
-    // Add host to Plonk's known host registry set
-    // Note: currently we're not removing this after the session, so we're leaving a trace
-
-    SetPlonkSSHHostKey(serverAddress, serverPort, serverHostKey);
-
-    // Create the Plonk process and connect to server
-
-    if (!LaunchPlonk(plonkCommandLine.c_str()))
-    {
-        my_print(false, _T("%s - LaunchPlonk failed (%d)"), __TFUNCTION__, GetLastError());
-        throw TransportFailed();
-    }
-
-    // TODO: wait for parent proxy to be in place? In testing, we found cases 
-    // where Polipo stopped responding when the ssh tunnel was torn down.
-
-    DWORD connected = WaitForConnectability(
-                        m_localSocksProxyPort,
-                        SSH_CONNECTION_TIMEOUT_SECONDS*1000,
-                        m_plonkProcessInfo.hProcess,
-                        m_stopInfo);
-
-    if (ERROR_OPERATION_ABORTED == connected)
-    {
-        throw Abort();
-    }
-    else if (ERROR_SUCCESS != connected)
-    {
-        my_print(false, _T("Failed to connect (%d, %d)"), connected, GetLastError());
-        throw TransportFailed();
-    }
-
-    systemProxySettings->SetSocksProxyPort(m_localSocksProxyPort);
-
-    my_print(false, _T("SOCKS proxy is running on localhost port %d."), m_localSocksProxyPort);
-}
-
-bool SSHTransportBase::IsServerSSHCapable(const SessionInfo& sessionInfo) const
-{
-    return sessionInfo.GetSSHHostKey().length() > 0;
-}
-
-// Create the Plonk process and connect to server
-bool SSHTransportBase::LaunchPlonk(const TCHAR* plonkCommandLine)
-{
-
-    STARTUPINFO plonkStartupInfo;
-    ZeroMemory(&plonkStartupInfo, sizeof(plonkStartupInfo));
-    plonkStartupInfo.cb = sizeof(plonkStartupInfo);
-
-    if (!CreateProcess(
-            m_plonkPath.c_str(),
-            (TCHAR*)plonkCommandLine,
-            NULL,
-            NULL,
-            FALSE,
-#ifdef _DEBUG
-            CREATE_NEW_PROCESS_GROUP,
-#else
-            CREATE_NEW_PROCESS_GROUP|CREATE_NO_WINDOW,
-#endif
-            NULL,
-            NULL,
-            &plonkStartupInfo,
-            &m_plonkProcessInfo))
-    {
-        return false;
-    }
-
-    // Close the unneccesary handles
-    CloseHandle(m_plonkProcessInfo.hThread);
-    m_plonkProcessInfo.hThread = NULL;
-
-    WaitForInputIdle(m_plonkProcessInfo.hProcess, 5000);
-
-    return true;
-}
-
-
-/******************************************************************************
- SSHTransport
-******************************************************************************/
-
-static const TCHAR* SSH_TRANSPORT_PROTOCOL_NAME = _T("SSH");
-static const TCHAR* SSH_TRANSPORT_DISPLAY_NAME = _T("SSH");
-
-// Support the registration of this transport type
-static ITransport* NewSSH()
-{
-    return new SSHTransport();
-}
-
-// static
-void SSHTransport::GetFactory(
-                    tstring& o_transportName,
-                    TransportFactory& o_transportFactory)
-{
-    o_transportFactory = NewSSH;
-    o_transportName = SSH_TRANSPORT_DISPLAY_NAME;
-}
-
-
-SSHTransport::SSHTransport()
-{
-}
-
-SSHTransport::~SSHTransport()
-{
-    IWorkerThread::Stop();
-}
-
-// static
-tstring SSHTransport::GetTransportProtocolName() const 
-{
-    return SSH_TRANSPORT_PROTOCOL_NAME;
-}
-
-tstring SSHTransport::GetTransportDisplayName() const 
-{ 
-    return SSH_TRANSPORT_DISPLAY_NAME; 
-}
-
-bool SSHTransport::IsHandshakeRequired(SessionInfo sessionInfo) const
-{
-    bool sufficientInfo = 
-        sessionInfo.GetServerAddress().length() > 0
-        && sessionInfo.GetSSHPort() > 0
-        && sessionInfo.GetSSHHostKey().length() > 0
-        && sessionInfo.GetSSHUsername().length() > 0
-        && sessionInfo.GetSSHPassword().length() > 0;
-    return !sufficientInfo;
-}
-
-bool SSHTransport::GetSSHParams(
-                    const SessionInfo& sessionInfo,
-                    const int localSocksProxyPort,
-                    const string& sshPassword,
-                    tstring& o_serverAddress, 
-                    int& o_serverPort, 
-                    tstring& o_serverHostKey, 
-                    tstring& o_plonkCommandLine)
-{
-    o_serverAddress = NarrowToTString(sessionInfo.GetServerAddress());
-    o_serverPort = sessionInfo.GetSSHPort();
-    o_serverHostKey = NarrowToTString(sessionInfo.GetSSHHostKey());
-
-    // Note: -batch ensures plonk doesn't hang on a prompt when the server's host key isn't
-    // the expected value we just set in the registry
-
-    tstringstream args;
-    args << _T(" -ssh -C -N -batch")
-         << _T(" -P ") << o_serverPort
-         << _T(" -l ") << NarrowToTString(sessionInfo.GetSSHUsername()).c_str()
-         << _T(" -pw ") << NarrowToTString(sshPassword).c_str()
-         << _T(" -D ") << localSocksProxyPort
-         << _T(" ") << o_serverAddress.c_str();
-#ifdef _DEBUG
-         args << _T(" -v");
-#endif
-
-    o_plonkCommandLine = m_plonkPath + args.str();
-
-    return true;
-}
-
-
-/******************************************************************************
- OSSHTransport
-******************************************************************************/
-
-static const TCHAR* OSSH_TRANSPORT_PROTOCOL_NAME = _T("OSSH");
-static const TCHAR* OSSH_TRANSPORT_DISPLAY_NAME = _T("SSH+");
-
-// Support the registration of this transport type
-static ITransport* NewOSSH()
-{
-    return new OSSHTransport();
-}
-
-// static
-void OSSHTransport::GetFactory(
-                    tstring& o_transportName,
-                    TransportFactory& o_transportFactory)
-{
-    o_transportFactory = NewOSSH;
-    o_transportName = OSSH_TRANSPORT_DISPLAY_NAME;
-}
-
-
-OSSHTransport::OSSHTransport()
-{
-}
-
-OSSHTransport::~OSSHTransport()
-{
-    IWorkerThread::Stop();
-}
-
-tstring OSSHTransport::GetTransportProtocolName() const 
-{
-    return OSSH_TRANSPORT_PROTOCOL_NAME;
-}
-
-tstring OSSHTransport::GetTransportDisplayName() const 
-{
-    return OSSH_TRANSPORT_DISPLAY_NAME;
-}
-
-bool OSSHTransport::IsHandshakeRequired(SessionInfo sessionInfo) const
-{
-    bool sufficientInfo = 
-        sessionInfo.GetServerAddress().length() > 0
-        && sessionInfo.GetSSHObfuscatedPort() > 0
-        && sessionInfo.GetSSHHostKey().length() > 0
-        && sessionInfo.GetSSHUsername().length() > 0
-        && sessionInfo.GetSSHPassword().length() > 0
-        && sessionInfo.GetSSHObfuscatedKey().length() > 0;
-    return !sufficientInfo;
-}
-
-bool OSSHTransport::GetSSHParams(
-                    const SessionInfo& sessionInfo,
-                    const int localSocksProxyPort,
-                    const string& sshPassword,
-                    tstring& o_serverAddress, 
-                    int& o_serverPort, 
-                    tstring& o_serverHostKey, 
-                    tstring& o_plonkCommandLine)
-{
-    o_serverAddress.clear();
-    o_serverPort = 0;
-    o_serverHostKey.clear();
-    o_plonkCommandLine.clear();
-
-    if (sessionInfo.GetSSHObfuscatedPort() <= 0 
-        || sessionInfo.GetSSHObfuscatedKey().size() <= 0)
-    {
-        my_print(false, _T("%s - missing parameters"), __TFUNCTION__);
-        return false;
-    }
-
-    o_serverAddress = NarrowToTString(sessionInfo.GetServerAddress());
-    o_serverPort = sessionInfo.GetSSHObfuscatedPort();
-    o_serverHostKey = NarrowToTString(sessionInfo.GetSSHHostKey());
-
-    // Note: -batch ensures plonk doesn't hang on a prompt when the server's host key isn't
-    // the expected value we just set in the registry
-
-    tstringstream args;
-    args << _T(" -ssh -C -N -batch")
-         << _T(" -P ") << o_serverPort
-         << _T(" -z -Z ") << NarrowToTString(sessionInfo.GetSSHObfuscatedKey()).c_str()
-         << _T(" -l ") << NarrowToTString(sessionInfo.GetSSHUsername()).c_str()
-         << _T(" -pw ") << NarrowToTString(sshPassword).c_str()
-         << _T(" -D ") << localSocksProxyPort
-         << _T(" ") << o_serverAddress.c_str();
-#ifdef _DEBUG
-         args << _T(" -v");
-#endif
-    o_plonkCommandLine = m_plonkPath + args.str();
-
-    return true;
-}
-
-
-/******************************************************************************
- Helpers
-******************************************************************************/
-
-bool SetPlonkSSHHostKey(
-        const tstring& sshServerAddress,
-        int sshServerPort,
-        const tstring& sshServerHostKey)
-{
-    // Add Plonk registry entry for host for non-interactive host key validation
-
-    // Host key is base64 encoded set of fields
-
-    BYTE* decodedFields = NULL;
-    DWORD size = 0;
-
-    if (!CryptStringToBinary(sshServerHostKey.c_str(), sshServerHostKey.length(), CRYPT_STRING_BASE64, NULL, &size, NULL, NULL)
-        || !(decodedFields = new (std::nothrow) BYTE[size])
-        || !CryptStringToBinary(sshServerHostKey.c_str(), sshServerHostKey.length(), CRYPT_STRING_BASE64, decodedFields, &size, NULL, NULL))
-    {
-        my_print(false, _T("SetPlonkSSHHostKey: CryptStringToBinary failed (%d)"), GetLastError());
-        return false;
-    }
-
-    // field format: {<4 byte len (big endian), len bytes field>}+
-    // first field is key type, expecting "ssh-rsa";
-    // remaining fields are opaque number value -- simply emit in new format which is comma delimited hex strings
-
-    const char* expectedKeyTypeValue = "ssh-rsa";
-    unsigned long expectedKeyTypeLen = htonl(strlen(expectedKeyTypeValue));
-
-    if (memcmp(decodedFields + 0, &expectedKeyTypeLen, sizeof(unsigned long))
-        || memcmp(decodedFields + sizeof(unsigned long), expectedKeyTypeValue, strlen(expectedKeyTypeValue)))
-    {
-        delete [] decodedFields;
-
-        my_print(false, _T("SetPlonkSSHHostKey: unexpected key type"));
-        return false;
-    }
-
-    string data;
-
-    unsigned long offset = sizeof(unsigned long) + strlen(expectedKeyTypeValue);
-
-    while (offset < size - sizeof(unsigned long))
-    {
-        unsigned long nextLen = ntohl(*((long*)(decodedFields + offset)));
-        offset += sizeof(unsigned long);
-
-        if (nextLen > 0 && offset + nextLen <= size)        
-        {
-            string field = "";
-            const char* hexDigits = "0123456789abcdef";
-            for (unsigned long i = 0; i < nextLen; i++)
-            {
-                char digit = hexDigits[decodedFields[offset + i] >> 4];
-                // Don't add leading zeroes
-                if (digit != '0' || field.length() > 0) field += digit;
-                digit = hexDigits[decodedFields[offset + i] & 0x0F];
-                // Always include last nibble (e.g. 0x0)
-                if (i == nextLen-1 || (digit != '0' || field.length() > 0)) field += digit;
-            }
-            field = "0x" + field;
-            if (data.length() > 0) data += ",";
-            data += field;
-            offset += nextLen;
-        }
-    }
-
-    delete [] decodedFields;
-
-    stringstream value;
-    value << "rsa2@" << sshServerPort << ":" << TStringToNarrow(sshServerAddress);
-
-    const TCHAR* plonkRegistryKey = _T("Software\\SimonTatham\\PuTTY\\SshHostKeys");
-
-    HKEY key = 0;
-    LONG returnCode = RegCreateKeyEx(HKEY_CURRENT_USER, plonkRegistryKey, 0, 0, 0, KEY_WRITE, 0, &key, NULL);
-    if (ERROR_SUCCESS != returnCode)
-    {
-        my_print(false, _T("SetPlonkSSHHostKey: Create Registry Key failed (%d)"), returnCode);
-        return false;
-    }
-
-    returnCode = RegSetValueExA(key, value.str().c_str(), 0, REG_SZ, (PBYTE)data.c_str(), data.length()+1);
-    if (ERROR_SUCCESS != returnCode)
-    {
-        RegCloseKey(key);
-
-        my_print(false, _T("SetPlonkSSHHostKey: Set Registry Value failed (%d)"), returnCode);
-        return false;
-    }
-
-    RegCloseKey(key);
-
-    return true;
-}
-
+/*
+ * Copyright (c) 2012, Psiphon Inc.
+ * All rights reserved.
+ *
+ * This program is free software: you can redistribute it and/or modify
+ * it under the terms of the GNU General Public License as published by
+ * the Free Software Foundation, either version 3 of the License, or
+ * (at your option) any later version.
+ * 
+ * This program is distributed in the hope that it will be useful,
+ * but WITHOUT ANY WARRANTY; without even the implied warranty of
+ * MERCHANTABILITY or FITNESS FOR A PARTICULAR PURPOSE.  See the
+ * GNU General Public License for more details.
+ * 
+ * You should have received a copy of the GNU General Public License
+ * along with this program.  If not, see <http://www.gnu.org/licenses/>.
+ *
+ */
+
+#include "stdafx.h"
+#include "transport.h"
+#include "sshtransport.h"
+#include "sessioninfo.h"
+#include "psiclient.h"
+#include <WinSock2.h>
+#include <WinCrypt.h>
+#include "utilities.h"
+#include "systemproxysettings.h"
+#include "config.h"
+
+
+#define DEFAULT_PLONK_SOCKS_PROXY_PORT  1080
+#define SSH_CONNECTION_TIMEOUT_SECONDS  20
+#define PLONK_EXE_NAME                  _T("psiphon3-plonk.exe")
+
+
+static bool SetPlonkSSHHostKey(
+        const tstring& sshServerAddress,
+        int sshServerPort,
+        const tstring& sshServerHostKey);
+
+
+/******************************************************************************
+ SSHTransportBase
+******************************************************************************/
+
+SSHTransportBase::SSHTransportBase()
+{
+    ZeroMemory(&m_plonkProcessInfo, sizeof(m_plonkProcessInfo));
+    m_localSocksProxyPort = DEFAULT_PLONK_SOCKS_PROXY_PORT;
+}
+
+SSHTransportBase::~SSHTransportBase()
+{
+    (void)Cleanup();
+}
+
+bool SSHTransportBase::IsServerRequestTunnelled() const
+{
+    return true;
+}
+
+tstring SSHTransportBase::GetSessionID(SessionInfo sessionInfo)
+{
+    return NarrowToTString(sessionInfo.GetSSHSessionID());
+}
+
+int SSHTransportBase::GetLocalProxyParentPort() const
+{
+    return m_localSocksProxyPort;
+}
+
+tstring SSHTransportBase::GetLastTransportError() const
+{
+    return _T("0");
+}
+
+bool SSHTransportBase::DoPeriodicCheck()
+{
+    // Check if we've lost the Plonk process
+
+    if (m_plonkProcessInfo.hProcess != 0)
+    {
+        // The plonk process handle will be signalled when the process terminates
+        DWORD result = WaitForSingleObject(m_plonkProcessInfo.hProcess, 0);
+
+        if (result == WAIT_TIMEOUT)
+        {
+            // Everything normal
+            return true;
+        }
+        else if (result == WAIT_OBJECT_0)
+        {
+            // The process has signalled -- which implies that it has died
+            return false;
+        }
+        else
+        {
+            std::stringstream s;
+            s << __FUNCTION__ << ": WaitForSingleObject failed (" << result << ", " << GetLastError() << ")";
+            throw Error(s.str().c_str());
+        }
+    }
+
+    // If we're here, then there's no Plonk process at all.
+
+    return false;
+}
+
+bool SSHTransportBase::Cleanup()
+{
+    // Give the process an opportunity for graceful shutdown, then terminate
+    if (m_plonkProcessInfo.hProcess != 0
+        && m_plonkProcessInfo.hProcess != INVALID_HANDLE_VALUE)
+    {
+        StopProcess(m_plonkProcessInfo.dwProcessId, m_plonkProcessInfo.hProcess);
+    }
+
+    if (m_plonkProcessInfo.hProcess != 0
+        && m_plonkProcessInfo.hProcess != INVALID_HANDLE_VALUE)
+    {
+        CloseHandle(m_plonkProcessInfo.hProcess);
+    }
+    ZeroMemory(&m_plonkProcessInfo, sizeof(m_plonkProcessInfo));
+
+    return true;
+}
+
+void SSHTransportBase::TransportConnect(
+                        const SessionInfo& sessionInfo,
+                        SystemProxySettings* systemProxySettings)
+{
+    if (!IsServerSSHCapable(sessionInfo))
+    {
+        throw TransportFailed();
+    }
+
+    try
+    {
+        TransportConnectHelper(sessionInfo, systemProxySettings);
+    }
+    catch(...)
+    {
+        (void)Cleanup();
+        throw;
+    }
+}
+
+void SSHTransportBase::TransportConnectHelper(
+                        const SessionInfo& sessionInfo,
+                        SystemProxySettings* systemProxySettings)
+{
+    my_print(false, _T("%s connecting..."), GetTransportDisplayName().c_str());
+
+    // Extract executables and put to disk if not already
+
+    if (m_plonkPath.size() == 0)
+    {
+        if (!ExtractExecutable(IDR_PLONK_EXE, PLONK_EXE_NAME, m_plonkPath))
+        {
+            throw TransportFailed();
+        }
+    }
+
+    // Ensure we start from a disconnected/clean state
+    if (!Cleanup())
+    {
+        std::stringstream s;
+        s << __FUNCTION__ << ": Cleanup failed (" << GetLastError() << ")";
+        throw Error(s.str().c_str());
+    }
+
+    // Start plonk using Psiphon server SSH parameters
+
+    tstring serverAddress, serverHostKey, plonkCommandLine;
+    int serverPort = 0;
+
+    // Client transmits its session ID prepended to the SSH password; the server
+    // uses this to associate the tunnel with web requests -- for GeoIP region stats
+    string sshPassword = sessionInfo.GetClientSessionID() + sessionInfo.GetSSHPassword();
+
+    m_localSocksProxyPort = DEFAULT_PLONK_SOCKS_PROXY_PORT;
+
+    // Test if the localSocksProxyPort is already in use.  If it is, try to find
+    // one that is available.
+    if (!TestForOpenPort(m_localSocksProxyPort, 10, m_stopInfo))
+    {
+        my_print(false, _T("Local SOCKS proxy could not find an available port."));
+        throw TransportFailed();
+    }
+
+    if (!GetSSHParams(
+            sessionInfo,
+            m_localSocksProxyPort,
+            sshPassword,
+            serverAddress, 
+            serverPort, 
+            serverHostKey, 
+            plonkCommandLine))
+    {
+        throw TransportFailed();
+    }
+
+    // Add host to Plonk's known host registry set
+    // Note: currently we're not removing this after the session, so we're leaving a trace
+
+    SetPlonkSSHHostKey(serverAddress, serverPort, serverHostKey);
+
+    // Create the Plonk process and connect to server
+
+    if (!LaunchPlonk(plonkCommandLine.c_str()))
+    {
+        my_print(false, _T("%s - LaunchPlonk failed (%d)"), __TFUNCTION__, GetLastError());
+        throw TransportFailed();
+    }
+
+    // TODO: wait for parent proxy to be in place? In testing, we found cases 
+    // where Polipo stopped responding when the ssh tunnel was torn down.
+
+    DWORD connected = WaitForConnectability(
+                        m_localSocksProxyPort,
+                        SSH_CONNECTION_TIMEOUT_SECONDS*1000,
+                        m_plonkProcessInfo.hProcess,
+                        m_stopInfo);
+
+    if (ERROR_OPERATION_ABORTED == connected)
+    {
+        throw Abort();
+    }
+    else if (ERROR_SUCCESS != connected)
+    {
+        my_print(false, _T("Failed to connect (%d, %d)"), connected, GetLastError());
+        throw TransportFailed();
+    }
+
+    systemProxySettings->SetSocksProxyPort(m_localSocksProxyPort);
+
+    my_print(false, _T("SOCKS proxy is running on localhost port %d."), m_localSocksProxyPort);
+}
+
+bool SSHTransportBase::IsServerSSHCapable(const SessionInfo& sessionInfo) const
+{
+    return sessionInfo.GetSSHHostKey().length() > 0;
+}
+
+// Create the Plonk process and connect to server
+bool SSHTransportBase::LaunchPlonk(const TCHAR* plonkCommandLine)
+{
+
+    STARTUPINFO plonkStartupInfo;
+    ZeroMemory(&plonkStartupInfo, sizeof(plonkStartupInfo));
+    plonkStartupInfo.cb = sizeof(plonkStartupInfo);
+
+    if (!CreateProcess(
+            m_plonkPath.c_str(),
+            (TCHAR*)plonkCommandLine,
+            NULL,
+            NULL,
+            FALSE,
+#ifdef _DEBUG
+            CREATE_NEW_PROCESS_GROUP,
+#else
+            CREATE_NEW_PROCESS_GROUP|CREATE_NO_WINDOW,
+#endif
+            NULL,
+            NULL,
+            &plonkStartupInfo,
+            &m_plonkProcessInfo))
+    {
+        return false;
+    }
+
+    // Close the unneccesary handles
+    CloseHandle(m_plonkProcessInfo.hThread);
+    m_plonkProcessInfo.hThread = NULL;
+
+    WaitForInputIdle(m_plonkProcessInfo.hProcess, 5000);
+
+    return true;
+}
+
+
+/******************************************************************************
+ SSHTransport
+******************************************************************************/
+
+static const TCHAR* SSH_TRANSPORT_PROTOCOL_NAME = _T("SSH");
+static const TCHAR* SSH_TRANSPORT_DISPLAY_NAME = _T("SSH");
+
+// Support the registration of this transport type
+static ITransport* NewSSH()
+{
+    return new SSHTransport();
+}
+
+// static
+void SSHTransport::GetFactory(
+                    tstring& o_transportName,
+                    TransportFactory& o_transportFactory)
+{
+    o_transportFactory = NewSSH;
+    o_transportName = SSH_TRANSPORT_DISPLAY_NAME;
+}
+
+
+SSHTransport::SSHTransport()
+{
+}
+
+SSHTransport::~SSHTransport()
+{
+    IWorkerThread::Stop();
+}
+
+// static
+tstring SSHTransport::GetTransportProtocolName() const 
+{
+    return SSH_TRANSPORT_PROTOCOL_NAME;
+}
+
+tstring SSHTransport::GetTransportDisplayName() const 
+{ 
+    return SSH_TRANSPORT_DISPLAY_NAME; 
+}
+
+bool SSHTransport::IsHandshakeRequired(SessionInfo sessionInfo) const
+{
+    bool sufficientInfo = 
+        sessionInfo.GetServerAddress().length() > 0
+        && sessionInfo.GetSSHPort() > 0
+        && sessionInfo.GetSSHHostKey().length() > 0
+        && sessionInfo.GetSSHUsername().length() > 0
+        && sessionInfo.GetSSHPassword().length() > 0;
+    return !sufficientInfo;
+}
+
+bool SSHTransport::GetSSHParams(
+                    const SessionInfo& sessionInfo,
+                    const int localSocksProxyPort,
+                    const string& sshPassword,
+                    tstring& o_serverAddress, 
+                    int& o_serverPort, 
+                    tstring& o_serverHostKey, 
+                    tstring& o_plonkCommandLine)
+{
+    o_serverAddress = NarrowToTString(sessionInfo.GetServerAddress());
+    o_serverPort = sessionInfo.GetSSHPort();
+    o_serverHostKey = NarrowToTString(sessionInfo.GetSSHHostKey());
+
+    // Note: -batch ensures plonk doesn't hang on a prompt when the server's host key isn't
+    // the expected value we just set in the registry
+
+    tstringstream args;
+    args << _T(" -ssh -C -N -batch")
+         << _T(" -P ") << o_serverPort
+         << _T(" -l ") << NarrowToTString(sessionInfo.GetSSHUsername()).c_str()
+         << _T(" -pw ") << NarrowToTString(sshPassword).c_str()
+         << _T(" -D ") << localSocksProxyPort
+         << _T(" ") << o_serverAddress.c_str();
+#ifdef _DEBUG
+         args << _T(" -v");
+#endif
+
+    o_plonkCommandLine = m_plonkPath + args.str();
+
+    return true;
+}
+
+
+/******************************************************************************
+ OSSHTransport
+******************************************************************************/
+
+static const TCHAR* OSSH_TRANSPORT_PROTOCOL_NAME = _T("OSSH");
+static const TCHAR* OSSH_TRANSPORT_DISPLAY_NAME = _T("SSH+");
+
+// Support the registration of this transport type
+static ITransport* NewOSSH()
+{
+    return new OSSHTransport();
+}
+
+// static
+void OSSHTransport::GetFactory(
+                    tstring& o_transportName,
+                    TransportFactory& o_transportFactory)
+{
+    o_transportFactory = NewOSSH;
+    o_transportName = OSSH_TRANSPORT_DISPLAY_NAME;
+}
+
+
+OSSHTransport::OSSHTransport()
+{
+}
+
+OSSHTransport::~OSSHTransport()
+{
+    IWorkerThread::Stop();
+}
+
+tstring OSSHTransport::GetTransportProtocolName() const 
+{
+    return OSSH_TRANSPORT_PROTOCOL_NAME;
+}
+
+tstring OSSHTransport::GetTransportDisplayName() const 
+{
+    return OSSH_TRANSPORT_DISPLAY_NAME;
+}
+
+bool OSSHTransport::IsHandshakeRequired(SessionInfo sessionInfo) const
+{
+    bool sufficientInfo = 
+        sessionInfo.GetServerAddress().length() > 0
+        && sessionInfo.GetSSHObfuscatedPort() > 0
+        && sessionInfo.GetSSHHostKey().length() > 0
+        && sessionInfo.GetSSHUsername().length() > 0
+        && sessionInfo.GetSSHPassword().length() > 0
+        && sessionInfo.GetSSHObfuscatedKey().length() > 0;
+    return !sufficientInfo;
+}
+
+bool OSSHTransport::GetSSHParams(
+                    const SessionInfo& sessionInfo,
+                    const int localSocksProxyPort,
+                    const string& sshPassword,
+                    tstring& o_serverAddress, 
+                    int& o_serverPort, 
+                    tstring& o_serverHostKey, 
+                    tstring& o_plonkCommandLine)
+{
+    o_serverAddress.clear();
+    o_serverPort = 0;
+    o_serverHostKey.clear();
+    o_plonkCommandLine.clear();
+
+    if (sessionInfo.GetSSHObfuscatedPort() <= 0 
+        || sessionInfo.GetSSHObfuscatedKey().size() <= 0)
+    {
+        my_print(false, _T("%s - missing parameters"), __TFUNCTION__);
+        return false;
+    }
+
+    o_serverAddress = NarrowToTString(sessionInfo.GetServerAddress());
+    o_serverPort = sessionInfo.GetSSHObfuscatedPort();
+    o_serverHostKey = NarrowToTString(sessionInfo.GetSSHHostKey());
+
+    // Note: -batch ensures plonk doesn't hang on a prompt when the server's host key isn't
+    // the expected value we just set in the registry
+
+    tstringstream args;
+    args << _T(" -ssh -C -N -batch")
+         << _T(" -P ") << o_serverPort
+         << _T(" -z -Z ") << NarrowToTString(sessionInfo.GetSSHObfuscatedKey()).c_str()
+         << _T(" -l ") << NarrowToTString(sessionInfo.GetSSHUsername()).c_str()
+         << _T(" -pw ") << NarrowToTString(sshPassword).c_str()
+         << _T(" -D ") << localSocksProxyPort
+         << _T(" ") << o_serverAddress.c_str();
+#ifdef _DEBUG
+         args << _T(" -v");
+#endif
+    o_plonkCommandLine = m_plonkPath + args.str();
+
+    return true;
+}
+
+
+/******************************************************************************
+ Helpers
+******************************************************************************/
+
+bool SetPlonkSSHHostKey(
+        const tstring& sshServerAddress,
+        int sshServerPort,
+        const tstring& sshServerHostKey)
+{
+    // Add Plonk registry entry for host for non-interactive host key validation
+
+    // Host key is base64 encoded set of fields
+
+    BYTE* decodedFields = NULL;
+    DWORD size = 0;
+
+    if (!CryptStringToBinary(sshServerHostKey.c_str(), sshServerHostKey.length(), CRYPT_STRING_BASE64, NULL, &size, NULL, NULL)
+        || !(decodedFields = new (std::nothrow) BYTE[size])
+        || !CryptStringToBinary(sshServerHostKey.c_str(), sshServerHostKey.length(), CRYPT_STRING_BASE64, decodedFields, &size, NULL, NULL))
+    {
+        my_print(false, _T("SetPlonkSSHHostKey: CryptStringToBinary failed (%d)"), GetLastError());
+        return false;
+    }
+
+    // field format: {<4 byte len (big endian), len bytes field>}+
+    // first field is key type, expecting "ssh-rsa";
+    // remaining fields are opaque number value -- simply emit in new format which is comma delimited hex strings
+
+    const char* expectedKeyTypeValue = "ssh-rsa";
+    unsigned long expectedKeyTypeLen = htonl(strlen(expectedKeyTypeValue));
+
+    if (memcmp(decodedFields + 0, &expectedKeyTypeLen, sizeof(unsigned long))
+        || memcmp(decodedFields + sizeof(unsigned long), expectedKeyTypeValue, strlen(expectedKeyTypeValue)))
+    {
+        delete [] decodedFields;
+
+        my_print(false, _T("SetPlonkSSHHostKey: unexpected key type"));
+        return false;
+    }
+
+    string data;
+
+    unsigned long offset = sizeof(unsigned long) + strlen(expectedKeyTypeValue);
+
+    while (offset < size - sizeof(unsigned long))
+    {
+        unsigned long nextLen = ntohl(*((long*)(decodedFields + offset)));
+        offset += sizeof(unsigned long);
+
+        if (nextLen > 0 && offset + nextLen <= size)        
+        {
+            string field = "";
+            const char* hexDigits = "0123456789abcdef";
+            for (unsigned long i = 0; i < nextLen; i++)
+            {
+                char digit = hexDigits[decodedFields[offset + i] >> 4];
+                // Don't add leading zeroes
+                if (digit != '0' || field.length() > 0) field += digit;
+                digit = hexDigits[decodedFields[offset + i] & 0x0F];
+                // Always include last nibble (e.g. 0x0)
+                if (i == nextLen-1 || (digit != '0' || field.length() > 0)) field += digit;
+            }
+            field = "0x" + field;
+            if (data.length() > 0) data += ",";
+            data += field;
+            offset += nextLen;
+        }
+    }
+
+    delete [] decodedFields;
+
+    stringstream value;
+    value << "rsa2@" << sshServerPort << ":" << TStringToNarrow(sshServerAddress);
+
+    const TCHAR* plonkRegistryKey = _T("Software\\SimonTatham\\PuTTY\\SshHostKeys");
+
+    HKEY key = 0;
+    LONG returnCode = RegCreateKeyEx(HKEY_CURRENT_USER, plonkRegistryKey, 0, 0, 0, KEY_WRITE, 0, &key, NULL);
+    if (ERROR_SUCCESS != returnCode)
+    {
+        my_print(false, _T("SetPlonkSSHHostKey: Create Registry Key failed (%d)"), returnCode);
+        return false;
+    }
+
+    returnCode = RegSetValueExA(key, value.str().c_str(), 0, REG_SZ, (PBYTE)data.c_str(), data.length()+1);
+    if (ERROR_SUCCESS != returnCode)
+    {
+        RegCloseKey(key);
+
+        my_print(false, _T("SetPlonkSSHHostKey: Set Registry Value failed (%d)"), returnCode);
+        return false;
+    }
+
+    RegCloseKey(key);
+
+    return true;
+}
+