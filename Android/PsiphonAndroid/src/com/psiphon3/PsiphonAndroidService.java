--- conflicted
+++ resolved
@@ -268,6 +268,9 @@
             {
                 m_interface.doHandshakeRequest();
                 MyLog.d("TEMP: Handshake success");
+
+                // Notify Activity of handshake success
+                m_localBroadcastManager.sendBroadcast(new Intent(PsiphonAndroidActivity.HANDSHAKE_SUCCESS));
             } 
             catch (PsiphonServerInterfaceException requestException)
             {
@@ -278,13 +281,7 @@
             try
             {
                 m_interface.doConnectedRequest();
-<<<<<<< HEAD
-                sendMessage("TEMP: Connected request success");
-                //Notify Activity of handshake success
-                m_localBroadcastManager.sendBroadcast(new Intent(PsiphonAndroidActivity.HANDSHAKE_SUCCESS));
-=======
                 MyLog.d("TEMP: Connected request success");
->>>>>>> ddb69574
             } 
             catch (PsiphonServerInterfaceException requestException)
             {
