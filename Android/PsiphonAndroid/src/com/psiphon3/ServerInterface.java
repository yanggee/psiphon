/*
 * Copyright (c) 2012, Psiphon Inc.
 * All rights reserved.
 *
 * This program is free software: you can redistribute it and/or modify
 * it under the terms of the GNU General Public License as published by
 * the Free Software Foundation, either version 3 of the License, or
 * (at your option) any later version.
 * 
 * This program is distributed in the hope that it will be useful,
 * but WITHOUT ANY WARRANTY; without even the implied warranty of
 * MERCHANTABILITY or FITNESS FOR A PARTICULAR PURPOSE.  See the
 * GNU General Public License for more details.
 * 
 * You should have received a copy of the GNU General Public License
 * along with this program.  If not, see <http://www.gnu.org/licenses/>.
 *
 */

package com.psiphon3;

import java.io.BufferedReader;
import java.io.ByteArrayInputStream;
import java.io.ByteArrayOutputStream;
import java.io.FileInputStream;
import java.io.FileNotFoundException;
import java.io.FileOutputStream;
import java.io.IOException;
import java.io.InputStream;
import java.io.InputStreamReader;
import java.net.Socket;
import java.net.UnknownHostException;
import java.security.KeyManagementException;
import java.security.KeyStoreException;
import java.security.NoSuchAlgorithmException;
import java.security.SecureRandom;
import java.security.UnrecoverableKeyException;
import java.security.cert.CertificateException;
import java.security.cert.CertificateFactory;
import java.security.cert.X509Certificate;
import java.util.ArrayList;
import java.util.Arrays;
import java.util.Collections;
import java.util.Date;
import java.util.List;
import java.util.regex.Pattern;
import java.util.Map;

import javax.net.ssl.SSLContext;
import javax.net.ssl.TrustManager;
import javax.net.ssl.X509TrustManager;

import org.apache.http.HttpEntity;
import org.apache.http.HttpHost;
import org.apache.http.HttpResponse;
import org.apache.http.HttpStatus;
import org.apache.http.client.ClientProtocolException;
import org.apache.http.client.methods.HttpGet;
import org.apache.http.client.methods.HttpPost;
import org.apache.http.client.methods.HttpRequestBase;
import org.apache.http.conn.ClientConnectionManager;
import org.apache.http.conn.params.ConnRoutePNames;
import org.apache.http.conn.scheme.PlainSocketFactory;
import org.apache.http.conn.scheme.Scheme;
import org.apache.http.conn.scheme.SchemeRegistry;
import org.apache.http.conn.ssl.AbstractVerifier;
import org.apache.http.conn.ssl.AllowAllHostnameVerifier;
import org.apache.http.conn.ssl.SSLSocketFactory;
import org.apache.http.entity.ByteArrayEntity;
import org.apache.http.impl.client.DefaultHttpClient;
import org.apache.http.impl.conn.SingleClientConnManager;
import org.apache.http.params.BasicHttpParams;
import org.apache.http.params.HttpConnectionParams;
import org.apache.http.params.HttpParams;

import org.json.JSONArray;
import org.json.JSONException;
import org.json.JSONObject;

import com.psiphon3.ServerEntryAuth.ServerEntryAuthException;
import com.psiphon3.Utils.MyLog;

import android.content.Context;
import android.os.SystemClock;
import android.util.Pair;


public class ServerInterface
{
    /**
     * Exception type thrown by many members of the PsiphonServerInterface class.
     */
    public static class PsiphonServerInterfaceException extends Exception
    {
        private static final long serialVersionUID = 1L;
        
        public PsiphonServerInterfaceException()
        {
            super();
        }
        
        public PsiphonServerInterfaceException(String message)
        {
            super(message);
        }

        public PsiphonServerInterfaceException(String message, Throwable cause)
        {
            super(message, cause);
        }

        public PsiphonServerInterfaceException(Throwable cause)
        {
            super(cause);
        }
    }
    
    public class ServerEntry implements Cloneable
    {
        public String encodedEntry;
        public String ipAddress;
        public int webServerPort;
        public String webServerSecret;
        public String webServerCertificate;
        public int sshPort;
        public String sshUsername;
        public String sshPassword;
        public String sshHostKey;
        public int sshObfuscatedPort;
        public String sshObfuscatedKey;
        public ArrayList<String> capabilities;

        @Override
        public ServerEntry clone()
        {
            try
            {
                return (ServerEntry) super.clone();
            }
            catch (CloneNotSupportedException e)
            {
                throw new AssertionError();
            }
        }
        
        boolean hasCapabilities(List<String> capabilities)
        {
        	return this.capabilities.containsAll(capabilities);
        }
    }
    
    private Context ownerContext;
    private ArrayList<ServerEntry> serverEntries = new ArrayList<ServerEntry>();
    private String upgradeClientVersion;
    private String serverSessionID;
    
    /** Array of all outstanding/ongoing requests. Anything in this array will
     * be aborted when {@link#stop()} is called. */
    private List<HttpRequestBase> outstandingRequests = new ArrayList<HttpRequestBase>();
    
    /** This flag is set to true when {@link#stop()} is called, and set back to 
     * false when {@link#start()} is called. */
    private boolean stopped = false;

    ServerInterface(Context context)
    {
        this.ownerContext = context;

        // Load persistent server entries, then add embedded entries
        
        synchronized(PsiphonData.getPsiphonData().serverEntryFileLock)
        {
            try
            {
                FileInputStream file = context.openFileInput(
                        PsiphonConstants.SERVER_ENTRY_FILENAME);
                BufferedReader reader =
                    new BufferedReader(
                        new InputStreamReader(file));
                StringBuilder json = new StringBuilder();
                String line;
                while ((line = reader.readLine()) != null)
                {
                    json.append(line);
                }
                file.close();
                JSONObject obj = new JSONObject(json.toString());
                JSONArray jsonServerEntries = obj.getJSONArray("serverEntries");
        
                for (int i = 0; i < jsonServerEntries.length(); i++)
                {
                    // NOTE: No shuffling, as we're restoring a previously arranged list
                    addServerEntry(jsonServerEntries.getString(i), false);
                }
            }
            catch (FileNotFoundException e)
            {
                // pass
            }
            catch (IOException e)
            {
                MyLog.w(R.string.ServerInterface_FailedToReadStoredServerEntries, e);
                // skip loading persistent server entries
            } 
            catch (JSONException e)
            {
                MyLog.w(R.string.ServerInterface_FailedToParseStoredServerEntries, e);
                // skip loading persistent server entries
            }
        }
        
        try
        {
            shuffleAndAddServerEntries(
                EmbeddedValues.EMBEDDED_SERVER_LIST.split("\n"), true);
        } 
        catch (JSONException e)
        {
            MyLog.w(R.string.ServerInterface_FailedToParseEmbeddedServerEntries, e);
        }
    }
    
    /**
     * Indicates that ServerInterface should transition back into an operational
     * state.
     */
    public void start()
    {
        this.stopped = false;
    }

    /**
     * Called when a halting of activity is required.
     */
    public void stop()
    {
        
        this.stopped = true;
        
        // This may be called from the app main thread, so it must not make 
        // network requests directly (because that's disallowed in Android).
        // request.abort() counts as "network activity", so it has to be done
        // in a separate thread.
        Thread thread = new Thread(
            new Runnable()
            {
                public void run()
                {
                    synchronized(outstandingRequests)
                    {
                        for (HttpRequestBase request : outstandingRequests) 
                        {
                            if (!request.isAborted()) request.abort();
                        }
                    }
                }
            });

        thread.start();
        try
        {
            thread.join();
        } 
        catch (InterruptedException e)
        {
            Thread.currentThread().interrupt();
        }
    } 

    synchronized ServerEntry getCurrentServerEntry()
    {
        if (this.serverEntries.size() > 0)
        {
            return this.serverEntries.get(0).clone();
        }

        return null;
    }
    
<<<<<<< HEAD
    synchronized ArrayList<ServerEntry> getServerEntries()
    {
        ArrayList<ServerEntry> serverEntries = new ArrayList<ServerEntry>();

        for (ServerEntry serverEntry : this.serverEntries)
        {
            serverEntries.add(serverEntry.clone());
        }

        return serverEntries;
=======
    synchronized boolean serverWithCapabilitiesExists(List<String> capabilities)
    {
    	for (ServerEntry entry: this.serverEntries)
    	{
    		if (entry.hasCapabilities(capabilities))
    		{
    			return true;
    		}
    	}
    	
    	return false;
>>>>>>> 165d6a5a
    }
    
    synchronized void markCurrentServerFailed()
    {
        if (this.serverEntries.size() > 0)
        {
            // Move to end of list for last chance retry
            this.serverEntries.add(this.serverEntries.remove(0));
            
            // Save the new server order
            saveServerEntries();
        }
    }
    
    synchronized public void generateNewCurrentClientSessionID()
    {
        byte[] clientSessionIdBytes = Utils.generateInsecureRandomBytes(PsiphonConstants.CLIENT_SESSION_ID_SIZE_IN_BYTES);
        PsiphonData.getPsiphonData().setClientSessionID(Utils.byteArrayToHexString(clientSessionIdBytes));
    }
    
    synchronized public String getCurrentClientSessionID()
    {
        String clientSessionID = PsiphonData.getPsiphonData().getClientSessionID();
        assert(clientSessionID != null);
        return clientSessionID;
    }
    
    synchronized public String getCurrentServerSessionID()
    {
        if (this.serverSessionID != null)
        {
            return this.serverSessionID;
        }
        
        return "";
    }
    
    /**
     * Makes the handshake request to the server. The client thereby obtains
     * session info from the server such as what homepages should be shown and
     * whether there is an upgrade available. 
     * @throws PsiphonServerInterfaceException
     */
    synchronized public void doHandshakeRequest() 
        throws PsiphonServerInterfaceException
    {
        boolean configProcessed = false;
        try
        {
            List<Pair<String,String>> extraParams = new ArrayList<Pair<String,String>>();
            for (ServerEntry entry : this.serverEntries)
            {
                extraParams.add(Pair.create("known_server", entry.ipAddress));
            }
            
            String url = getRequestURL("handshake", extraParams);
            
            byte[] response = makeAbortableProxiedPsiphonRequest(url);

            final String JSON_CONFIG_PREFIX = "Config: ";
            for (String line : new String(response).split("\n"))
            {
                if (line.indexOf(JSON_CONFIG_PREFIX) == 0)
                {
                    configProcessed = true;
                    
                    JSONObject obj = new JSONObject(line.substring(JSON_CONFIG_PREFIX.length()));

                    JSONArray homepages = obj.getJSONArray("homepages");
                    
                    ArrayList<String> sessionHomePages = new ArrayList<String>();
                    
                    for (int i = 0; i < homepages.length(); i++)
                    {
                        sessionHomePages.add(homepages.getString(i));
                    }
                    PsiphonData.getPsiphonData().setHomePages(sessionHomePages);

                    this.upgradeClientVersion = obj.getString("upgrade_client_version");
                    
                    // Fix for null/"null" JSONLib issue
                    if (this.upgradeClientVersion.compareTo("null") == 0)
                    {
                        this.upgradeClientVersion = "";
                    }

                    List<Pair<Pattern, String>> pageViewRegexes = new ArrayList<Pair<Pattern, String>>();
                    JSONArray jsonPageViewRegexes = obj.getJSONArray("page_view_regexes");
                    for (int i = 0; i < jsonPageViewRegexes.length(); i++)
                    {
                        JSONObject regexReplace = jsonPageViewRegexes.getJSONObject(i);
                        
                        pageViewRegexes.add(Pair.create(
                                Pattern.compile(regexReplace.getString("regex"), Pattern.CASE_INSENSITIVE), 
                                regexReplace.getString("replace")));
                    }

                    List<Pair<Pattern, String>> httpsRequestRegexes = new ArrayList<Pair<Pattern, String>>();
                    JSONArray jsonHttpsRequestRegexes = obj.getJSONArray("https_request_regexes");
                    for (int i = 0; i < jsonHttpsRequestRegexes.length(); i++)
                    {
                        JSONObject regexReplace = jsonHttpsRequestRegexes.getJSONObject(i);
                        
                        httpsRequestRegexes.add(Pair.create(
                                Pattern.compile(regexReplace.getString("regex"), Pattern.CASE_INSENSITIVE), 
                                regexReplace.getString("replace")));
                    }
                    
                    // Set the regexes directly in the stats object rather than 
                    // storing them in this class.
                    PsiphonData.getPsiphonData().getStats().setRegexes(pageViewRegexes, httpsRequestRegexes);

                    JSONArray encoded_server_list = obj.getJSONArray("encoded_server_list");
                    String[] entries = new String[encoded_server_list.length()];
                    for (int i = 0; i < encoded_server_list.length(); i++)
                    {
                        entries[i] = encoded_server_list.getString(i);
                    }
                    shuffleAndAddServerEntries(entries, false);
                    
                    // We only support SSH, so this is our server session ID.
                    this.serverSessionID = obj.getString("ssh_session_id");
                }
            }
        }
        catch (JSONException e)
        {
            MyLog.w(R.string.ServerInterface_FailedToParseHandshake, e);
            throw new PsiphonServerInterfaceException(e);
        }
        
        if (!configProcessed)
        {
            MyLog.w(R.string.ServerInterface_FailedToParseHandshake);
            throw new PsiphonServerInterfaceException();
        }
    }
    
    /**
     * Make the 'connected' request to the server. 
     * @throws PsiphonServerInterfaceException
     */
    synchronized public void doConnectedRequest() 
        throws PsiphonServerInterfaceException
    {
        String lastConnected = "None";
        try
        {
            FileInputStream file = this.ownerContext.openFileInput(
                    PsiphonConstants.LAST_CONNECTED_FILENAME);
            BufferedReader reader =
                new BufferedReader(
                    new InputStreamReader(file));
            char[] buf = new char[30];
            reader.read(buf);
            file.close();
            lastConnected = new String(buf);
            lastConnected = lastConnected.trim();
        }
        catch (FileNotFoundException e)
        {
            // pass
        }
        catch (IOException e)
        {
            MyLog.w(R.string.ServerInterface_FailedToReadLastConnected, e);
            // skip loading persistent server entries
        }         
        
        List<Pair<String,String>> extraParams = new ArrayList<Pair<String,String>>();
        extraParams.add(Pair.create("session_id", this.serverSessionID));
        extraParams.add(Pair.create("last_connected", lastConnected));
        
        String url = getRequestURL("connected", extraParams);
        
        makeAbortableProxiedPsiphonRequest(url);

        try
        {
            FileOutputStream file;
            file = this.ownerContext.openFileOutput(PsiphonConstants.LAST_CONNECTED_FILENAME, Context.MODE_PRIVATE);
            file.write(Utils.getISO8601String().getBytes());
            file.close();
        }
        catch (IOException e)
        {
            MyLog.w(R.string.ServerInterface_FailedToStoreLastConnected, e);
            // Proceed, even if file saving fails
        }
    }

    /**
     * Make a 'status' request to the server.
     * @throws PsiphonServerInterfaceException
     */
    synchronized public void doStatusRequest(
            boolean connected, 
            Map<String, Integer> pageViewEntries, 
            Map<String, Integer> httpsRequestEntries,
            Number bytesTransferred) 
        throws PsiphonServerInterfaceException
    {
        byte[] requestBody = null;
        
        try
        {
            JSONObject stats = new JSONObject();
            
            stats.put("bytes_transferred", bytesTransferred);
            MyLog.d("BYTES: " + bytesTransferred);
            
            JSONArray pageViews = new JSONArray();
            for (Map.Entry<String, Integer> pageViewEntry : pageViewEntries.entrySet())
            {
                JSONObject entry = new JSONObject();
                entry.put("page", pageViewEntry.getKey());
                entry.put("count", pageViewEntry.getValue());
    
                pageViews.put(entry);

                MyLog.d("PAGEVIEW: " + entry.toString());
            }
            stats.put("page_views", pageViews);

            JSONArray httpsRequests = new JSONArray();
            for (Map.Entry<String, Integer> httpsRequestEntry : httpsRequestEntries.entrySet())
            {
                JSONObject entry = new JSONObject();
                entry.put("domain", httpsRequestEntry.getKey());
                entry.put("count", httpsRequestEntry.getValue());
    
                httpsRequests.put(entry);

                MyLog.d("HTTPSREQUEST: " + entry.toString());
            }
            stats.put("https_requests", httpsRequests);

            requestBody = stats.toString().getBytes();
        } 
        catch (JSONException e)
        {
            // We will log and allow the request (and application) to continue.
            MyLog.d("Stats JSON failed", e);
        }        
        
        List<Pair<String,String>> extraParams = new ArrayList<Pair<String,String>>();
        extraParams.add(Pair.create("session_id", this.serverSessionID));
        extraParams.add(Pair.create("connected", connected ? "1" : "0"));

        List<Pair<String,String>> additionalHeaders = new ArrayList<Pair<String,String>>();
        additionalHeaders.add(Pair.create("Content-Type", "application/json"));
        
        if (connected)
        {
            String url = getRequestURL("status", extraParams);
            makeAbortableProxiedPsiphonRequest(url, additionalHeaders, requestBody);            
        }
        else
        {
            // The final status request is not abortable and will fail over
            // to non-tunnel HTTPS and alternate ports. This is to maximize
            // our chance of getting stats for session duration.
            
            String urls[] = getRequestURLsWithFailover("status", extraParams);
            makePsiphonRequestWithFailover(urls, additionalHeaders, requestBody);
        }
    }

    synchronized public void doSpeedRequest(String operation, String info, Integer milliseconds, Integer size) 
        throws PsiphonServerInterfaceException
    {
        List<Pair<String,String>> extraParams = new ArrayList<Pair<String,String>>();
        extraParams.add(Pair.create("session_id", this.serverSessionID));
        extraParams.add(Pair.create("operation", operation));
        extraParams.add(Pair.create("info", info));
        extraParams.add(Pair.create("milliseconds", milliseconds.toString()));
        extraParams.add(Pair.create("size", size.toString()));
        
        String url = getRequestURL("speed", extraParams);
        
        makeAbortableProxiedPsiphonRequest(url);
    }

    /**
     * Make the 'upgrade' request to the server. 
     * @throws PsiphonServerInterfaceException
     */
    synchronized public byte[] doUpgradeDownloadRequest() 
        throws PsiphonServerInterfaceException
    {
        String url = getRequestURL("download", null);
        
        return makeAbortableProxiedPsiphonRequest(url);
    }
    
    synchronized public void doFailedRequest(String error) 
        throws PsiphonServerInterfaceException
    {
        List<Pair<String,String>> extraParams = new ArrayList<Pair<String,String>>();
        extraParams.add(Pair.create("error_code", error));
        
        String url = getRequestURL("failed", extraParams);
        
        makeAbortableProxiedPsiphonRequest(url);
    }

    /**
     * Make the 'feedback' request to the server. 
     * @throws PsiphonServerInterfaceException
     */
    synchronized public void doFeedbackRequest(String feedbackData) 
        throws PsiphonServerInterfaceException
    {
        if(getCurrentServerEntry() == null)
        {
            throw new PsiphonServerInterfaceException();
        }
        // NOTE: feedbackData is not being validated here
        byte[] requestBody = feedbackData.getBytes();

        List<Pair<String,String>> extraParams = new ArrayList<Pair<String,String>>();

        extraParams.add(Pair.create("session_id", PsiphonData.getPsiphonData().getTunnelSessionID()));

        List<Pair<String,String>> additionalHeaders = new ArrayList<Pair<String,String>>();
        additionalHeaders.add(Pair.create("Content-Type", "application/json"));

        String urls[] = getRequestURLsWithFailover("feedback", extraParams);
        makePsiphonRequestWithFailover(urls, additionalHeaders, requestBody);
    }

    synchronized public void fetchRemoteServerList()
        throws PsiphonServerInterfaceException
    {
        // NOTE: Running this at the start of every session may be enabling
        // a monitor/probe attack that identifies outbound requests to S3,
        // checks that the (HTTPS) response is of a certain size, and then
        // monitors the host for connections to Psiphon nodes.

        // Get remote server entries from known S3 bucket; the bucket ID
        // is in the path component of the URL and the request is HTTPS,
        // so this request may be difficult to block without blocking all
        // of a valuable service.

        if (0 != "".compareTo(EmbeddedValues.REMOTE_SERVER_LIST_URL))
        {
            // After at least one failed connection attempt, and no more than once
            // per few hours (if successful), or not more than once per few minutes
            // (if unsuccessful), check for a new remote server list.
            Date nextFetchRemoteServerList = PsiphonData.getPsiphonData().getNextFetchRemoteServerList();
            if ((nextFetchRemoteServerList != null) &&
                (nextFetchRemoteServerList.getTime() > new Date().getTime()))
            {
                return;
            }

            PsiphonData.getPsiphonData().setNextFetchRemoteServerList(new Date(
                    new Date().getTime() + 1000 * PsiphonConstants.SECONDS_BETWEEN_UNSUCCESSFUL_REMOTE_SERVER_LIST_FETCH));
            
            try
            {
                byte[] response = makeDirectWebRequest(EmbeddedValues.REMOTE_SERVER_LIST_URL);
    
                PsiphonData.getPsiphonData().setNextFetchRemoteServerList(new Date(
                        new Date().getTime() + 1000 * PsiphonConstants.SECONDS_BETWEEN_SUCCESSFUL_REMOTE_SERVER_LIST_FETCH));
                
                String serverList = ServerEntryAuth.validateAndExtractServerList(new String(response));
    
                shuffleAndAddServerEntries(serverList.split("\n"), false);
            }
            catch (ServerEntryAuthException e)
            {
                MyLog.w(R.string.ServerInterface_InvalidRemoteServerList, e);
                throw new PsiphonServerInterfaceException(e);            
            } 
            catch (JSONException e)
            {
                MyLog.w(R.string.ServerInterface_InvalidRemoteServerList, e);
                throw new PsiphonServerInterfaceException(e);            
            }
        }
    }
    
    /**
     * Helper function for constructing request URLs. The request parameters it
     * supplies are: client_session_id, propagation_channel_id, sponsor_id, 
     * client_version, server_secret.
     * Any additional parameters must be provided in extraParams.
     * @param path  The path for the request; this is typically the name of the 
     *              request command; e.g. "connected". Do not use a leading slash.
     * @param extraParams  Additional parameters that should be included in the 
     *                     request. Can be null. The parameters values *must not*
     *                     be already URL-encoded. Note that this is a List of 
     *                     Pairs rather than a Map because there may be entries
     *                     with duplicate "keys".
     * @return  The full URL for the request.
     */
    private String getRequestURL(
            String path,
            List<Pair<String,String>> extraParams)
    {
        return getRequestURL(true, path, extraParams);
    }

    /**
     * Helper function for constructing request URLs. The request parameters it
     * supplies are: client_session_id, propagation_channel_id, sponsor_id, 
     * client_version, server_secret.
     * Any additional parameters must be provided in extraParams.
     * @param useServerEntryWebServerPort  true: use server entry port 
     *              false: use standard HTTPS port 443
     * @param path  The path for the request; this is typically the name of the 
     *              request command; e.g. "connected". Do not use a leading slash.
     * @param extraParams  Additional parameters that should be included in the 
     *                     request. Can be null. The parameters values *must not*
     *                     be already URL-encoded. Note that this is a List of 
     *                     Pairs rather than a Map because there may be entries
     *                     with duplicate "keys".
     * @return  The full URL for the request.
     */
    private String getRequestURL(
                    boolean useServerEntryWebServerPort,
                    String path,
                    List<Pair<String,String>> extraParams)
    {
        ServerEntry serverEntry = getCurrentServerEntry();
        String clientSessionID = getCurrentClientSessionID();
        
        StringBuilder url = new StringBuilder();
        String clientPlatform = PsiphonConstants.PLATFORM;
        
        // Detect if device is rooted and append to the client_platform string
        if (Utils.isRooted())
        {
            clientPlatform += PsiphonConstants.ROOTED;
        }
        
        url.append("https://").append(serverEntry.ipAddress)
           .append(":").append(useServerEntryWebServerPort ?
                   serverEntry.webServerPort :
                   PsiphonConstants.DEFAULT_WEB_SERVER_PORT)
           .append("/").append(path)
           .append("?client_session_id=").append(Utils.urlEncode(clientSessionID))
           .append("&server_secret=").append(Utils.urlEncode(serverEntry.webServerSecret))
           .append("&propagation_channel_id=").append(Utils.urlEncode(EmbeddedValues.PROPAGATION_CHANNEL_ID))
           .append("&sponsor_id=").append(Utils.urlEncode(EmbeddedValues.SPONSOR_ID))
           .append("&client_version=").append(Utils.urlEncode(EmbeddedValues.CLIENT_VERSION))
           .append("&relay_protocol=").append(Utils.urlEncode(PsiphonData.getPsiphonData().getTunnelRelayProtocol()))
           .append("&client_platform=").append(Utils.urlEncode(clientPlatform))
           .append("&tunnel_whole_device=").append(Utils.urlEncode(PsiphonData.getPsiphonData().getTunnelWholeDevice() ? "1" : "0"));

        if (extraParams != null)
        {
            for (Pair<String,String> param : extraParams) 
            {
                String paramKey = param.first;
                String paramValue = param.second;
                url.append("&").append(paramKey).append("=").append(Utils.urlEncode(paramValue));
            }
        }

        return url.toString();
    }

    private String[] getRequestURLsWithFailover(
            String path,
            List<Pair<String,String>> extraParams)
    {
        String urls[] = new String[2];
        urls[0] = getRequestURL(path, extraParams);
        urls[1] = getRequestURL(false, path, extraParams);
        return urls;
    }

    private byte[] makeAbortableProxiedPsiphonRequest(String url)
            throws PsiphonServerInterfaceException
    {
        return makeAbortableProxiedPsiphonRequest(url, null, null);
    }
    
    private byte[] makePsiphonRequestWithFailover(
            String[] urls,
            List<Pair<String,String>> additionalHeaders,
            byte[] body) 
        throws PsiphonServerInterfaceException
    {
        // This request won't abort and will fail over to direct requests,
        // to multiple ports, when tunnel is down            

        PsiphonServerInterfaceException lastError;
        
        try
        {
            // Try tunneled request on first port (first url)
            
            return makeProxiedPsiphonRequest(false, urls[0], additionalHeaders, body);
        }
        catch (PsiphonServerInterfaceException e1)
        {
            lastError = e1;

            // NOTE: deliberately ignoring this.stopped and adding new non-abortable requests

            // Try direct non-tunnel request

            for (String url : urls)
            {
                try
                {
                    // Psiphon web request: authenticate the web server using the embedded certificate.
                    String psiphonServerCertificate = getCurrentServerEntry().webServerCertificate;

                    return makeRequest(false, false, psiphonServerCertificate, url, additionalHeaders, body);
                }
                catch (PsiphonServerInterfaceException e2)
                {
                    lastError = e2;

                    // Try next port/url...
                }
            }
            
            throw lastError;
        }
    }
    
    private byte[] makeProxiedPsiphonRequest(
            boolean canAbort,
            String url,
            List<Pair<String,String>> additionalHeaders,
            byte[] body) 
        throws PsiphonServerInterfaceException
    {
        // Psiphon web request: authenticate the web server using the embedded certificate.
        String psiphonServerCertificate = getCurrentServerEntry().webServerCertificate;
        
        // Psiphon web request: go through the tunnel to ensure this request is
        // transmitted even in the case where SSL protocol is blocked.
        boolean useLocalProxy = true;

        return makeRequest(
                canAbort,
                useLocalProxy,
                psiphonServerCertificate,
                url,
                additionalHeaders,
                body);
    }

    private byte[] makeAbortableProxiedPsiphonRequest(            
            String url,
            List<Pair<String,String>> additionalHeaders,
            byte[] body) 
        throws PsiphonServerInterfaceException
    {
        return makeProxiedPsiphonRequest(true, url, additionalHeaders, body);
    }

    private byte[] makeDirectWebRequest(String url)
            throws PsiphonServerInterfaceException
    {
        return makeRequest(true, false, null, url, null, null);
    }

    private class CustomTrustManager implements X509TrustManager
    {
        private X509Certificate expectedServerCertificate;
        
        // TODO: pre-validate cert in addServerEntry so this won't throw?
        CustomTrustManager(String serverCertificate) throws CertificateException
        {
            CertificateFactory factory = CertificateFactory.getInstance("X.509");
            byte[] decodedServerCertificate = Utils.Base64.decode(serverCertificate);
            this.expectedServerCertificate = (X509Certificate)factory.generateCertificate(
                    new ByteArrayInputStream(decodedServerCertificate));
        }

        @Override
        public void checkClientTrusted(X509Certificate[] chain, String authType)
                    throws CertificateException
        {
        }

        @Override
        public void checkServerTrusted(X509Certificate[] chain, String authType)
                        throws CertificateException
        {
            if (chain.length != 1 ||
                !Arrays.equals(
                        chain[0].getTBSCertificate(),
                        this.expectedServerCertificate.getTBSCertificate()))
            {
                throw new CertificateException();
            }
        }

        @Override
        public X509Certificate[] getAcceptedIssuers()
        {
            return null;
        }
    }

    private class CustomSSLSocketFactory extends SSLSocketFactory
    {
        SSLContext sslContext;
        TrustManager[] trustManager;
        AbstractVerifier hostnameVerifier;

        CustomSSLSocketFactory(String serverCertificate)
                throws KeyManagementException,
                       UnrecoverableKeyException,
                       NoSuchAlgorithmException,
                       KeyStoreException,
                       CertificateException
        {
            super(null);

            trustManager = new TrustManager[] { new CustomTrustManager(serverCertificate) };
            hostnameVerifier = new AllowAllHostnameVerifier();
            setHostnameVerifier(hostnameVerifier);

            sslContext = SSLContext.getInstance("TLS");
            sslContext.init(null, trustManager, new SecureRandom());            
        }

        @Override
        public Socket createSocket(Socket socket, String host, int port, boolean autoClose)
                throws IOException, UnknownHostException
        {
            return sslContext.getSocketFactory().createSocket(socket, host, port, autoClose);
        }

        @Override
        public Socket createSocket()
                throws IOException
        {
            return sslContext.getSocketFactory().createSocket();
        }
    }

    private byte[] makeRequest(
            boolean canAbort,
            boolean useLocalProxy,
            String serverCertificate,
            String url,
            List<Pair<String,String>> additionalHeaders,
            byte[] body) 
        throws PsiphonServerInterfaceException
    {    
        HttpRequestBase request = null;
        
        try
        {
            HttpParams params = new BasicHttpParams();
            HttpConnectionParams.setConnectionTimeout(params, PsiphonConstants.HTTPS_REQUEST_TIMEOUT);
            HttpConnectionParams.setSoTimeout(params, PsiphonConstants.HTTPS_REQUEST_TIMEOUT);
            
            HttpHost httpproxy;
            if (useLocalProxy)
            {
                httpproxy = new HttpHost("127.0.0.1", PsiphonData.getPsiphonData().getHttpProxyPort());
                params.setParameter(ConnRoutePNames.DEFAULT_PROXY, httpproxy);
            }

            DefaultHttpClient client = null;

            // If a specific web server certificate is provided, expect
            // exactly that certificate. Otherwise, accept a server
            // certificate signed by a CA in the default trust manager.

            CustomSSLSocketFactory sslSocketFactory = null;
            SchemeRegistry registry = null;
            ClientConnectionManager connManager = null;
            if (serverCertificate != null)
            {
                sslSocketFactory = new CustomSSLSocketFactory(serverCertificate);

                registry = new SchemeRegistry();
                registry.register(new Scheme("http", PlainSocketFactory.getSocketFactory(), 80));
                registry.register(new Scheme("https", sslSocketFactory, 443));
    
                connManager = new SingleClientConnManager(params, registry);
                
                client = new DefaultHttpClient(connManager, params);
            }
            else
            {
                client = new DefaultHttpClient(params);
            }

            if (body != null)
            {
                HttpPost post = new HttpPost(url);
                post.setEntity(new ByteArrayEntity(body));
                request = post;
            }
            else
            {
                request = new HttpGet(url);
            }
            
            if (canAbort)
            {
                synchronized(this.outstandingRequests)
                {
                    this.outstandingRequests.add(request);
                }
            }
            
            if (additionalHeaders != null)
            {
                for (Pair<String,String> header : additionalHeaders)
                {
                    request.addHeader(header.first, header.second);
                }
            }

            HttpResponse response = client.execute(request);
            
            int statusCode = response.getStatusLine().getStatusCode();

            if (statusCode != HttpStatus.SC_OK)
            {
                throw new PsiphonServerInterfaceException(
                        this.ownerContext.getString(R.string.ServerInterface_HTTPSRequestFailed) + statusCode);
            }

            HttpEntity responseEntity = response.getEntity();
            
            ByteArrayOutputStream responseBody = new ByteArrayOutputStream();
            
            if (responseEntity != null)
            {
                InputStream instream = responseEntity.getContent();
                byte[] buffer = new byte[4096];
                int len = -1;
                while ((len = instream.read(buffer)) != -1)
                {
                    if (this.stopped) 
                    {
                        throw new PsiphonServerInterfaceException(
                                this.ownerContext.getString(R.string.ServerInterface_StopRequested));
                    }
                    
                    responseBody.write(buffer, 0, len);
                }
            }
            
            return responseBody.toByteArray();
        } 
        catch (ClientProtocolException e)
        {
            throw new PsiphonServerInterfaceException(e);
        } 
        catch (IOException e)
        {
            throw new PsiphonServerInterfaceException(e);
        }
        catch (KeyManagementException e)
        {
            throw new PsiphonServerInterfaceException(e);
        }
        catch (UnrecoverableKeyException e)
        {
            throw new PsiphonServerInterfaceException(e);
        }
        catch (NoSuchAlgorithmException e)
        {
            throw new PsiphonServerInterfaceException(e);
        }
        catch (KeyStoreException e)
        {
            throw new PsiphonServerInterfaceException(e);
        }
        catch (CertificateException e)
        {
            throw new PsiphonServerInterfaceException(e);
        }
        finally
        {
            if (request != null && canAbort)
            {
                synchronized(this.outstandingRequests)
                {
                    // Harmless if the request was successful. Necessary clean-up if
                    // the request was interrupted.
                    if (!request.isAborted()) request.abort();
                    
                    this.outstandingRequests.remove(request);
                }
            }
        }
    }

    private void shuffleAndAddServerEntries(
    		String[] encodedServerEntries,
    		boolean isEmbedded)
        throws JSONException
    {
    	// Shuffling assists in load balancing when there
    	// are multiple embedded/discovery servers at once
        
    	List<String> encodedEntryList = Arrays.asList(encodedServerEntries);
        // NOTE: this changes the order of the input array, encodedServerEntries
    	Collections.shuffle(encodedEntryList);
    	for (String entry : encodedEntryList)
    	{
    		addServerEntry(entry, isEmbedded);
    	}
    }
    
    private void addServerEntry(
            String encodedServerEntry,
            boolean isEmbedded) 
        throws JSONException
    {
        String serverEntry = new String(Utils.hexStringToByteArray(encodedServerEntry));

        // Skip past legacy format (4 space delimited fields) and just parse the JSON config
        int jsonIndex = 0;
        for (int i = 0; i < 4; i++)
        {
            jsonIndex = serverEntry.indexOf(' ', jsonIndex) + 1;
        }

        JSONObject obj = new JSONObject(serverEntry.substring(jsonIndex));
        ServerEntry newEntry = new ServerEntry();
        newEntry.encodedEntry = encodedServerEntry;
        newEntry.ipAddress = obj.getString("ipAddress");
        newEntry.webServerPort = obj.getInt("webServerPort");
        newEntry.webServerSecret = obj.getString("webServerSecret");
        newEntry.webServerCertificate = obj.getString("webServerCertificate");
        newEntry.sshPort = obj.getInt("sshPort");
        newEntry.sshUsername = obj.getString("sshUsername");
        newEntry.sshPassword = obj.getString("sshPassword");
        newEntry.sshHostKey = obj.getString("sshHostKey");
        newEntry.sshObfuscatedPort = obj.getInt("sshObfuscatedPort");
        newEntry.sshObfuscatedKey = obj.getString("sshObfuscatedKey");
        
        newEntry.capabilities = new ArrayList<String>(); 
        if (obj.has("capabilities"))
        {
	        JSONArray caps = obj.getJSONArray("capabilities");
	        for (int i = 0; i < caps.length(); i++)
	        {
	        	newEntry.capabilities.add(caps.getString(i));
	        }
        }
        else
        {
        	// At the time of introduction of the server capabilities feature
        	// these are the default capabilities possessed by all servers.
        	newEntry.capabilities.add("OSSH");
        	newEntry.capabilities.add("SSH");
        	newEntry.capabilities.add("VPN");
        	newEntry.capabilities.add("handshake");
        }

        // Check if there's already an entry for this server
        int existingIndex = -1;
        for (int i = 0; i < this.serverEntries.size(); i++)
        {
            if (0 == newEntry.ipAddress.compareTo(serverEntries.get(i).ipAddress))
            {
                existingIndex = i;
                break;
            }
        }
        
        if (existingIndex != -1)
        {
            // Only replace existing entries in the discovery case
            if (!isEmbedded)
            {
                serverEntries.remove(existingIndex);
                serverEntries.add(existingIndex, newEntry);
            }
        }
        else
        {
            // New entries are added in the second position, to preserve
            // the first position for the "current" working server
            int index = this.serverEntries.size() > 0 ? 1 : 0;
            this.serverEntries.add(index, newEntry);
        }

        // Save the updated server entries
        saveServerEntries();
    }
    
    private void saveServerEntries()
    {
        synchronized(PsiphonData.getPsiphonData().serverEntryFileLock)
        {
            try
            {
                FileOutputStream file;
                file = this.ownerContext.openFileOutput(PsiphonConstants.SERVER_ENTRY_FILENAME, Context.MODE_PRIVATE);
                JSONObject obj = new JSONObject();
                JSONArray array = new JSONArray();
                for (ServerEntry serverEntry : this.serverEntries)
                {
                    array.put(serverEntry.encodedEntry);
                }
                obj.put("serverEntries", array);
                file.write(obj.toString().getBytes());
                file.close();
            }
            catch (JSONException e)
            {
                MyLog.w(R.string.ServerInterface_FailedToCreateServerEntries, e);
                // Proceed, even if file saving fails
            } 
            catch (IOException e)
            {
                MyLog.w(R.string.ServerInterface_FailedToStoreServerEntries, e);
                // Proceed, even if file saving fails
            }
        }
    }

    public synchronized void MoveEntriesToFront(ArrayList<ServerEntry> reorderedServerEntries)
    {
        // Insert entries in input order

        for (int i = reorderedServerEntries.size() - 1; i >= 0; i--)
        {
            ServerEntry reorderedEntry = reorderedServerEntries.get(i);
            // Remove existing entry for server, if present. In the case where
            // the existing entry has different data, we must assume that a
            // discovery has happened that overwrote the data that's being
            // passed in. In that edge case, we just keep the existing entry
            // in its current position.

            boolean existingEntryChanged = false;

            for (int j = 0; j < this.serverEntries.size(); j++)
            {
                ServerEntry existingEntry = this.serverEntries.get(j);

                if (reorderedEntry.ipAddress == existingEntry.ipAddress)
                {
                    // NOTE: depends on encodedEntry representing the entire object
                    if (0 != reorderedEntry.encodedEntry.compareTo(existingEntry.encodedEntry))
                    {
                        existingEntryChanged = true;
                    }
                    else
                    {
                        this.serverEntries.remove(j);
                    }
                    break;
                }
            }

            // Re-insert entry for server in new position

            if (!existingEntryChanged)
            {
                this.serverEntries.add(0, reorderedEntry);
            }
        }

        saveServerEntries();
    }
    
    private final long DEFAULT_STATS_SEND_INTERVAL_MS = 5*60*1000; // 5 mins
    private long statsSendInterval = DEFAULT_STATS_SEND_INTERVAL_MS;
    private long lastStatusSendTimeMS = 0;
    private final int DEFAULT_SEND_MAX_ENTRIES = 1000;
    private int sendMaxEntries = DEFAULT_SEND_MAX_ENTRIES;
    
    /**
     * Call to let the interface to any periodic work or checks that it needs to.
     * The primary example of this "work" is to send stats to the server when
     * a time or size threshold is reached.
     * @param finalCall Should be true if this is the last call -- i.e., if a
     *                  disconnect is about to occur.
     */
    public synchronized void doPeriodicWork(boolean finalCall)
    {
    	PsiphonData.Stats stats = PsiphonData.getPsiphonData().getStats();
    	
        long now = SystemClock.uptimeMillis();
        
        // On the very first call, this.lastStatusSendTimeMS will be 0, but we
        // don't want to send immediately. So...
        if (this.lastStatusSendTimeMS == 0) this.lastStatusSendTimeMS = now; 
        
        // SystemClock.uptimeMillis() "may get reset occasionally (before it 
        // would otherwise wrap around)".
        if (now < this.lastStatusSendTimeMS) this.lastStatusSendTimeMS = 0;
        
        // If the time or size thresholds have been exceeded, or if we're being 
        // forced to, send the stats.
        if (finalCall
            || (this.lastStatusSendTimeMS + this.statsSendInterval) < now
            || stats.getCount() >= this.sendMaxEntries)
        {
            MyLog.d("Sending stats"+(finalCall?" (final)":""));
            
            try
            {
                doStatusRequest(
                        !finalCall, 
                        stats.getPageViewEntries(), 
                        stats.getHttpsRequestEntries(), 
                        stats.getBytesTransferred());
                
                // Reset thresholds
                this.lastStatusSendTimeMS = now;
                this.statsSendInterval = DEFAULT_STATS_SEND_INTERVAL_MS;
                this.sendMaxEntries = DEFAULT_SEND_MAX_ENTRIES;
                
                // Reset stats
                stats.clear();
            } 
            catch (PsiphonServerInterfaceException e)
            {
                // Status request failed. This is fairly common. 
                // We'll back off the thresholds and try again later.
                this.statsSendInterval += DEFAULT_STATS_SEND_INTERVAL_MS;
                this.sendMaxEntries += DEFAULT_SEND_MAX_ENTRIES;
                
                MyLog.d("Sending stats FAILED"+(finalCall?" (final)":""));
            }
        }
    }

    public boolean isUpgradeAvailable()
    {
        return this.upgradeClientVersion.length() > 0;
    }
}<|MERGE_RESOLUTION|>--- conflicted
+++ resolved
@@ -277,7 +277,6 @@
         return null;
     }
     
-<<<<<<< HEAD
     synchronized ArrayList<ServerEntry> getServerEntries()
     {
         ArrayList<ServerEntry> serverEntries = new ArrayList<ServerEntry>();
@@ -287,8 +286,9 @@
             serverEntries.add(serverEntry.clone());
         }
 
-        return serverEntries;
-=======
+        return serverEntries;        
+    }
+
     synchronized boolean serverWithCapabilitiesExists(List<String> capabilities)
     {
     	for (ServerEntry entry: this.serverEntries)
@@ -300,7 +300,6 @@
     	}
     	
     	return false;
->>>>>>> 165d6a5a
     }
     
     synchronized void markCurrentServerFailed()
