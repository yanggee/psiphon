<<<<<<< HEAD
/*
 * Copyright (c) 2013, Psiphon Inc.
 * All rights reserved.
 *
 * This program is free software: you can redistribute it and/or modify
 * it under the terms of the GNU General Public License as published by
 * the Free Software Foundation, either version 3 of the License, or
 * (at your option) any later version.
 * 
 * This program is distributed in the hope that it will be useful,
 * but WITHOUT ANY WARRANTY; without even the implied warranty of
 * MERCHANTABILITY or FITNESS FOR A PARTICULAR PURPOSE.  See the
 * GNU General Public License for more details.
 * 
 * You should have received a copy of the GNU General Public License
 * along with this program.  If not, see <http://www.gnu.org/licenses/>.
 *
 */

package com.psiphon3;

import java.util.Date;

import android.annotation.TargetApi;
import android.app.ActivityManager;
import android.app.AlertDialog;
import android.app.ActivityManager.RunningServiceInfo;
import android.content.ActivityNotFoundException;
import android.content.BroadcastReceiver;
import android.content.ComponentName;
import android.content.Context;
import android.content.DialogInterface;
import android.content.Intent;
import android.content.IntentFilter;
import android.content.ServiceConnection;
import android.content.SharedPreferences.Editor;
import android.graphics.Typeface;
import android.net.Uri;
import android.net.VpnService;
import android.os.Build;
import android.os.Bundle;
import android.os.IBinder;
import android.preference.PreferenceManager;
import android.support.v4.content.LocalBroadcastManager;
import android.util.Log;
import android.view.KeyEvent;
import android.view.LayoutInflater;
import android.view.View;
import android.webkit.URLUtil;
import android.widget.Button;
import android.widget.CheckBox;
import android.widget.ImageView;
import android.widget.ScrollView;
import android.widget.TableLayout;
import android.widget.TextView;

import com.psiphon3.UpgradeManager.UpgradeInstaller;
import com.psiphon3.psiphonlibrary.EmbeddedValues;
import com.psiphon3.psiphonlibrary.PsiphonConstants;
import com.psiphon3.psiphonlibrary.PsiphonData;
import com.psiphon3.psiphonlibrary.TunnelCore;
import com.psiphon3.psiphonlibrary.TunnelService;
import com.psiphon3.psiphonlibrary.TunnelVpnService;
import com.psiphon3.psiphonlibrary.Utils;
import com.psiphon3.psiphonlibrary.Utils.MyLog;


public class StatusActivity 
    extends com.psiphon3.psiphonlibrary.MainActivityBase
{
    public static final String ADD_MESSAGE = "com.psiphon3.PsiphonAndroidActivity.ADD_MESSAGE";
    public static final String ADD_MESSAGE_TEXT = "com.psiphon3.PsiphonAndroidActivity.ADD_MESSAGE_TEXT";
    public static final String ADD_MESSAGE_TIMESTAMP = "com.psiphon3.PsiphonAndroidActivity.ADD_MESSAGE_TIMESTAMP";
    public static final String ADD_MESSAGE_CLASS = "com.psiphon3.PsiphonAndroidActivity.ADD_MESSAGE_CLASS";
    public static final String HANDSHAKE_SUCCESS = "com.psiphon3.PsiphonAndroidActivity.HANDSHAKE_SUCCESS";
    public static final String UNEXPECTED_DISCONNECT = "com.psiphon3.PsiphonAndroidActivity.UNEXPECTED_DISCONNECT";
    public static final String TUNNEL_STARTING = "com.psiphon3.PsiphonAndroidActivity.TUNNEL_STARTING";
    public static final String TUNNEL_STOPPING = "com.psiphon3.PsiphonAndroidActivity.TUNNEL_STOPPING";

    public static final String TUNNEL_WHOLE_DEVICE_PREFERENCE = "tunnelWholeDevicePreference";
    
    private static final int VPN_PREPARE = 100;
    
    private TableLayout m_messagesTableLayout;
    private ScrollView m_messagesScrollView;
    private Button m_toggleButton;
    private CheckBox m_tunnelWholeDeviceToggle;
    private boolean m_tunnelWholeDevicePromptShown = false;
    private LocalBroadcastManager m_localBroadcastManager;
    private final Events m_eventsInterface = new Events();
    private static boolean m_firstRun = true;
    
    private boolean m_boundToTunnelService = false;
    private ServiceConnection m_tunnelServiceConnection = new ServiceConnection()
    {
        @Override
        public void onServiceConnected(ComponentName className, IBinder service)
        {
            TunnelService.LocalBinder binder = (TunnelService.LocalBinder) service;
            TunnelService tunnelService = binder.getService();
            m_boundToTunnelService = true;
            tunnelService.setEventsInterface(m_eventsInterface);
            tunnelService.setUpgradeDownloader(
                    new UpgradeManager.UpgradeDownloader(StatusActivity.this, tunnelService.getServerInterface()));
            startService(new Intent(StatusActivity.this, TunnelService.class));
        }
        
        @Override
        public void onServiceDisconnected(ComponentName arg0)
        {
            m_boundToTunnelService = false;
        }
    };

    private boolean m_boundToTunnelVpnService = false;
    private ServiceConnection m_tunnelVpnServiceConnection = new ServiceConnection()
    {
        @Override
        public void onServiceConnected(ComponentName className, IBinder service)
        {
            // VpnService backwards compatibility: this has sufficient lazy class loading
            // as onServiceConnected is only called on bind.

            TunnelVpnService.LocalBinder binder = (TunnelVpnService.LocalBinder) service;
            TunnelVpnService tunnelVpnService = binder.getService();
            m_boundToTunnelVpnService = true;
            tunnelVpnService.setEventsInterface(m_eventsInterface);
            tunnelVpnService.setUpgradeDownloader(
                    new UpgradeManager.UpgradeDownloader(StatusActivity.this, tunnelVpnService.getServerInterface()));
            startService(new Intent(StatusActivity.this, TunnelVpnService.class));
        }
        
        @Override
        public void onServiceDisconnected(ComponentName arg0)
        {
            m_boundToTunnelVpnService = false;
        }
    };

    @Override
    protected void onCreate(Bundle savedInstanceState)
    {
        super.onCreate(savedInstanceState);
        
        setContentView(R.layout.main);
        
        m_messagesTableLayout = (TableLayout)findViewById(R.id.messagesTableLayout);
        m_messagesScrollView = (ScrollView)findViewById(R.id.messagesScrollView);
        m_toggleButton = (Button)findViewById(R.id.toggleButton);
        initToggleText();

        /*
        // Draw attention to the new Start/Stop command
        // http://stackoverflow.com/questions/4852281/android-how-to-make-a-button-flashing
        final Animation animation = new AlphaAnimation(1, 0);
        animation.setDuration(500);
        animation.setInterpolator(new LinearInterpolator());
        animation.setRepeatCount(2);
        animation.setRepeatMode(Animation.REVERSE);
        m_toggleButton.startAnimation(animation);
        */

        m_tunnelWholeDeviceToggle = (CheckBox)findViewById(R.id.tunnelWholeDeviceToggle);

        // Transparent proxy-based "Tunnel Whole Device" option is only available on rooted devices and
        // defaults to true on rooted devices.
        // On Android 4+, we offer "Whole Device" via the VpnService facility, which does not require root.
        // We prefer VpnService when available, even when the device is rooted.
        boolean isRooted = Utils.isRooted();
        boolean canRunVpnService = Utils.hasVpnService() && !PsiphonData.getPsiphonData().getVpnServiceUnavailable();
        boolean canWholeDevice = isRooted || canRunVpnService;

        m_tunnelWholeDeviceToggle.setEnabled(canWholeDevice);
        boolean tunnelWholeDevicePreference = PreferenceManager.getDefaultSharedPreferences(this).getBoolean(TUNNEL_WHOLE_DEVICE_PREFERENCE, canWholeDevice);
        m_tunnelWholeDeviceToggle.setChecked(tunnelWholeDevicePreference);
        // Use PsiphonData to communicate the setting to the TunnelService so it doesn't need to
        // repeat the isRooted check. The preference is retained even if the device becomes "unrooted"
        // and that's why setTunnelWholeDevice != tunnelWholeDevicePreference.
        PsiphonData.getPsiphonData().setTunnelWholeDevice(canWholeDevice && tunnelWholeDevicePreference);
        
        // Note that this must come after the above lines, or else the activity
        // will not be sufficiently initialized for isDebugMode to succeed. (Voodoo.)
        PsiphonConstants.DEBUG = Utils.isDebugMode(this);

        // Listen for new messages
        // Using local broad cast (http://developer.android.com/reference/android/support/v4/content/LocalBroadcastManager.html)
        
        m_localBroadcastManager = LocalBroadcastManager.getInstance(StatusActivity.this);

        m_localBroadcastManager.registerReceiver(
                new AddMessageReceiver(),
                new IntentFilter(ADD_MESSAGE));
        
        m_localBroadcastManager.registerReceiver(
                new TunnelStartingReceiver(),
                new IntentFilter(TUNNEL_STARTING));

        m_localBroadcastManager.registerReceiver(
                new TunnelStoppingReceiver(),
                new IntentFilter(TUNNEL_STOPPING));
        
        // Restore messages previously posted by the service.
        // Note that this must come *after* this activity registers to receive ADD_MESSAGE intents.
        m_messagesTableLayout.removeAllViews();
        MyLog.restoreLogHistory();
        
        // Auto-start on app first run
        if (m_firstRun)
        {
            m_firstRun = false;
            startUp();
        }
    }

    @Override
    protected void onResume()
    {
        super.onResume();
        
        // Scroll down to display log messages posted while activity was not foreground
        postScrollToBottom();
        
        PsiphonData.getPsiphonData().setStatusActivityForeground(true);
    }
    
    @Override
    protected void onPause()
    {
        super.onPause();
        
        unbindTunnelService();
        
        PsiphonData.getPsiphonData().setStatusActivityForeground(false);
    }

    @Override
    protected void onNewIntent(Intent intent)
    {
        super.onNewIntent(intent);
            
        // If the app is already foreground (so onNewIntent is being called), 
        // the incoming intent is not automatically set as the activity's intent
        // (i.e., the intent returned by getIntent()). We want this behaviour, 
        // so we'll set it explicitly. 
        setIntent(intent);

        // Handle explicit intent that is received when activity is already running
        HandleCurrentIntent();
    }

    protected void HandleCurrentIntent()
    {
        Intent intent = getIntent();
        
        if (intent == null || intent.getAction() == null)
        {
            return;
        }

        if (0 == intent.getAction().compareTo(HANDSHAKE_SUCCESS))
        {
            Events.displayBrowser(this);
            
            // We only want to respond to the HANDSHAKE_SUCCESS action once,
            // so we need to clear it (by setting it to a non-special intent).
            setIntent(new Intent(
                            "ACTION_VIEW",
                            null,
                            this,
                            this.getClass()));
        }
        
        // No explicit action for UNEXPECTED_DISCONNECT, just show the activity
    }
    
    public void onToggleClick(View v)
    {
        // TODO: use TunnelStartingReceiver/TunnelStoppingReceiver to track state?
        if (!isServiceRunning())
        {
            startUp();
        }
        else
        {
            stopTunnel(this);
        }
    }

    private void initToggleText()
    {
        // Only use this in onCreate. For updating the text when the activity
        // is showing and the service is stopping, it's more reliable to
        // use TunnelStoppingReceiver.
        m_toggleButton.setText(isServiceRunning() ? getText(R.string.stop) : getText(R.string.start));
    }
    
    public class TunnelStartingReceiver extends BroadcastReceiver
    {
        @Override
        public void onReceive(Context context, Intent intent)
        {
            m_toggleButton.setText(getText(R.string.stop));
        }
    }

    public class TunnelStoppingReceiver extends BroadcastReceiver
    {
        @Override
        public void onReceive(Context context, Intent intent)
        {
            // When the tunnel self-stops, we also need to unbind to ensure the service is destroyed
            unbindTunnelService();
            m_toggleButton.setText(getText(R.string.start));
        }
    }
    
    public void onTunnelWholeDeviceToggle(View v)
    {
        boolean restart = false;

        if (isServiceRunning())
        {
            stopTunnel(this);
            restart = true;
        }

        boolean tunnelWholeDevicePreference = m_tunnelWholeDeviceToggle.isChecked();
        updateWholeDevicePreference(tunnelWholeDevicePreference);
        
        if (restart)
        {
            startTunnel(this);
        }
    }
    
    protected void updateWholeDevicePreference(boolean tunnelWholeDevicePreference)
    {
        // No isRooted check: the user can specify whatever preference they
        // wish. Also, CheckBox enabling should cover this (but isn't required to).
        Editor editor = PreferenceManager.getDefaultSharedPreferences(this).edit();
        editor.putBoolean(TUNNEL_WHOLE_DEVICE_PREFERENCE, tunnelWholeDevicePreference);
        editor.commit();
        
        PsiphonData.getPsiphonData().setTunnelWholeDevice(tunnelWholeDevicePreference);
    }
    
    public void onOpenBrowserClick(View v)
    {
        Events.displayBrowser(this);       
    }
    
    public void onFeedbackClick(View v)
    {
        Intent feedbackIntent = new Intent(this, FeedbackActivity.class);
        startActivity(feedbackIntent);
    }

    public void onAboutClick(View v)
    {
        if (URLUtil.isValidUrl(EmbeddedValues.INFO_LINK_URL))
        {
            // TODO: if connected, open in Psiphon browser? 
            // Events.displayBrowser(this, Uri.parse(PsiphonConstants.INFO_LINK_URL));

            Intent browserIntent = new Intent(Intent.ACTION_VIEW, Uri.parse(EmbeddedValues.INFO_LINK_URL));
            startActivity(browserIntent);
        }
    }
    
    private void startUp()
    {
        final Context context = this;

        UpgradeInstaller.IUpgradeListener upgradeListener = new UpgradeInstaller.IUpgradeListener()
        {
            @Override public void upgradeStarted()
            {
                // If an upgrade has been started, don't do anything else.
                return;
            }
            
            @Override public void upgradeNotStarted()
            {
                // The "normal" Resume code path, when no upgrade has started.
                
                // If the user hasn't set a whole-device-tunnel preference, show a prompt
                // (and delay starting the tunnel service until the prompt is completed)
                
                boolean hasPreference = PreferenceManager.getDefaultSharedPreferences(context).contains(TUNNEL_WHOLE_DEVICE_PREFERENCE);
                        
                if (m_tunnelWholeDeviceToggle.isEnabled() &&
                    !hasPreference &&
                    !isServiceRunning())
                {
                    if (!m_tunnelWholeDevicePromptShown)
                    {
                        new AlertDialog.Builder(context)
                            .setCancelable(false)
                            .setOnKeyListener(
                                    new DialogInterface.OnKeyListener() {
                                        public boolean onKey(DialogInterface dialog, int keyCode, KeyEvent event) {
                                            // Don't dismiss when hardware search button is clicked (Android 2.3 and earlier)
                                            return keyCode == KeyEvent.KEYCODE_SEARCH;
                                        }})
                            .setTitle(R.string.StatusActivity_WholeDeviceTunnelPromptTitle)
                            .setMessage(R.string.StatusActivity_WholeDeviceTunnelPromptMessage)
                            .setPositiveButton(R.string.StatusActivity_WholeDeviceTunnelPositiveButton,
                                    new DialogInterface.OnClickListener() {
                                        public void onClick(DialogInterface dialog, int whichButton) {
                                            // Persist the "on" setting
                                            updateWholeDevicePreference(true);
                                            startTunnel(context);
                                        }})
                            .setNegativeButton(R.string.StatusActivity_WholeDeviceTunnelNegativeButton,
                                        new DialogInterface.OnClickListener() {
                                            public void onClick(DialogInterface dialog, int whichButton) {
                                                // Turn off and persist the "off" setting
                                                m_tunnelWholeDeviceToggle.setChecked(false);
                                                updateWholeDevicePreference(false);
                                                startTunnel(context);
                                            }})
                            .setOnCancelListener(
                                    new DialogInterface.OnCancelListener() {
                                        public void onCancel(DialogInterface dialog) {
                                            // Don't change or persist preference (this prompt may reappear)
                                            startTunnel(context);
                                        }})
                            .show();
                        m_tunnelWholeDevicePromptShown = true;
                    }
                    else
                    {
                        // ...there's a prompt already showing (e.g., user hit Home with the
                        // prompt up, then resumed Psiphon)
                    }
                    
                    // ...wait and let onClick handlers will start tunnel
                }
                else
                {
                    // No prompt, just start the tunnel (if not already running)
                    
                    startTunnel(context);                    
                }

                // Handle the intent that resumed that activity
                HandleCurrentIntent();
            }
        };
        
        if (!isServiceRunning())
        {
            // UpgradeInstaller.doUpgrade() is always called regardless of whether or not
            // an upgrade needs to be performed.  If there is no upgrade available it will
            // simply call upgradeListener.upgradeNotStarted()
            UpgradeInstaller upgrader = new UpgradeManager.UpgradeInstaller(this);
            upgrader.doUpgrade(upgradeListener);
        }
        else
        {
            upgradeListener.upgradeNotStarted();
        }        
    }
    
    private void startTunnel(Context context)
    {
        boolean waitingForPrompt = false;
        
        if (PsiphonData.getPsiphonData().getTunnelWholeDevice() && Utils.hasVpnService())
        {
            // VpnService backwards compatibility: for lazy class loading the VpnService
            // class reference has to be in another function (doVpnPrepare), not just
            // in a conditional branch.
            waitingForPrompt = doVpnPrepare();
        }
        if (!waitingForPrompt)
        {
            startService(this);
        }
    }
    
    @TargetApi(Build.VERSION_CODES.ICE_CREAM_SANDWICH)
    private boolean doVpnPrepare()
    {
        // VpnService: need to display OS user warning. If whole device option is
        // selected and we expect to use VpnService, so the prompt here in the UI
        // before starting the service.
        
        Intent intent = VpnService.prepare(this);
        if (intent != null)
        {
            // Catching ActivityNotFoundException as per:
            // http://code.google.com/p/ics-openvpn/source/browse/src/de/blinkt/openvpn/LaunchVPN.java?spec=svn2a81c206204193b14ac0766386980acdc65bee60&name=v0.5.23&r=2a81c206204193b14ac0766386980acdc65bee60#376
            //
            // TODO: can we disable the mode before we reach this this failure point with
            // resolveActivity()? We'll need the intent from prepare() or we'll have to mimic it.
            // http://developer.android.com/reference/android/content/pm/PackageManager.html#resolveActivity%28android.content.Intent,%20int%29
            
            try
            {
                startActivityForResult(intent, VPN_PREPARE);                
            }
            catch (ActivityNotFoundException e)
            {
                MyLog.e(R.string.tunnel_whole_device_exception, MyLog.Sensitivity.NOT_SENSITIVE);
                if (MyLog.logger == null)
                {
                    // Usually the TunnelCore instance is the 'logger', but at this point there may be no service/TunnelCore
                    addMessage(getString(R.string.tunnel_whole_device_exception), Log.ERROR);
                }
                
                // VpnService is broken. For rooted devices, proceed with starting Whole Device in root mode.
                
                if (Utils.isRooted())
                {
                    PsiphonData.getPsiphonData().setVpnServiceUnavailable(true);

                    // false = not waiting for prompt, so service will be started immediately
                    return false;
                }

                // For non-rooted devices, turn off the option and abort.
                
                m_tunnelWholeDeviceToggle.setChecked(false);
                m_tunnelWholeDeviceToggle.setEnabled(false);
                updateWholeDevicePreference(false);

                // true = waiting for prompt, although we can't start the activity so onActivityResult won't be called
                return true;
            }

            // startTunnelService will be called in onActivityResult
            return true;
        }
        
        return false;
    }
    
    @Override
    protected void onActivityResult(int request, int result, Intent data)
    {
        if (request == VPN_PREPARE && result == RESULT_OK)
        {
            startService(this);
        }
    }
    
    private void startService(Context context)
    {
        // TODO: onResume calls this and when there was only one kind of service
        // it was safe to call through to bindService, which would start that
        // service if it was not already running. Now we have two types of services,
        // can we rely on blindly rebinding? What if the getTunnelWholeDevice()
        // value changed, can we end up with two running services? For now,
        // we have some asserts.
        
        if (PsiphonData.getPsiphonData().getTunnelWholeDevice() && Utils.hasVpnService())
        {
            assert(m_boundToTunnelService == false);
            
            // VpnService backwards compatibility: doStartTunnelVpnService is a wrapper
            // function so we don't reference the undefined class when this function
            // is loaded.
            doStartTunnelVpnService(context);
        }
        else
        {
            assert(m_boundToTunnelVpnService == false);

            Intent intent = new Intent(context, TunnelService.class);
            bindService(intent, m_tunnelServiceConnection, Context.BIND_AUTO_CREATE);
        }
    }
    
    private void doStartTunnelVpnService(Context context)
    {
        Intent intent = new Intent(context, TunnelVpnService.class);
        bindService(intent, m_tunnelVpnServiceConnection, Context.BIND_AUTO_CREATE);        
    }
    
    private void stopTunnel(Context context)
    {
        unbindTunnelService();
        if (PsiphonData.getPsiphonData().getTunnelWholeDevice() && Utils.hasVpnService())
        {
            doStopVpnTunnel(context);
        }
        else
        {
            stopService(new Intent(context, TunnelService.class));
        }
    }

    private void doStopVpnTunnel(Context context)
    {        
        TunnelCore currentTunnelCore = PsiphonData.getPsiphonData().getCurrentTunnelCore();
        
        if (currentTunnelCore != null)
        {
            // See comments in stopVpnServiceHelper about stopService.
            currentTunnelCore.stopVpnServiceHelper();
            stopService(new Intent(context, TunnelVpnService.class));
        }
    }
    
    private void unbindTunnelService()
    {
        if (m_boundToTunnelService)
        {
            unbindService(m_tunnelServiceConnection);
            m_boundToTunnelService = false;
        }
        if (m_boundToTunnelVpnService)
        {
            unbindService(m_tunnelVpnServiceConnection);
            m_boundToTunnelVpnService = false;
        }
    }
    
    /**
     * Determine if the Psiphon local service is currently running.
     * @see <a href="http://stackoverflow.com/a/5921190/729729">From StackOverflow answer: "android: check if a service is running"</a>
     * @return True if the service is already running, false otherwise.
     */
    private boolean isServiceRunning()
    {
        ActivityManager manager = (ActivityManager) getSystemService(ACTIVITY_SERVICE);
        for (RunningServiceInfo service : manager.getRunningServices(Integer.MAX_VALUE))
        {
            if (TunnelService.class.getName().equals(service.service.getClassName()) ||
                    (Utils.hasVpnService() && isVpnService(service.service.getClassName())))
            {
                return true;
            }
        }
        return false;
    }
    
    private boolean isVpnService(String className)
    {
        return TunnelVpnService.class.getName().equals(className);
    }

    public class AddMessageReceiver extends BroadcastReceiver
    {
        @Override
        public void onReceive(Context context, Intent intent)
        {
            String message = intent.getStringExtra(ADD_MESSAGE_TEXT);
            int messageClass = intent.getIntExtra(ADD_MESSAGE_CLASS, Log.INFO);
            addMessage(message, messageClass);
        }
    }
    
    public void addMessage(String message, int messageClass)
    {
        int messageClassImageRes = -1;
        boolean boldText = true;

        switch (messageClass)
        {
        case Log.INFO:
            messageClassImageRes = android.R.drawable.presence_online;
            break;
        case Log.ERROR:
            messageClassImageRes = android.R.drawable.presence_busy;
            break;
        default:
            // No image
            boldText = false;
            break;
        }
        
        LayoutInflater inflater = (LayoutInflater) this.getSystemService(Context.LAYOUT_INFLATER_SERVICE);
        View rowView = inflater.inflate(R.layout.message_row, null);
        
        TextView textView = (TextView)rowView.findViewById(R.id.MessageRow_Text);
        textView.setText(message);
        textView.setTypeface(boldText ? Typeface.DEFAULT_BOLD : Typeface.DEFAULT);
        
        ImageView imageView = (ImageView)rowView.findViewById(R.id.MessageRow_Image);
        if (messageClassImageRes != -1)
        {
            imageView.setImageResource(messageClassImageRes);
        }
        
        m_messagesTableLayout.addView(rowView);
        
        // Wait until the messages list is updated before attempting to scroll 
        // to the bottom.
        postScrollToBottom();
    }
    
    private void postScrollToBottom()
    {
        m_messagesScrollView.post(
            new Runnable()
            {
                @Override
                public void run()
                {
                    m_messagesScrollView.fullScroll(View.FOCUS_DOWN);
                }
            });
    }
    
    /*
     * MyLog.ILogger implementation
     */
    
    /**
     * @see com.psiphon3.psiphonlibrary.Utils.MyLog.ILogger#log(java.util.Date, int, java.lang.String)
     */
    @Override
    public void log(Date timestamp, int priority, String message)
    {
        m_eventsInterface.appendStatusMessage(this, timestamp, message, priority);
    }    
}
=======
/*
 * Copyright (c) 2013, Psiphon Inc.
 * All rights reserved.
 *
 * This program is free software: you can redistribute it and/or modify
 * it under the terms of the GNU General Public License as published by
 * the Free Software Foundation, either version 3 of the License, or
 * (at your option) any later version.
 * 
 * This program is distributed in the hope that it will be useful,
 * but WITHOUT ANY WARRANTY; without even the implied warranty of
 * MERCHANTABILITY or FITNESS FOR A PARTICULAR PURPOSE.  See the
 * GNU General Public License for more details.
 * 
 * You should have received a copy of the GNU General Public License
 * along with this program.  If not, see <http://www.gnu.org/licenses/>.
 *
 */

package com.psiphon3;

import java.util.Date;

import android.annotation.TargetApi;
import android.app.ActivityManager;
import android.app.AlertDialog;
import android.app.ActivityManager.RunningServiceInfo;
import android.content.ActivityNotFoundException;
import android.content.BroadcastReceiver;
import android.content.ComponentName;
import android.content.Context;
import android.content.DialogInterface;
import android.content.Intent;
import android.content.IntentFilter;
import android.content.ServiceConnection;
import android.content.SharedPreferences.Editor;
import android.graphics.Typeface;
import android.net.Uri;
import android.net.VpnService;
import android.os.Build;
import android.os.Bundle;
import android.os.IBinder;
import android.preference.PreferenceManager;
import android.support.v4.content.LocalBroadcastManager;
import android.util.Log;
import android.view.KeyEvent;
import android.view.LayoutInflater;
import android.view.View;
import android.webkit.URLUtil;
import android.widget.Button;
import android.widget.CheckBox;
import android.widget.ImageView;
import android.widget.ScrollView;
import android.widget.TableLayout;
import android.widget.TextView;

import com.psiphon3.UpgradeManager.UpgradeInstaller;
import com.psiphon3.psiphonlibrary.EmbeddedValues;
import com.psiphon3.psiphonlibrary.PsiphonConstants;
import com.psiphon3.psiphonlibrary.PsiphonData;
import com.psiphon3.psiphonlibrary.TunnelCore;
import com.psiphon3.psiphonlibrary.TunnelService;
import com.psiphon3.psiphonlibrary.TunnelVpnService;
import com.psiphon3.psiphonlibrary.Utils;
import com.psiphon3.psiphonlibrary.Utils.MyLog;


public class StatusActivity 
    extends com.psiphon3.psiphonlibrary.MainActivityBase
{
    public static final String ADD_MESSAGE = "com.psiphon3.PsiphonAndroidActivity.ADD_MESSAGE";
    public static final String ADD_MESSAGE_TEXT = "com.psiphon3.PsiphonAndroidActivity.ADD_MESSAGE_TEXT";
    public static final String ADD_MESSAGE_TIMESTAMP = "com.psiphon3.PsiphonAndroidActivity.ADD_MESSAGE_TIMESTAMP";
    public static final String ADD_MESSAGE_CLASS = "com.psiphon3.PsiphonAndroidActivity.ADD_MESSAGE_CLASS";
    public static final String HANDSHAKE_SUCCESS = "com.psiphon3.PsiphonAndroidActivity.HANDSHAKE_SUCCESS";
    public static final String UNEXPECTED_DISCONNECT = "com.psiphon3.PsiphonAndroidActivity.UNEXPECTED_DISCONNECT";
    public static final String TUNNEL_STARTING = "com.psiphon3.PsiphonAndroidActivity.TUNNEL_STARTING";
    public static final String TUNNEL_STOPPING = "com.psiphon3.PsiphonAndroidActivity.TUNNEL_STOPPING";

    public static final String TUNNEL_WHOLE_DEVICE_PREFERENCE = "tunnelWholeDevicePreference";
    
    private static final int VPN_PREPARE = 100;
    
    private TableLayout m_messagesTableLayout;
    private ScrollView m_messagesScrollView;
    private Button m_toggleButton;
    private CheckBox m_tunnelWholeDeviceToggle;
    private boolean m_tunnelWholeDevicePromptShown = false;
    private LocalBroadcastManager m_localBroadcastManager;
    private final Events m_eventsInterface = new Events();
    private static boolean m_firstRun = true;
    
    private boolean m_boundToTunnelService = false;
    private ServiceConnection m_tunnelServiceConnection = new ServiceConnection()
    {
        @Override
        public void onServiceConnected(ComponentName className, IBinder service)
        {
            TunnelService.LocalBinder binder = (TunnelService.LocalBinder) service;
            TunnelService tunnelService = binder.getService();
            m_boundToTunnelService = true;
            tunnelService.setEventsInterface(m_eventsInterface);
            tunnelService.setUpgradeDownloader(
                    new UpgradeManager.UpgradeDownloader(StatusActivity.this, tunnelService.getServerInterface()));
            startService(new Intent(StatusActivity.this, TunnelService.class));
        }
        
        @Override
        public void onServiceDisconnected(ComponentName arg0)
        {
            m_boundToTunnelService = false;
        }
    };

    private boolean m_boundToTunnelVpnService = false;
    private ServiceConnection m_tunnelVpnServiceConnection = new ServiceConnection()
    {
        @Override
        public void onServiceConnected(ComponentName className, IBinder service)
        {
            // VpnService backwards compatibility: this has sufficient lazy class loading
            // as onServiceConnected is only called on bind.

            TunnelVpnService.LocalBinder binder = (TunnelVpnService.LocalBinder) service;
            TunnelVpnService tunnelVpnService = binder.getService();
            m_boundToTunnelVpnService = true;
            tunnelVpnService.setEventsInterface(m_eventsInterface);
            tunnelVpnService.setUpgradeDownloader(
                    new UpgradeManager.UpgradeDownloader(StatusActivity.this, tunnelVpnService.getServerInterface()));
            startService(new Intent(StatusActivity.this, TunnelVpnService.class));
        }
        
        @Override
        public void onServiceDisconnected(ComponentName arg0)
        {
            m_boundToTunnelVpnService = false;
        }
    };

    @Override
    protected void onCreate(Bundle savedInstanceState)
    {
        super.onCreate(savedInstanceState);
        
        setContentView(R.layout.main);
        
        m_messagesTableLayout = (TableLayout)findViewById(R.id.messagesTableLayout);
        m_messagesScrollView = (ScrollView)findViewById(R.id.messagesScrollView);
        m_toggleButton = (Button)findViewById(R.id.toggleButton);
        initToggleText();

        /*
        // Draw attention to the new Start/Stop command
        // http://stackoverflow.com/questions/4852281/android-how-to-make-a-button-flashing
        final Animation animation = new AlphaAnimation(1, 0);
        animation.setDuration(500);
        animation.setInterpolator(new LinearInterpolator());
        animation.setRepeatCount(2);
        animation.setRepeatMode(Animation.REVERSE);
        m_toggleButton.startAnimation(animation);
        */

        m_tunnelWholeDeviceToggle = (CheckBox)findViewById(R.id.tunnelWholeDeviceToggle);

        // Transparent proxy-based "Tunnel Whole Device" option is only available on rooted devices and
        // defaults to true on rooted devices.
        // On Android 4+, we offer "Whole Device" via the VpnService facility, which does not require root.
        // We prefer VpnService when available, even when the device is rooted.
        boolean isRooted = Utils.isRooted();
        boolean canRunVpnService = Utils.hasVpnService() && !PsiphonData.getPsiphonData().getVpnServiceUnavailable();
        boolean canWholeDevice = isRooted || canRunVpnService;

        m_tunnelWholeDeviceToggle.setEnabled(canWholeDevice);
        boolean tunnelWholeDevicePreference = PreferenceManager.getDefaultSharedPreferences(this).getBoolean(TUNNEL_WHOLE_DEVICE_PREFERENCE, canWholeDevice);
        m_tunnelWholeDeviceToggle.setChecked(tunnelWholeDevicePreference);
        // Use PsiphonData to communicate the setting to the TunnelService so it doesn't need to
        // repeat the isRooted check. The preference is retained even if the device becomes "unrooted"
        // and that's why setTunnelWholeDevice != tunnelWholeDevicePreference.
        PsiphonData.getPsiphonData().setTunnelWholeDevice(canWholeDevice && tunnelWholeDevicePreference);
        
        // Note that this must come after the above lines, or else the activity
        // will not be sufficiently initialized for isDebugMode to succeed. (Voodoo.)
        PsiphonConstants.DEBUG = Utils.isDebugMode(this);

        // Listen for new messages
        // Using local broad cast (http://developer.android.com/reference/android/support/v4/content/LocalBroadcastManager.html)
        
        m_localBroadcastManager = LocalBroadcastManager.getInstance(StatusActivity.this);

        m_localBroadcastManager.registerReceiver(
                new AddMessageReceiver(),
                new IntentFilter(ADD_MESSAGE));
        
        m_localBroadcastManager.registerReceiver(
                new TunnelStartingReceiver(),
                new IntentFilter(TUNNEL_STARTING));

        m_localBroadcastManager.registerReceiver(
                new TunnelStoppingReceiver(),
                new IntentFilter(TUNNEL_STOPPING));
        
        // Restore messages previously posted by the service.
        // Note that this must come *after* this activity registers to receive ADD_MESSAGE intents.
        m_messagesTableLayout.removeAllViews();
        MyLog.restoreLogHistory();
        
        // Auto-start on app first run
        if (m_firstRun)
        {
        	m_firstRun = false;
        	startUp();
        }
    }

    @Override
    protected void onResume()
    {
        super.onResume();
        
        // Scroll down to display log messages posted while activity was not foreground
        postScrollToBottom();
        
        PsiphonData.getPsiphonData().setStatusActivityForeground(true);
    }
    
    @Override
    protected void onPause()
    {
        super.onPause();
        
        unbindTunnelService();
        
        PsiphonData.getPsiphonData().setStatusActivityForeground(false);
    }

    @Override
    protected void onNewIntent(Intent intent)
    {
        super.onNewIntent(intent);
            
        // If the app is already foreground (so onNewIntent is being called), 
        // the incoming intent is not automatically set as the activity's intent
        // (i.e., the intent returned by getIntent()). We want this behaviour, 
        // so we'll set it explicitly. 
        setIntent(intent);

        // Handle explicit intent that is received when activity is already running
        HandleCurrentIntent();
    }

    protected void HandleCurrentIntent()
    {
        Intent intent = getIntent();
        
        if (intent == null || intent.getAction() == null)
        {
            return;
        }

        if (0 == intent.getAction().compareTo(HANDSHAKE_SUCCESS))
        {
            Events.displayBrowser(this);
            
            // We only want to respond to the HANDSHAKE_SUCCESS action once,
            // so we need to clear it (by setting it to a non-special intent).
            setIntent(new Intent(
                            "ACTION_VIEW",
                            null,
                            this,
                            this.getClass()));
        }
        
        // No explicit action for UNEXPECTED_DISCONNECT, just show the activity
    }
    
    public void onToggleClick(View v)
    {
    	// TODO: use TunnelStartingReceiver/TunnelStoppingReceiver to track state?
    	if (!isServiceRunning())
    	{
    		startUp();
    	}
    	else
    	{
            stopTunnel(this);
    	}
    }

    private void initToggleText()
    {
    	// Only use this in onCreate. For updating the text when the activity
    	// is showing and the service is stopping, it's more reliable to
    	// use TunnelStoppingReceiver.
    	m_toggleButton.setText(isServiceRunning() ? getText(R.string.stop) : getText(R.string.start));
    }
    
    public class TunnelStartingReceiver extends BroadcastReceiver
    {
        @Override
        public void onReceive(Context context, Intent intent)
        {
        	m_toggleButton.setText(getText(R.string.stop));
        }
    }

    public class TunnelStoppingReceiver extends BroadcastReceiver
    {
        @Override
        public void onReceive(Context context, Intent intent)
        {
        	m_toggleButton.setText(getText(R.string.start));
        }
    }
    
    public void onTunnelWholeDeviceToggle(View v)
    {
    	boolean restart = false;

    	if (isServiceRunning())
        {
	        stopTunnel(this);
	        restart = true;
        }

        boolean tunnelWholeDevicePreference = m_tunnelWholeDeviceToggle.isChecked();
        updateWholeDevicePreference(tunnelWholeDevicePreference);
        
        if (restart)
        {
	        startTunnel(this);
        }
    }
    
    protected void updateWholeDevicePreference(boolean tunnelWholeDevicePreference)
    {
        // No isRooted check: the user can specify whatever preference they
        // wish. Also, CheckBox enabling should cover this (but isn't required to).
        Editor editor = PreferenceManager.getDefaultSharedPreferences(this).edit();
        editor.putBoolean(TUNNEL_WHOLE_DEVICE_PREFERENCE, tunnelWholeDevicePreference);
        editor.commit();
        
        PsiphonData.getPsiphonData().setTunnelWholeDevice(tunnelWholeDevicePreference);
    }
    
    public void onOpenBrowserClick(View v)
    {
        Events.displayBrowser(this);       
    }
    
    public void onFeedbackClick(View v)
    {
        Intent feedbackIntent = new Intent(this, FeedbackActivity.class);
        startActivity(feedbackIntent);
    }

    public void onAboutClick(View v)
    {
        if (URLUtil.isValidUrl(EmbeddedValues.INFO_LINK_URL))
        {
            // TODO: if connected, open in Psiphon browser? 
            // Events.displayBrowser(this, Uri.parse(PsiphonConstants.INFO_LINK_URL));

            Intent browserIntent = new Intent(Intent.ACTION_VIEW, Uri.parse(EmbeddedValues.INFO_LINK_URL));
            startActivity(browserIntent);
        }
    }
    
    private void startUp()
    {
        final Context context = this;

        UpgradeInstaller.IUpgradeListener upgradeListener = new UpgradeInstaller.IUpgradeListener()
        {
            @Override public void upgradeStarted()
            {
                // If an upgrade has been started, don't do anything else.
                return;
            }
            
            @Override public void upgradeNotStarted()
            {
                // The "normal" Resume code path, when no upgrade has started.
                
                // If the user hasn't set a whole-device-tunnel preference, show a prompt
                // (and delay starting the tunnel service until the prompt is completed)
                
                boolean hasPreference = PreferenceManager.getDefaultSharedPreferences(context).contains(TUNNEL_WHOLE_DEVICE_PREFERENCE);
                        
                if (m_tunnelWholeDeviceToggle.isEnabled() &&
                    !hasPreference &&
                    !isServiceRunning())
                {
                    if (!m_tunnelWholeDevicePromptShown)
                    {
                        new AlertDialog.Builder(context)
                            .setCancelable(false)
                            .setOnKeyListener(
                                    new DialogInterface.OnKeyListener() {
                                        public boolean onKey(DialogInterface dialog, int keyCode, KeyEvent event) {
                                            // Don't dismiss when hardware search button is clicked (Android 2.3 and earlier)
                                            return keyCode == KeyEvent.KEYCODE_SEARCH;
                                        }})
                            .setTitle(R.string.StatusActivity_WholeDeviceTunnelPromptTitle)
                            .setMessage(R.string.StatusActivity_WholeDeviceTunnelPromptMessage)
                            .setPositiveButton(R.string.StatusActivity_WholeDeviceTunnelPositiveButton,
                                    new DialogInterface.OnClickListener() {
                                        public void onClick(DialogInterface dialog, int whichButton) {
                                            // Persist the "on" setting
                                            updateWholeDevicePreference(true);
                                            startTunnel(context);
                                        }})
                            .setNegativeButton(R.string.StatusActivity_WholeDeviceTunnelNegativeButton,
                                        new DialogInterface.OnClickListener() {
                                            public void onClick(DialogInterface dialog, int whichButton) {
                                                // Turn off and persist the "off" setting
                                                m_tunnelWholeDeviceToggle.setChecked(false);
                                                updateWholeDevicePreference(false);
                                                startTunnel(context);
                                            }})
                            .setOnCancelListener(
                                    new DialogInterface.OnCancelListener() {
                                        public void onCancel(DialogInterface dialog) {
                                            // Don't change or persist preference (this prompt may reappear)
                                            startTunnel(context);
                                        }})
                            .show();
                        m_tunnelWholeDevicePromptShown = true;
                    }
                    else
                    {
                        // ...there's a prompt already showing (e.g., user hit Home with the
                        // prompt up, then resumed Psiphon)
                    }
                    
                    // ...wait and let onClick handlers will start tunnel
                }
                else
                {
                    // No prompt, just start the tunnel (if not already running)
                    
                    startTunnel(context);                    
                }

                // Handle the intent that resumed that activity
                HandleCurrentIntent();
            }
        };
        
        if (!isServiceRunning())
        {
            // UpgradeInstaller.doUpgrade() is always called regardless of whether or not
            // an upgrade needs to be performed.  If there is no upgrade available it will
            // simply call upgradeListener.upgradeNotStarted()
            UpgradeInstaller upgrader = new UpgradeManager.UpgradeInstaller(this);
            upgrader.doUpgrade(upgradeListener);
        }
        else
        {
            upgradeListener.upgradeNotStarted();
        }    	
    }
    
    private void startTunnel(Context context)
    {
        boolean waitingForPrompt = false;
        
        if (PsiphonData.getPsiphonData().getTunnelWholeDevice() && Utils.hasVpnService())
        {
            // VpnService backwards compatibility: for lazy class loading the VpnService
            // class reference has to be in another function (doVpnPrepare), not just
            // in a conditional branch.
            waitingForPrompt = doVpnPrepare();
        }
        if (!waitingForPrompt)
        {
            startService(this);
        }
    }
    
    @TargetApi(Build.VERSION_CODES.ICE_CREAM_SANDWICH)
    private boolean doVpnPrepare()
    {
        // VpnService: need to display OS user warning. If whole device option is
        // selected and we expect to use VpnService, so the prompt here in the UI
        // before starting the service.
        
        Intent intent = VpnService.prepare(this);
        if (intent != null)
        {
            // Catching ActivityNotFoundException as per:
            // http://code.google.com/p/ics-openvpn/source/browse/src/de/blinkt/openvpn/LaunchVPN.java?spec=svn2a81c206204193b14ac0766386980acdc65bee60&name=v0.5.23&r=2a81c206204193b14ac0766386980acdc65bee60#376
            //
            // TODO: can we disable the mode before we reach this this failure point with
            // resolveActivity()? We'll need the intent from prepare() or we'll have to mimic it.
            // http://developer.android.com/reference/android/content/pm/PackageManager.html#resolveActivity%28android.content.Intent,%20int%29
            
            try
            {
                startActivityForResult(intent, VPN_PREPARE);                
            }
            catch (ActivityNotFoundException e)
            {
                MyLog.e(R.string.tunnel_whole_device_exception, MyLog.Sensitivity.NOT_SENSITIVE);
                
                // VpnService is broken. For rooted devices, proceed with starting Whole Device in root mode.
                
                if (Utils.isRooted())
                {
                    PsiphonData.getPsiphonData().setVpnServiceUnavailable(true);

                    // false = not waiting for prompt, so service will be started immediately
                    return false;
                }

                // For non-rooted devices, turn off the option and abort.
                
                m_tunnelWholeDeviceToggle.setChecked(false);
                m_tunnelWholeDeviceToggle.setEnabled(false);
                updateWholeDevicePreference(false);

                // true = waiting for prompt, although we can't start the activity so onActivityResult won't be called
                return true;
            }

            // startTunnelService will be called in onActivityResult
            return true;
        }
        
        return false;
    }
    
    @Override
    protected void onActivityResult(int request, int result, Intent data)
    {
        if (request == VPN_PREPARE && result == RESULT_OK)
        {
            startService(this);
        }
    }
    
    private void startService(Context context)
    {
        // TODO: onResume calls this and when there was only one kind of service
        // it was safe to call through to bindService, which would start that
        // service if it was not already running. Now we have two types of services,
        // can we rely on blindly rebinding? What if the getTunnelWholeDevice()
        // value changed, can we end up with two running services? For now,
        // we have some asserts.
        
        if (PsiphonData.getPsiphonData().getTunnelWholeDevice() && Utils.hasVpnService())
        {
            assert(m_boundToTunnelService == false);
            
            // VpnService backwards compatibility: doStartTunnelVpnService is a wrapper
            // function so we don't reference the undefined class when this function
            // is loaded.
            doStartTunnelVpnService(context);
        }
        else
        {
            assert(m_boundToTunnelVpnService == false);

            Intent intent = new Intent(context, TunnelService.class);
            bindService(intent, m_tunnelServiceConnection, Context.BIND_AUTO_CREATE);
        }
    }
    
    private void doStartTunnelVpnService(Context context)
    {
        Intent intent = new Intent(context, TunnelVpnService.class);
        bindService(intent, m_tunnelVpnServiceConnection, Context.BIND_AUTO_CREATE);        
    }
    
    private void stopTunnel(Context context)
    {
        unbindTunnelService();
        if (PsiphonData.getPsiphonData().getTunnelWholeDevice() && Utils.hasVpnService())
        {
            doStopVpnTunnel(context);
        }
        else
        {
            stopService(new Intent(context, TunnelService.class));
        }
    }

    private void doStopVpnTunnel(Context context)
    {    	
    	TunnelCore currentTunnelCore = PsiphonData.getPsiphonData().getCurrentTunnelCore();
    	
    	if (currentTunnelCore != null)
    	{
    		// See comments in stopVpnServiceHelper about stopService.
    		currentTunnelCore.stopVpnServiceHelper();
	        stopService(new Intent(context, TunnelVpnService.class));
    	}
    }
    
    private void unbindTunnelService()
    {
        if (m_boundToTunnelService)
        {
            unbindService(m_tunnelServiceConnection);
            m_boundToTunnelService = false;
        }
        if (m_boundToTunnelVpnService)
        {
            unbindService(m_tunnelVpnServiceConnection);
            m_boundToTunnelVpnService = false;
        }
    }
    
    /**
     * Determine if the Psiphon local service is currently running.
     * @see <a href="http://stackoverflow.com/a/5921190/729729">From StackOverflow answer: "android: check if a service is running"</a>
     * @return True if the service is already running, false otherwise.
     */
    private boolean isServiceRunning()
    {
        ActivityManager manager = (ActivityManager) getSystemService(ACTIVITY_SERVICE);
        for (RunningServiceInfo service : manager.getRunningServices(Integer.MAX_VALUE))
        {
            if (TunnelService.class.getName().equals(service.service.getClassName()) ||
                    (Utils.hasVpnService() && isVpnService(service.service.getClassName())))
            {
                return true;
            }
        }
        return false;
    }
    
    private boolean isVpnService(String className)
    {
        return TunnelVpnService.class.getName().equals(className);
    }

    public class AddMessageReceiver extends BroadcastReceiver
    {
        @Override
        public void onReceive(Context context, Intent intent)
        {
            String message = intent.getStringExtra(ADD_MESSAGE_TEXT);
            int messageClass = intent.getIntExtra(ADD_MESSAGE_CLASS, Log.INFO);
            addMessage(message, messageClass);
        }
    }
    
    public void addMessage(String message, int messageClass)
    {
        int messageClassImageRes = -1;
        boolean boldText = true;

        switch (messageClass)
        {
        case Log.INFO:
            messageClassImageRes = android.R.drawable.presence_online;
            break;
        case Log.ERROR:
            messageClassImageRes = android.R.drawable.presence_busy;
            break;
        default:
            // No image
            boldText = false;
            break;
        }
        
        LayoutInflater inflater = (LayoutInflater) this.getSystemService(Context.LAYOUT_INFLATER_SERVICE);
        View rowView = inflater.inflate(R.layout.message_row, null);
        
        TextView textView = (TextView)rowView.findViewById(R.id.MessageRow_Text);
        textView.setText(message);
        textView.setTypeface(boldText ? Typeface.DEFAULT_BOLD : Typeface.DEFAULT);
        
        ImageView imageView = (ImageView)rowView.findViewById(R.id.MessageRow_Image);
        if (messageClassImageRes != -1)
        {
            imageView.setImageResource(messageClassImageRes);
        }
        
        m_messagesTableLayout.addView(rowView);
        
        // Wait until the messages list is updated before attempting to scroll 
        // to the bottom.
        postScrollToBottom();
    }
    
    private void postScrollToBottom()
    {
        m_messagesScrollView.post(
            new Runnable()
            {
                @Override
                public void run()
                {
                    m_messagesScrollView.fullScroll(View.FOCUS_DOWN);
                }
            });    	
    }
    
    /*
     * MyLog.ILogger implementation
     */
    
    /**
     * @see com.psiphon3.psiphonlibrary.Utils.MyLog.ILogger#log(java.util.Date, int, java.lang.String)
     */
    @Override
    public void log(Date timestamp, int priority, String message)
    {
        m_eventsInterface.appendStatusMessage(this, timestamp, message, priority);
    }    
}
>>>>>>> 6d32e6d1
<|MERGE_RESOLUTION|>--- conflicted
+++ resolved
@@ -1,1434 +1,714 @@
-<<<<<<< HEAD
-/*
- * Copyright (c) 2013, Psiphon Inc.
- * All rights reserved.
- *
- * This program is free software: you can redistribute it and/or modify
- * it under the terms of the GNU General Public License as published by
- * the Free Software Foundation, either version 3 of the License, or
- * (at your option) any later version.
- * 
- * This program is distributed in the hope that it will be useful,
- * but WITHOUT ANY WARRANTY; without even the implied warranty of
- * MERCHANTABILITY or FITNESS FOR A PARTICULAR PURPOSE.  See the
- * GNU General Public License for more details.
- * 
- * You should have received a copy of the GNU General Public License
- * along with this program.  If not, see <http://www.gnu.org/licenses/>.
- *
- */
-
-package com.psiphon3;
-
-import java.util.Date;
-
-import android.annotation.TargetApi;
-import android.app.ActivityManager;
-import android.app.AlertDialog;
-import android.app.ActivityManager.RunningServiceInfo;
-import android.content.ActivityNotFoundException;
-import android.content.BroadcastReceiver;
-import android.content.ComponentName;
-import android.content.Context;
-import android.content.DialogInterface;
-import android.content.Intent;
-import android.content.IntentFilter;
-import android.content.ServiceConnection;
-import android.content.SharedPreferences.Editor;
-import android.graphics.Typeface;
-import android.net.Uri;
-import android.net.VpnService;
-import android.os.Build;
-import android.os.Bundle;
-import android.os.IBinder;
-import android.preference.PreferenceManager;
-import android.support.v4.content.LocalBroadcastManager;
-import android.util.Log;
-import android.view.KeyEvent;
-import android.view.LayoutInflater;
-import android.view.View;
-import android.webkit.URLUtil;
-import android.widget.Button;
-import android.widget.CheckBox;
-import android.widget.ImageView;
-import android.widget.ScrollView;
-import android.widget.TableLayout;
-import android.widget.TextView;
-
-import com.psiphon3.UpgradeManager.UpgradeInstaller;
-import com.psiphon3.psiphonlibrary.EmbeddedValues;
-import com.psiphon3.psiphonlibrary.PsiphonConstants;
-import com.psiphon3.psiphonlibrary.PsiphonData;
-import com.psiphon3.psiphonlibrary.TunnelCore;
-import com.psiphon3.psiphonlibrary.TunnelService;
-import com.psiphon3.psiphonlibrary.TunnelVpnService;
-import com.psiphon3.psiphonlibrary.Utils;
-import com.psiphon3.psiphonlibrary.Utils.MyLog;
-
-
-public class StatusActivity 
-    extends com.psiphon3.psiphonlibrary.MainActivityBase
-{
-    public static final String ADD_MESSAGE = "com.psiphon3.PsiphonAndroidActivity.ADD_MESSAGE";
-    public static final String ADD_MESSAGE_TEXT = "com.psiphon3.PsiphonAndroidActivity.ADD_MESSAGE_TEXT";
-    public static final String ADD_MESSAGE_TIMESTAMP = "com.psiphon3.PsiphonAndroidActivity.ADD_MESSAGE_TIMESTAMP";
-    public static final String ADD_MESSAGE_CLASS = "com.psiphon3.PsiphonAndroidActivity.ADD_MESSAGE_CLASS";
-    public static final String HANDSHAKE_SUCCESS = "com.psiphon3.PsiphonAndroidActivity.HANDSHAKE_SUCCESS";
-    public static final String UNEXPECTED_DISCONNECT = "com.psiphon3.PsiphonAndroidActivity.UNEXPECTED_DISCONNECT";
-    public static final String TUNNEL_STARTING = "com.psiphon3.PsiphonAndroidActivity.TUNNEL_STARTING";
-    public static final String TUNNEL_STOPPING = "com.psiphon3.PsiphonAndroidActivity.TUNNEL_STOPPING";
-
-    public static final String TUNNEL_WHOLE_DEVICE_PREFERENCE = "tunnelWholeDevicePreference";
-    
-    private static final int VPN_PREPARE = 100;
-    
-    private TableLayout m_messagesTableLayout;
-    private ScrollView m_messagesScrollView;
-    private Button m_toggleButton;
-    private CheckBox m_tunnelWholeDeviceToggle;
-    private boolean m_tunnelWholeDevicePromptShown = false;
-    private LocalBroadcastManager m_localBroadcastManager;
-    private final Events m_eventsInterface = new Events();
-    private static boolean m_firstRun = true;
-    
-    private boolean m_boundToTunnelService = false;
-    private ServiceConnection m_tunnelServiceConnection = new ServiceConnection()
-    {
-        @Override
-        public void onServiceConnected(ComponentName className, IBinder service)
-        {
-            TunnelService.LocalBinder binder = (TunnelService.LocalBinder) service;
-            TunnelService tunnelService = binder.getService();
-            m_boundToTunnelService = true;
-            tunnelService.setEventsInterface(m_eventsInterface);
-            tunnelService.setUpgradeDownloader(
-                    new UpgradeManager.UpgradeDownloader(StatusActivity.this, tunnelService.getServerInterface()));
-            startService(new Intent(StatusActivity.this, TunnelService.class));
-        }
-        
-        @Override
-        public void onServiceDisconnected(ComponentName arg0)
-        {
-            m_boundToTunnelService = false;
-        }
-    };
-
-    private boolean m_boundToTunnelVpnService = false;
-    private ServiceConnection m_tunnelVpnServiceConnection = new ServiceConnection()
-    {
-        @Override
-        public void onServiceConnected(ComponentName className, IBinder service)
-        {
-            // VpnService backwards compatibility: this has sufficient lazy class loading
-            // as onServiceConnected is only called on bind.
-
-            TunnelVpnService.LocalBinder binder = (TunnelVpnService.LocalBinder) service;
-            TunnelVpnService tunnelVpnService = binder.getService();
-            m_boundToTunnelVpnService = true;
-            tunnelVpnService.setEventsInterface(m_eventsInterface);
-            tunnelVpnService.setUpgradeDownloader(
-                    new UpgradeManager.UpgradeDownloader(StatusActivity.this, tunnelVpnService.getServerInterface()));
-            startService(new Intent(StatusActivity.this, TunnelVpnService.class));
-        }
-        
-        @Override
-        public void onServiceDisconnected(ComponentName arg0)
-        {
-            m_boundToTunnelVpnService = false;
-        }
-    };
-
-    @Override
-    protected void onCreate(Bundle savedInstanceState)
-    {
-        super.onCreate(savedInstanceState);
-        
-        setContentView(R.layout.main);
-        
-        m_messagesTableLayout = (TableLayout)findViewById(R.id.messagesTableLayout);
-        m_messagesScrollView = (ScrollView)findViewById(R.id.messagesScrollView);
-        m_toggleButton = (Button)findViewById(R.id.toggleButton);
-        initToggleText();
-
-        /*
-        // Draw attention to the new Start/Stop command
-        // http://stackoverflow.com/questions/4852281/android-how-to-make-a-button-flashing
-        final Animation animation = new AlphaAnimation(1, 0);
-        animation.setDuration(500);
-        animation.setInterpolator(new LinearInterpolator());
-        animation.setRepeatCount(2);
-        animation.setRepeatMode(Animation.REVERSE);
-        m_toggleButton.startAnimation(animation);
-        */
-
-        m_tunnelWholeDeviceToggle = (CheckBox)findViewById(R.id.tunnelWholeDeviceToggle);
-
-        // Transparent proxy-based "Tunnel Whole Device" option is only available on rooted devices and
-        // defaults to true on rooted devices.
-        // On Android 4+, we offer "Whole Device" via the VpnService facility, which does not require root.
-        // We prefer VpnService when available, even when the device is rooted.
-        boolean isRooted = Utils.isRooted();
-        boolean canRunVpnService = Utils.hasVpnService() && !PsiphonData.getPsiphonData().getVpnServiceUnavailable();
-        boolean canWholeDevice = isRooted || canRunVpnService;
-
-        m_tunnelWholeDeviceToggle.setEnabled(canWholeDevice);
-        boolean tunnelWholeDevicePreference = PreferenceManager.getDefaultSharedPreferences(this).getBoolean(TUNNEL_WHOLE_DEVICE_PREFERENCE, canWholeDevice);
-        m_tunnelWholeDeviceToggle.setChecked(tunnelWholeDevicePreference);
-        // Use PsiphonData to communicate the setting to the TunnelService so it doesn't need to
-        // repeat the isRooted check. The preference is retained even if the device becomes "unrooted"
-        // and that's why setTunnelWholeDevice != tunnelWholeDevicePreference.
-        PsiphonData.getPsiphonData().setTunnelWholeDevice(canWholeDevice && tunnelWholeDevicePreference);
-        
-        // Note that this must come after the above lines, or else the activity
-        // will not be sufficiently initialized for isDebugMode to succeed. (Voodoo.)
-        PsiphonConstants.DEBUG = Utils.isDebugMode(this);
-
-        // Listen for new messages
-        // Using local broad cast (http://developer.android.com/reference/android/support/v4/content/LocalBroadcastManager.html)
-        
-        m_localBroadcastManager = LocalBroadcastManager.getInstance(StatusActivity.this);
-
-        m_localBroadcastManager.registerReceiver(
-                new AddMessageReceiver(),
-                new IntentFilter(ADD_MESSAGE));
-        
-        m_localBroadcastManager.registerReceiver(
-                new TunnelStartingReceiver(),
-                new IntentFilter(TUNNEL_STARTING));
-
-        m_localBroadcastManager.registerReceiver(
-                new TunnelStoppingReceiver(),
-                new IntentFilter(TUNNEL_STOPPING));
-        
-        // Restore messages previously posted by the service.
-        // Note that this must come *after* this activity registers to receive ADD_MESSAGE intents.
-        m_messagesTableLayout.removeAllViews();
-        MyLog.restoreLogHistory();
-        
-        // Auto-start on app first run
-        if (m_firstRun)
-        {
-            m_firstRun = false;
-            startUp();
-        }
-    }
-
-    @Override
-    protected void onResume()
-    {
-        super.onResume();
-        
-        // Scroll down to display log messages posted while activity was not foreground
-        postScrollToBottom();
-        
-        PsiphonData.getPsiphonData().setStatusActivityForeground(true);
-    }
-    
-    @Override
-    protected void onPause()
-    {
-        super.onPause();
-        
-        unbindTunnelService();
-        
-        PsiphonData.getPsiphonData().setStatusActivityForeground(false);
-    }
-
-    @Override
-    protected void onNewIntent(Intent intent)
-    {
-        super.onNewIntent(intent);
-            
-        // If the app is already foreground (so onNewIntent is being called), 
-        // the incoming intent is not automatically set as the activity's intent
-        // (i.e., the intent returned by getIntent()). We want this behaviour, 
-        // so we'll set it explicitly. 
-        setIntent(intent);
-
-        // Handle explicit intent that is received when activity is already running
-        HandleCurrentIntent();
-    }
-
-    protected void HandleCurrentIntent()
-    {
-        Intent intent = getIntent();
-        
-        if (intent == null || intent.getAction() == null)
-        {
-            return;
-        }
-
-        if (0 == intent.getAction().compareTo(HANDSHAKE_SUCCESS))
-        {
-            Events.displayBrowser(this);
-            
-            // We only want to respond to the HANDSHAKE_SUCCESS action once,
-            // so we need to clear it (by setting it to a non-special intent).
-            setIntent(new Intent(
-                            "ACTION_VIEW",
-                            null,
-                            this,
-                            this.getClass()));
-        }
-        
-        // No explicit action for UNEXPECTED_DISCONNECT, just show the activity
-    }
-    
-    public void onToggleClick(View v)
-    {
-        // TODO: use TunnelStartingReceiver/TunnelStoppingReceiver to track state?
-        if (!isServiceRunning())
-        {
-            startUp();
-        }
-        else
-        {
-            stopTunnel(this);
-        }
-    }
-
-    private void initToggleText()
-    {
-        // Only use this in onCreate. For updating the text when the activity
-        // is showing and the service is stopping, it's more reliable to
-        // use TunnelStoppingReceiver.
-        m_toggleButton.setText(isServiceRunning() ? getText(R.string.stop) : getText(R.string.start));
-    }
-    
-    public class TunnelStartingReceiver extends BroadcastReceiver
-    {
-        @Override
-        public void onReceive(Context context, Intent intent)
-        {
-            m_toggleButton.setText(getText(R.string.stop));
-        }
-    }
-
-    public class TunnelStoppingReceiver extends BroadcastReceiver
-    {
-        @Override
-        public void onReceive(Context context, Intent intent)
-        {
-            // When the tunnel self-stops, we also need to unbind to ensure the service is destroyed
-            unbindTunnelService();
-            m_toggleButton.setText(getText(R.string.start));
-        }
-    }
-    
-    public void onTunnelWholeDeviceToggle(View v)
-    {
-        boolean restart = false;
-
-        if (isServiceRunning())
-        {
-            stopTunnel(this);
-            restart = true;
-        }
-
-        boolean tunnelWholeDevicePreference = m_tunnelWholeDeviceToggle.isChecked();
-        updateWholeDevicePreference(tunnelWholeDevicePreference);
-        
-        if (restart)
-        {
-            startTunnel(this);
-        }
-    }
-    
-    protected void updateWholeDevicePreference(boolean tunnelWholeDevicePreference)
-    {
-        // No isRooted check: the user can specify whatever preference they
-        // wish. Also, CheckBox enabling should cover this (but isn't required to).
-        Editor editor = PreferenceManager.getDefaultSharedPreferences(this).edit();
-        editor.putBoolean(TUNNEL_WHOLE_DEVICE_PREFERENCE, tunnelWholeDevicePreference);
-        editor.commit();
-        
-        PsiphonData.getPsiphonData().setTunnelWholeDevice(tunnelWholeDevicePreference);
-    }
-    
-    public void onOpenBrowserClick(View v)
-    {
-        Events.displayBrowser(this);       
-    }
-    
-    public void onFeedbackClick(View v)
-    {
-        Intent feedbackIntent = new Intent(this, FeedbackActivity.class);
-        startActivity(feedbackIntent);
-    }
-
-    public void onAboutClick(View v)
-    {
-        if (URLUtil.isValidUrl(EmbeddedValues.INFO_LINK_URL))
-        {
-            // TODO: if connected, open in Psiphon browser? 
-            // Events.displayBrowser(this, Uri.parse(PsiphonConstants.INFO_LINK_URL));
-
-            Intent browserIntent = new Intent(Intent.ACTION_VIEW, Uri.parse(EmbeddedValues.INFO_LINK_URL));
-            startActivity(browserIntent);
-        }
-    }
-    
-    private void startUp()
-    {
-        final Context context = this;
-
-        UpgradeInstaller.IUpgradeListener upgradeListener = new UpgradeInstaller.IUpgradeListener()
-        {
-            @Override public void upgradeStarted()
-            {
-                // If an upgrade has been started, don't do anything else.
-                return;
-            }
-            
-            @Override public void upgradeNotStarted()
-            {
-                // The "normal" Resume code path, when no upgrade has started.
-                
-                // If the user hasn't set a whole-device-tunnel preference, show a prompt
-                // (and delay starting the tunnel service until the prompt is completed)
-                
-                boolean hasPreference = PreferenceManager.getDefaultSharedPreferences(context).contains(TUNNEL_WHOLE_DEVICE_PREFERENCE);
-                        
-                if (m_tunnelWholeDeviceToggle.isEnabled() &&
-                    !hasPreference &&
-                    !isServiceRunning())
-                {
-                    if (!m_tunnelWholeDevicePromptShown)
-                    {
-                        new AlertDialog.Builder(context)
-                            .setCancelable(false)
-                            .setOnKeyListener(
-                                    new DialogInterface.OnKeyListener() {
-                                        public boolean onKey(DialogInterface dialog, int keyCode, KeyEvent event) {
-                                            // Don't dismiss when hardware search button is clicked (Android 2.3 and earlier)
-                                            return keyCode == KeyEvent.KEYCODE_SEARCH;
-                                        }})
-                            .setTitle(R.string.StatusActivity_WholeDeviceTunnelPromptTitle)
-                            .setMessage(R.string.StatusActivity_WholeDeviceTunnelPromptMessage)
-                            .setPositiveButton(R.string.StatusActivity_WholeDeviceTunnelPositiveButton,
-                                    new DialogInterface.OnClickListener() {
-                                        public void onClick(DialogInterface dialog, int whichButton) {
-                                            // Persist the "on" setting
-                                            updateWholeDevicePreference(true);
-                                            startTunnel(context);
-                                        }})
-                            .setNegativeButton(R.string.StatusActivity_WholeDeviceTunnelNegativeButton,
-                                        new DialogInterface.OnClickListener() {
-                                            public void onClick(DialogInterface dialog, int whichButton) {
-                                                // Turn off and persist the "off" setting
-                                                m_tunnelWholeDeviceToggle.setChecked(false);
-                                                updateWholeDevicePreference(false);
-                                                startTunnel(context);
-                                            }})
-                            .setOnCancelListener(
-                                    new DialogInterface.OnCancelListener() {
-                                        public void onCancel(DialogInterface dialog) {
-                                            // Don't change or persist preference (this prompt may reappear)
-                                            startTunnel(context);
-                                        }})
-                            .show();
-                        m_tunnelWholeDevicePromptShown = true;
-                    }
-                    else
-                    {
-                        // ...there's a prompt already showing (e.g., user hit Home with the
-                        // prompt up, then resumed Psiphon)
-                    }
-                    
-                    // ...wait and let onClick handlers will start tunnel
-                }
-                else
-                {
-                    // No prompt, just start the tunnel (if not already running)
-                    
-                    startTunnel(context);                    
-                }
-
-                // Handle the intent that resumed that activity
-                HandleCurrentIntent();
-            }
-        };
-        
-        if (!isServiceRunning())
-        {
-            // UpgradeInstaller.doUpgrade() is always called regardless of whether or not
-            // an upgrade needs to be performed.  If there is no upgrade available it will
-            // simply call upgradeListener.upgradeNotStarted()
-            UpgradeInstaller upgrader = new UpgradeManager.UpgradeInstaller(this);
-            upgrader.doUpgrade(upgradeListener);
-        }
-        else
-        {
-            upgradeListener.upgradeNotStarted();
-        }        
-    }
-    
-    private void startTunnel(Context context)
-    {
-        boolean waitingForPrompt = false;
-        
-        if (PsiphonData.getPsiphonData().getTunnelWholeDevice() && Utils.hasVpnService())
-        {
-            // VpnService backwards compatibility: for lazy class loading the VpnService
-            // class reference has to be in another function (doVpnPrepare), not just
-            // in a conditional branch.
-            waitingForPrompt = doVpnPrepare();
-        }
-        if (!waitingForPrompt)
-        {
-            startService(this);
-        }
-    }
-    
-    @TargetApi(Build.VERSION_CODES.ICE_CREAM_SANDWICH)
-    private boolean doVpnPrepare()
-    {
-        // VpnService: need to display OS user warning. If whole device option is
-        // selected and we expect to use VpnService, so the prompt here in the UI
-        // before starting the service.
-        
-        Intent intent = VpnService.prepare(this);
-        if (intent != null)
-        {
-            // Catching ActivityNotFoundException as per:
-            // http://code.google.com/p/ics-openvpn/source/browse/src/de/blinkt/openvpn/LaunchVPN.java?spec=svn2a81c206204193b14ac0766386980acdc65bee60&name=v0.5.23&r=2a81c206204193b14ac0766386980acdc65bee60#376
-            //
-            // TODO: can we disable the mode before we reach this this failure point with
-            // resolveActivity()? We'll need the intent from prepare() or we'll have to mimic it.
-            // http://developer.android.com/reference/android/content/pm/PackageManager.html#resolveActivity%28android.content.Intent,%20int%29
-            
-            try
-            {
-                startActivityForResult(intent, VPN_PREPARE);                
-            }
-            catch (ActivityNotFoundException e)
-            {
-                MyLog.e(R.string.tunnel_whole_device_exception, MyLog.Sensitivity.NOT_SENSITIVE);
-                if (MyLog.logger == null)
-                {
-                    // Usually the TunnelCore instance is the 'logger', but at this point there may be no service/TunnelCore
-                    addMessage(getString(R.string.tunnel_whole_device_exception), Log.ERROR);
-                }
-                
-                // VpnService is broken. For rooted devices, proceed with starting Whole Device in root mode.
-                
-                if (Utils.isRooted())
-                {
-                    PsiphonData.getPsiphonData().setVpnServiceUnavailable(true);
-
-                    // false = not waiting for prompt, so service will be started immediately
-                    return false;
-                }
-
-                // For non-rooted devices, turn off the option and abort.
-                
-                m_tunnelWholeDeviceToggle.setChecked(false);
-                m_tunnelWholeDeviceToggle.setEnabled(false);
-                updateWholeDevicePreference(false);
-
-                // true = waiting for prompt, although we can't start the activity so onActivityResult won't be called
-                return true;
-            }
-
-            // startTunnelService will be called in onActivityResult
-            return true;
-        }
-        
-        return false;
-    }
-    
-    @Override
-    protected void onActivityResult(int request, int result, Intent data)
-    {
-        if (request == VPN_PREPARE && result == RESULT_OK)
-        {
-            startService(this);
-        }
-    }
-    
-    private void startService(Context context)
-    {
-        // TODO: onResume calls this and when there was only one kind of service
-        // it was safe to call through to bindService, which would start that
-        // service if it was not already running. Now we have two types of services,
-        // can we rely on blindly rebinding? What if the getTunnelWholeDevice()
-        // value changed, can we end up with two running services? For now,
-        // we have some asserts.
-        
-        if (PsiphonData.getPsiphonData().getTunnelWholeDevice() && Utils.hasVpnService())
-        {
-            assert(m_boundToTunnelService == false);
-            
-            // VpnService backwards compatibility: doStartTunnelVpnService is a wrapper
-            // function so we don't reference the undefined class when this function
-            // is loaded.
-            doStartTunnelVpnService(context);
-        }
-        else
-        {
-            assert(m_boundToTunnelVpnService == false);
-
-            Intent intent = new Intent(context, TunnelService.class);
-            bindService(intent, m_tunnelServiceConnection, Context.BIND_AUTO_CREATE);
-        }
-    }
-    
-    private void doStartTunnelVpnService(Context context)
-    {
-        Intent intent = new Intent(context, TunnelVpnService.class);
-        bindService(intent, m_tunnelVpnServiceConnection, Context.BIND_AUTO_CREATE);        
-    }
-    
-    private void stopTunnel(Context context)
-    {
-        unbindTunnelService();
-        if (PsiphonData.getPsiphonData().getTunnelWholeDevice() && Utils.hasVpnService())
-        {
-            doStopVpnTunnel(context);
-        }
-        else
-        {
-            stopService(new Intent(context, TunnelService.class));
-        }
-    }
-
-    private void doStopVpnTunnel(Context context)
-    {        
-        TunnelCore currentTunnelCore = PsiphonData.getPsiphonData().getCurrentTunnelCore();
-        
-        if (currentTunnelCore != null)
-        {
-            // See comments in stopVpnServiceHelper about stopService.
-            currentTunnelCore.stopVpnServiceHelper();
-            stopService(new Intent(context, TunnelVpnService.class));
-        }
-    }
-    
-    private void unbindTunnelService()
-    {
-        if (m_boundToTunnelService)
-        {
-            unbindService(m_tunnelServiceConnection);
-            m_boundToTunnelService = false;
-        }
-        if (m_boundToTunnelVpnService)
-        {
-            unbindService(m_tunnelVpnServiceConnection);
-            m_boundToTunnelVpnService = false;
-        }
-    }
-    
-    /**
-     * Determine if the Psiphon local service is currently running.
-     * @see <a href="http://stackoverflow.com/a/5921190/729729">From StackOverflow answer: "android: check if a service is running"</a>
-     * @return True if the service is already running, false otherwise.
-     */
-    private boolean isServiceRunning()
-    {
-        ActivityManager manager = (ActivityManager) getSystemService(ACTIVITY_SERVICE);
-        for (RunningServiceInfo service : manager.getRunningServices(Integer.MAX_VALUE))
-        {
-            if (TunnelService.class.getName().equals(service.service.getClassName()) ||
-                    (Utils.hasVpnService() && isVpnService(service.service.getClassName())))
-            {
-                return true;
-            }
-        }
-        return false;
-    }
-    
-    private boolean isVpnService(String className)
-    {
-        return TunnelVpnService.class.getName().equals(className);
-    }
-
-    public class AddMessageReceiver extends BroadcastReceiver
-    {
-        @Override
-        public void onReceive(Context context, Intent intent)
-        {
-            String message = intent.getStringExtra(ADD_MESSAGE_TEXT);
-            int messageClass = intent.getIntExtra(ADD_MESSAGE_CLASS, Log.INFO);
-            addMessage(message, messageClass);
-        }
-    }
-    
-    public void addMessage(String message, int messageClass)
-    {
-        int messageClassImageRes = -1;
-        boolean boldText = true;
-
-        switch (messageClass)
-        {
-        case Log.INFO:
-            messageClassImageRes = android.R.drawable.presence_online;
-            break;
-        case Log.ERROR:
-            messageClassImageRes = android.R.drawable.presence_busy;
-            break;
-        default:
-            // No image
-            boldText = false;
-            break;
-        }
-        
-        LayoutInflater inflater = (LayoutInflater) this.getSystemService(Context.LAYOUT_INFLATER_SERVICE);
-        View rowView = inflater.inflate(R.layout.message_row, null);
-        
-        TextView textView = (TextView)rowView.findViewById(R.id.MessageRow_Text);
-        textView.setText(message);
-        textView.setTypeface(boldText ? Typeface.DEFAULT_BOLD : Typeface.DEFAULT);
-        
-        ImageView imageView = (ImageView)rowView.findViewById(R.id.MessageRow_Image);
-        if (messageClassImageRes != -1)
-        {
-            imageView.setImageResource(messageClassImageRes);
-        }
-        
-        m_messagesTableLayout.addView(rowView);
-        
-        // Wait until the messages list is updated before attempting to scroll 
-        // to the bottom.
-        postScrollToBottom();
-    }
-    
-    private void postScrollToBottom()
-    {
-        m_messagesScrollView.post(
-            new Runnable()
-            {
-                @Override
-                public void run()
-                {
-                    m_messagesScrollView.fullScroll(View.FOCUS_DOWN);
-                }
-            });
-    }
-    
-    /*
-     * MyLog.ILogger implementation
-     */
-    
-    /**
-     * @see com.psiphon3.psiphonlibrary.Utils.MyLog.ILogger#log(java.util.Date, int, java.lang.String)
-     */
-    @Override
-    public void log(Date timestamp, int priority, String message)
-    {
-        m_eventsInterface.appendStatusMessage(this, timestamp, message, priority);
-    }    
-}
-=======
-/*
- * Copyright (c) 2013, Psiphon Inc.
- * All rights reserved.
- *
- * This program is free software: you can redistribute it and/or modify
- * it under the terms of the GNU General Public License as published by
- * the Free Software Foundation, either version 3 of the License, or
- * (at your option) any later version.
- * 
- * This program is distributed in the hope that it will be useful,
- * but WITHOUT ANY WARRANTY; without even the implied warranty of
- * MERCHANTABILITY or FITNESS FOR A PARTICULAR PURPOSE.  See the
- * GNU General Public License for more details.
- * 
- * You should have received a copy of the GNU General Public License
- * along with this program.  If not, see <http://www.gnu.org/licenses/>.
- *
- */
-
-package com.psiphon3;
-
-import java.util.Date;
-
-import android.annotation.TargetApi;
-import android.app.ActivityManager;
-import android.app.AlertDialog;
-import android.app.ActivityManager.RunningServiceInfo;
-import android.content.ActivityNotFoundException;
-import android.content.BroadcastReceiver;
-import android.content.ComponentName;
-import android.content.Context;
-import android.content.DialogInterface;
-import android.content.Intent;
-import android.content.IntentFilter;
-import android.content.ServiceConnection;
-import android.content.SharedPreferences.Editor;
-import android.graphics.Typeface;
-import android.net.Uri;
-import android.net.VpnService;
-import android.os.Build;
-import android.os.Bundle;
-import android.os.IBinder;
-import android.preference.PreferenceManager;
-import android.support.v4.content.LocalBroadcastManager;
-import android.util.Log;
-import android.view.KeyEvent;
-import android.view.LayoutInflater;
-import android.view.View;
-import android.webkit.URLUtil;
-import android.widget.Button;
-import android.widget.CheckBox;
-import android.widget.ImageView;
-import android.widget.ScrollView;
-import android.widget.TableLayout;
-import android.widget.TextView;
-
-import com.psiphon3.UpgradeManager.UpgradeInstaller;
-import com.psiphon3.psiphonlibrary.EmbeddedValues;
-import com.psiphon3.psiphonlibrary.PsiphonConstants;
-import com.psiphon3.psiphonlibrary.PsiphonData;
-import com.psiphon3.psiphonlibrary.TunnelCore;
-import com.psiphon3.psiphonlibrary.TunnelService;
-import com.psiphon3.psiphonlibrary.TunnelVpnService;
-import com.psiphon3.psiphonlibrary.Utils;
-import com.psiphon3.psiphonlibrary.Utils.MyLog;
-
-
-public class StatusActivity 
-    extends com.psiphon3.psiphonlibrary.MainActivityBase
-{
-    public static final String ADD_MESSAGE = "com.psiphon3.PsiphonAndroidActivity.ADD_MESSAGE";
-    public static final String ADD_MESSAGE_TEXT = "com.psiphon3.PsiphonAndroidActivity.ADD_MESSAGE_TEXT";
-    public static final String ADD_MESSAGE_TIMESTAMP = "com.psiphon3.PsiphonAndroidActivity.ADD_MESSAGE_TIMESTAMP";
-    public static final String ADD_MESSAGE_CLASS = "com.psiphon3.PsiphonAndroidActivity.ADD_MESSAGE_CLASS";
-    public static final String HANDSHAKE_SUCCESS = "com.psiphon3.PsiphonAndroidActivity.HANDSHAKE_SUCCESS";
-    public static final String UNEXPECTED_DISCONNECT = "com.psiphon3.PsiphonAndroidActivity.UNEXPECTED_DISCONNECT";
-    public static final String TUNNEL_STARTING = "com.psiphon3.PsiphonAndroidActivity.TUNNEL_STARTING";
-    public static final String TUNNEL_STOPPING = "com.psiphon3.PsiphonAndroidActivity.TUNNEL_STOPPING";
-
-    public static final String TUNNEL_WHOLE_DEVICE_PREFERENCE = "tunnelWholeDevicePreference";
-    
-    private static final int VPN_PREPARE = 100;
-    
-    private TableLayout m_messagesTableLayout;
-    private ScrollView m_messagesScrollView;
-    private Button m_toggleButton;
-    private CheckBox m_tunnelWholeDeviceToggle;
-    private boolean m_tunnelWholeDevicePromptShown = false;
-    private LocalBroadcastManager m_localBroadcastManager;
-    private final Events m_eventsInterface = new Events();
-    private static boolean m_firstRun = true;
-    
-    private boolean m_boundToTunnelService = false;
-    private ServiceConnection m_tunnelServiceConnection = new ServiceConnection()
-    {
-        @Override
-        public void onServiceConnected(ComponentName className, IBinder service)
-        {
-            TunnelService.LocalBinder binder = (TunnelService.LocalBinder) service;
-            TunnelService tunnelService = binder.getService();
-            m_boundToTunnelService = true;
-            tunnelService.setEventsInterface(m_eventsInterface);
-            tunnelService.setUpgradeDownloader(
-                    new UpgradeManager.UpgradeDownloader(StatusActivity.this, tunnelService.getServerInterface()));
-            startService(new Intent(StatusActivity.this, TunnelService.class));
-        }
-        
-        @Override
-        public void onServiceDisconnected(ComponentName arg0)
-        {
-            m_boundToTunnelService = false;
-        }
-    };
-
-    private boolean m_boundToTunnelVpnService = false;
-    private ServiceConnection m_tunnelVpnServiceConnection = new ServiceConnection()
-    {
-        @Override
-        public void onServiceConnected(ComponentName className, IBinder service)
-        {
-            // VpnService backwards compatibility: this has sufficient lazy class loading
-            // as onServiceConnected is only called on bind.
-
-            TunnelVpnService.LocalBinder binder = (TunnelVpnService.LocalBinder) service;
-            TunnelVpnService tunnelVpnService = binder.getService();
-            m_boundToTunnelVpnService = true;
-            tunnelVpnService.setEventsInterface(m_eventsInterface);
-            tunnelVpnService.setUpgradeDownloader(
-                    new UpgradeManager.UpgradeDownloader(StatusActivity.this, tunnelVpnService.getServerInterface()));
-            startService(new Intent(StatusActivity.this, TunnelVpnService.class));
-        }
-        
-        @Override
-        public void onServiceDisconnected(ComponentName arg0)
-        {
-            m_boundToTunnelVpnService = false;
-        }
-    };
-
-    @Override
-    protected void onCreate(Bundle savedInstanceState)
-    {
-        super.onCreate(savedInstanceState);
-        
-        setContentView(R.layout.main);
-        
-        m_messagesTableLayout = (TableLayout)findViewById(R.id.messagesTableLayout);
-        m_messagesScrollView = (ScrollView)findViewById(R.id.messagesScrollView);
-        m_toggleButton = (Button)findViewById(R.id.toggleButton);
-        initToggleText();
-
-        /*
-        // Draw attention to the new Start/Stop command
-        // http://stackoverflow.com/questions/4852281/android-how-to-make-a-button-flashing
-        final Animation animation = new AlphaAnimation(1, 0);
-        animation.setDuration(500);
-        animation.setInterpolator(new LinearInterpolator());
-        animation.setRepeatCount(2);
-        animation.setRepeatMode(Animation.REVERSE);
-        m_toggleButton.startAnimation(animation);
-        */
-
-        m_tunnelWholeDeviceToggle = (CheckBox)findViewById(R.id.tunnelWholeDeviceToggle);
-
-        // Transparent proxy-based "Tunnel Whole Device" option is only available on rooted devices and
-        // defaults to true on rooted devices.
-        // On Android 4+, we offer "Whole Device" via the VpnService facility, which does not require root.
-        // We prefer VpnService when available, even when the device is rooted.
-        boolean isRooted = Utils.isRooted();
-        boolean canRunVpnService = Utils.hasVpnService() && !PsiphonData.getPsiphonData().getVpnServiceUnavailable();
-        boolean canWholeDevice = isRooted || canRunVpnService;
-
-        m_tunnelWholeDeviceToggle.setEnabled(canWholeDevice);
-        boolean tunnelWholeDevicePreference = PreferenceManager.getDefaultSharedPreferences(this).getBoolean(TUNNEL_WHOLE_DEVICE_PREFERENCE, canWholeDevice);
-        m_tunnelWholeDeviceToggle.setChecked(tunnelWholeDevicePreference);
-        // Use PsiphonData to communicate the setting to the TunnelService so it doesn't need to
-        // repeat the isRooted check. The preference is retained even if the device becomes "unrooted"
-        // and that's why setTunnelWholeDevice != tunnelWholeDevicePreference.
-        PsiphonData.getPsiphonData().setTunnelWholeDevice(canWholeDevice && tunnelWholeDevicePreference);
-        
-        // Note that this must come after the above lines, or else the activity
-        // will not be sufficiently initialized for isDebugMode to succeed. (Voodoo.)
-        PsiphonConstants.DEBUG = Utils.isDebugMode(this);
-
-        // Listen for new messages
-        // Using local broad cast (http://developer.android.com/reference/android/support/v4/content/LocalBroadcastManager.html)
-        
-        m_localBroadcastManager = LocalBroadcastManager.getInstance(StatusActivity.this);
-
-        m_localBroadcastManager.registerReceiver(
-                new AddMessageReceiver(),
-                new IntentFilter(ADD_MESSAGE));
-        
-        m_localBroadcastManager.registerReceiver(
-                new TunnelStartingReceiver(),
-                new IntentFilter(TUNNEL_STARTING));
-
-        m_localBroadcastManager.registerReceiver(
-                new TunnelStoppingReceiver(),
-                new IntentFilter(TUNNEL_STOPPING));
-        
-        // Restore messages previously posted by the service.
-        // Note that this must come *after* this activity registers to receive ADD_MESSAGE intents.
-        m_messagesTableLayout.removeAllViews();
-        MyLog.restoreLogHistory();
-        
-        // Auto-start on app first run
-        if (m_firstRun)
-        {
-        	m_firstRun = false;
-        	startUp();
-        }
-    }
-
-    @Override
-    protected void onResume()
-    {
-        super.onResume();
-        
-        // Scroll down to display log messages posted while activity was not foreground
-        postScrollToBottom();
-        
-        PsiphonData.getPsiphonData().setStatusActivityForeground(true);
-    }
-    
-    @Override
-    protected void onPause()
-    {
-        super.onPause();
-        
-        unbindTunnelService();
-        
-        PsiphonData.getPsiphonData().setStatusActivityForeground(false);
-    }
-
-    @Override
-    protected void onNewIntent(Intent intent)
-    {
-        super.onNewIntent(intent);
-            
-        // If the app is already foreground (so onNewIntent is being called), 
-        // the incoming intent is not automatically set as the activity's intent
-        // (i.e., the intent returned by getIntent()). We want this behaviour, 
-        // so we'll set it explicitly. 
-        setIntent(intent);
-
-        // Handle explicit intent that is received when activity is already running
-        HandleCurrentIntent();
-    }
-
-    protected void HandleCurrentIntent()
-    {
-        Intent intent = getIntent();
-        
-        if (intent == null || intent.getAction() == null)
-        {
-            return;
-        }
-
-        if (0 == intent.getAction().compareTo(HANDSHAKE_SUCCESS))
-        {
-            Events.displayBrowser(this);
-            
-            // We only want to respond to the HANDSHAKE_SUCCESS action once,
-            // so we need to clear it (by setting it to a non-special intent).
-            setIntent(new Intent(
-                            "ACTION_VIEW",
-                            null,
-                            this,
-                            this.getClass()));
-        }
-        
-        // No explicit action for UNEXPECTED_DISCONNECT, just show the activity
-    }
-    
-    public void onToggleClick(View v)
-    {
-    	// TODO: use TunnelStartingReceiver/TunnelStoppingReceiver to track state?
-    	if (!isServiceRunning())
-    	{
-    		startUp();
-    	}
-    	else
-    	{
-            stopTunnel(this);
-    	}
-    }
-
-    private void initToggleText()
-    {
-    	// Only use this in onCreate. For updating the text when the activity
-    	// is showing and the service is stopping, it's more reliable to
-    	// use TunnelStoppingReceiver.
-    	m_toggleButton.setText(isServiceRunning() ? getText(R.string.stop) : getText(R.string.start));
-    }
-    
-    public class TunnelStartingReceiver extends BroadcastReceiver
-    {
-        @Override
-        public void onReceive(Context context, Intent intent)
-        {
-        	m_toggleButton.setText(getText(R.string.stop));
-        }
-    }
-
-    public class TunnelStoppingReceiver extends BroadcastReceiver
-    {
-        @Override
-        public void onReceive(Context context, Intent intent)
-        {
-        	m_toggleButton.setText(getText(R.string.start));
-        }
-    }
-    
-    public void onTunnelWholeDeviceToggle(View v)
-    {
-    	boolean restart = false;
-
-    	if (isServiceRunning())
-        {
-	        stopTunnel(this);
-	        restart = true;
-        }
-
-        boolean tunnelWholeDevicePreference = m_tunnelWholeDeviceToggle.isChecked();
-        updateWholeDevicePreference(tunnelWholeDevicePreference);
-        
-        if (restart)
-        {
-	        startTunnel(this);
-        }
-    }
-    
-    protected void updateWholeDevicePreference(boolean tunnelWholeDevicePreference)
-    {
-        // No isRooted check: the user can specify whatever preference they
-        // wish. Also, CheckBox enabling should cover this (but isn't required to).
-        Editor editor = PreferenceManager.getDefaultSharedPreferences(this).edit();
-        editor.putBoolean(TUNNEL_WHOLE_DEVICE_PREFERENCE, tunnelWholeDevicePreference);
-        editor.commit();
-        
-        PsiphonData.getPsiphonData().setTunnelWholeDevice(tunnelWholeDevicePreference);
-    }
-    
-    public void onOpenBrowserClick(View v)
-    {
-        Events.displayBrowser(this);       
-    }
-    
-    public void onFeedbackClick(View v)
-    {
-        Intent feedbackIntent = new Intent(this, FeedbackActivity.class);
-        startActivity(feedbackIntent);
-    }
-
-    public void onAboutClick(View v)
-    {
-        if (URLUtil.isValidUrl(EmbeddedValues.INFO_LINK_URL))
-        {
-            // TODO: if connected, open in Psiphon browser? 
-            // Events.displayBrowser(this, Uri.parse(PsiphonConstants.INFO_LINK_URL));
-
-            Intent browserIntent = new Intent(Intent.ACTION_VIEW, Uri.parse(EmbeddedValues.INFO_LINK_URL));
-            startActivity(browserIntent);
-        }
-    }
-    
-    private void startUp()
-    {
-        final Context context = this;
-
-        UpgradeInstaller.IUpgradeListener upgradeListener = new UpgradeInstaller.IUpgradeListener()
-        {
-            @Override public void upgradeStarted()
-            {
-                // If an upgrade has been started, don't do anything else.
-                return;
-            }
-            
-            @Override public void upgradeNotStarted()
-            {
-                // The "normal" Resume code path, when no upgrade has started.
-                
-                // If the user hasn't set a whole-device-tunnel preference, show a prompt
-                // (and delay starting the tunnel service until the prompt is completed)
-                
-                boolean hasPreference = PreferenceManager.getDefaultSharedPreferences(context).contains(TUNNEL_WHOLE_DEVICE_PREFERENCE);
-                        
-                if (m_tunnelWholeDeviceToggle.isEnabled() &&
-                    !hasPreference &&
-                    !isServiceRunning())
-                {
-                    if (!m_tunnelWholeDevicePromptShown)
-                    {
-                        new AlertDialog.Builder(context)
-                            .setCancelable(false)
-                            .setOnKeyListener(
-                                    new DialogInterface.OnKeyListener() {
-                                        public boolean onKey(DialogInterface dialog, int keyCode, KeyEvent event) {
-                                            // Don't dismiss when hardware search button is clicked (Android 2.3 and earlier)
-                                            return keyCode == KeyEvent.KEYCODE_SEARCH;
-                                        }})
-                            .setTitle(R.string.StatusActivity_WholeDeviceTunnelPromptTitle)
-                            .setMessage(R.string.StatusActivity_WholeDeviceTunnelPromptMessage)
-                            .setPositiveButton(R.string.StatusActivity_WholeDeviceTunnelPositiveButton,
-                                    new DialogInterface.OnClickListener() {
-                                        public void onClick(DialogInterface dialog, int whichButton) {
-                                            // Persist the "on" setting
-                                            updateWholeDevicePreference(true);
-                                            startTunnel(context);
-                                        }})
-                            .setNegativeButton(R.string.StatusActivity_WholeDeviceTunnelNegativeButton,
-                                        new DialogInterface.OnClickListener() {
-                                            public void onClick(DialogInterface dialog, int whichButton) {
-                                                // Turn off and persist the "off" setting
-                                                m_tunnelWholeDeviceToggle.setChecked(false);
-                                                updateWholeDevicePreference(false);
-                                                startTunnel(context);
-                                            }})
-                            .setOnCancelListener(
-                                    new DialogInterface.OnCancelListener() {
-                                        public void onCancel(DialogInterface dialog) {
-                                            // Don't change or persist preference (this prompt may reappear)
-                                            startTunnel(context);
-                                        }})
-                            .show();
-                        m_tunnelWholeDevicePromptShown = true;
-                    }
-                    else
-                    {
-                        // ...there's a prompt already showing (e.g., user hit Home with the
-                        // prompt up, then resumed Psiphon)
-                    }
-                    
-                    // ...wait and let onClick handlers will start tunnel
-                }
-                else
-                {
-                    // No prompt, just start the tunnel (if not already running)
-                    
-                    startTunnel(context);                    
-                }
-
-                // Handle the intent that resumed that activity
-                HandleCurrentIntent();
-            }
-        };
-        
-        if (!isServiceRunning())
-        {
-            // UpgradeInstaller.doUpgrade() is always called regardless of whether or not
-            // an upgrade needs to be performed.  If there is no upgrade available it will
-            // simply call upgradeListener.upgradeNotStarted()
-            UpgradeInstaller upgrader = new UpgradeManager.UpgradeInstaller(this);
-            upgrader.doUpgrade(upgradeListener);
-        }
-        else
-        {
-            upgradeListener.upgradeNotStarted();
-        }    	
-    }
-    
-    private void startTunnel(Context context)
-    {
-        boolean waitingForPrompt = false;
-        
-        if (PsiphonData.getPsiphonData().getTunnelWholeDevice() && Utils.hasVpnService())
-        {
-            // VpnService backwards compatibility: for lazy class loading the VpnService
-            // class reference has to be in another function (doVpnPrepare), not just
-            // in a conditional branch.
-            waitingForPrompt = doVpnPrepare();
-        }
-        if (!waitingForPrompt)
-        {
-            startService(this);
-        }
-    }
-    
-    @TargetApi(Build.VERSION_CODES.ICE_CREAM_SANDWICH)
-    private boolean doVpnPrepare()
-    {
-        // VpnService: need to display OS user warning. If whole device option is
-        // selected and we expect to use VpnService, so the prompt here in the UI
-        // before starting the service.
-        
-        Intent intent = VpnService.prepare(this);
-        if (intent != null)
-        {
-            // Catching ActivityNotFoundException as per:
-            // http://code.google.com/p/ics-openvpn/source/browse/src/de/blinkt/openvpn/LaunchVPN.java?spec=svn2a81c206204193b14ac0766386980acdc65bee60&name=v0.5.23&r=2a81c206204193b14ac0766386980acdc65bee60#376
-            //
-            // TODO: can we disable the mode before we reach this this failure point with
-            // resolveActivity()? We'll need the intent from prepare() or we'll have to mimic it.
-            // http://developer.android.com/reference/android/content/pm/PackageManager.html#resolveActivity%28android.content.Intent,%20int%29
-            
-            try
-            {
-                startActivityForResult(intent, VPN_PREPARE);                
-            }
-            catch (ActivityNotFoundException e)
-            {
-                MyLog.e(R.string.tunnel_whole_device_exception, MyLog.Sensitivity.NOT_SENSITIVE);
-                
-                // VpnService is broken. For rooted devices, proceed with starting Whole Device in root mode.
-                
-                if (Utils.isRooted())
-                {
-                    PsiphonData.getPsiphonData().setVpnServiceUnavailable(true);
-
-                    // false = not waiting for prompt, so service will be started immediately
-                    return false;
-                }
-
-                // For non-rooted devices, turn off the option and abort.
-                
-                m_tunnelWholeDeviceToggle.setChecked(false);
-                m_tunnelWholeDeviceToggle.setEnabled(false);
-                updateWholeDevicePreference(false);
-
-                // true = waiting for prompt, although we can't start the activity so onActivityResult won't be called
-                return true;
-            }
-
-            // startTunnelService will be called in onActivityResult
-            return true;
-        }
-        
-        return false;
-    }
-    
-    @Override
-    protected void onActivityResult(int request, int result, Intent data)
-    {
-        if (request == VPN_PREPARE && result == RESULT_OK)
-        {
-            startService(this);
-        }
-    }
-    
-    private void startService(Context context)
-    {
-        // TODO: onResume calls this and when there was only one kind of service
-        // it was safe to call through to bindService, which would start that
-        // service if it was not already running. Now we have two types of services,
-        // can we rely on blindly rebinding? What if the getTunnelWholeDevice()
-        // value changed, can we end up with two running services? For now,
-        // we have some asserts.
-        
-        if (PsiphonData.getPsiphonData().getTunnelWholeDevice() && Utils.hasVpnService())
-        {
-            assert(m_boundToTunnelService == false);
-            
-            // VpnService backwards compatibility: doStartTunnelVpnService is a wrapper
-            // function so we don't reference the undefined class when this function
-            // is loaded.
-            doStartTunnelVpnService(context);
-        }
-        else
-        {
-            assert(m_boundToTunnelVpnService == false);
-
-            Intent intent = new Intent(context, TunnelService.class);
-            bindService(intent, m_tunnelServiceConnection, Context.BIND_AUTO_CREATE);
-        }
-    }
-    
-    private void doStartTunnelVpnService(Context context)
-    {
-        Intent intent = new Intent(context, TunnelVpnService.class);
-        bindService(intent, m_tunnelVpnServiceConnection, Context.BIND_AUTO_CREATE);        
-    }
-    
-    private void stopTunnel(Context context)
-    {
-        unbindTunnelService();
-        if (PsiphonData.getPsiphonData().getTunnelWholeDevice() && Utils.hasVpnService())
-        {
-            doStopVpnTunnel(context);
-        }
-        else
-        {
-            stopService(new Intent(context, TunnelService.class));
-        }
-    }
-
-    private void doStopVpnTunnel(Context context)
-    {    	
-    	TunnelCore currentTunnelCore = PsiphonData.getPsiphonData().getCurrentTunnelCore();
-    	
-    	if (currentTunnelCore != null)
-    	{
-    		// See comments in stopVpnServiceHelper about stopService.
-    		currentTunnelCore.stopVpnServiceHelper();
-	        stopService(new Intent(context, TunnelVpnService.class));
-    	}
-    }
-    
-    private void unbindTunnelService()
-    {
-        if (m_boundToTunnelService)
-        {
-            unbindService(m_tunnelServiceConnection);
-            m_boundToTunnelService = false;
-        }
-        if (m_boundToTunnelVpnService)
-        {
-            unbindService(m_tunnelVpnServiceConnection);
-            m_boundToTunnelVpnService = false;
-        }
-    }
-    
-    /**
-     * Determine if the Psiphon local service is currently running.
-     * @see <a href="http://stackoverflow.com/a/5921190/729729">From StackOverflow answer: "android: check if a service is running"</a>
-     * @return True if the service is already running, false otherwise.
-     */
-    private boolean isServiceRunning()
-    {
-        ActivityManager manager = (ActivityManager) getSystemService(ACTIVITY_SERVICE);
-        for (RunningServiceInfo service : manager.getRunningServices(Integer.MAX_VALUE))
-        {
-            if (TunnelService.class.getName().equals(service.service.getClassName()) ||
-                    (Utils.hasVpnService() && isVpnService(service.service.getClassName())))
-            {
-                return true;
-            }
-        }
-        return false;
-    }
-    
-    private boolean isVpnService(String className)
-    {
-        return TunnelVpnService.class.getName().equals(className);
-    }
-
-    public class AddMessageReceiver extends BroadcastReceiver
-    {
-        @Override
-        public void onReceive(Context context, Intent intent)
-        {
-            String message = intent.getStringExtra(ADD_MESSAGE_TEXT);
-            int messageClass = intent.getIntExtra(ADD_MESSAGE_CLASS, Log.INFO);
-            addMessage(message, messageClass);
-        }
-    }
-    
-    public void addMessage(String message, int messageClass)
-    {
-        int messageClassImageRes = -1;
-        boolean boldText = true;
-
-        switch (messageClass)
-        {
-        case Log.INFO:
-            messageClassImageRes = android.R.drawable.presence_online;
-            break;
-        case Log.ERROR:
-            messageClassImageRes = android.R.drawable.presence_busy;
-            break;
-        default:
-            // No image
-            boldText = false;
-            break;
-        }
-        
-        LayoutInflater inflater = (LayoutInflater) this.getSystemService(Context.LAYOUT_INFLATER_SERVICE);
-        View rowView = inflater.inflate(R.layout.message_row, null);
-        
-        TextView textView = (TextView)rowView.findViewById(R.id.MessageRow_Text);
-        textView.setText(message);
-        textView.setTypeface(boldText ? Typeface.DEFAULT_BOLD : Typeface.DEFAULT);
-        
-        ImageView imageView = (ImageView)rowView.findViewById(R.id.MessageRow_Image);
-        if (messageClassImageRes != -1)
-        {
-            imageView.setImageResource(messageClassImageRes);
-        }
-        
-        m_messagesTableLayout.addView(rowView);
-        
-        // Wait until the messages list is updated before attempting to scroll 
-        // to the bottom.
-        postScrollToBottom();
-    }
-    
-    private void postScrollToBottom()
-    {
-        m_messagesScrollView.post(
-            new Runnable()
-            {
-                @Override
-                public void run()
-                {
-                    m_messagesScrollView.fullScroll(View.FOCUS_DOWN);
-                }
-            });    	
-    }
-    
-    /*
-     * MyLog.ILogger implementation
-     */
-    
-    /**
-     * @see com.psiphon3.psiphonlibrary.Utils.MyLog.ILogger#log(java.util.Date, int, java.lang.String)
-     */
-    @Override
-    public void log(Date timestamp, int priority, String message)
-    {
-        m_eventsInterface.appendStatusMessage(this, timestamp, message, priority);
-    }    
-}
->>>>>>> 6d32e6d1
+/*
+ * Copyright (c) 2013, Psiphon Inc.
+ * All rights reserved.
+ *
+ * This program is free software: you can redistribute it and/or modify
+ * it under the terms of the GNU General Public License as published by
+ * the Free Software Foundation, either version 3 of the License, or
+ * (at your option) any later version.
+ * 
+ * This program is distributed in the hope that it will be useful,
+ * but WITHOUT ANY WARRANTY; without even the implied warranty of
+ * MERCHANTABILITY or FITNESS FOR A PARTICULAR PURPOSE.  See the
+ * GNU General Public License for more details.
+ * 
+ * You should have received a copy of the GNU General Public License
+ * along with this program.  If not, see <http://www.gnu.org/licenses/>.
+ *
+ */
+
+package com.psiphon3;
+
+import java.util.Date;
+
+import android.annotation.TargetApi;
+import android.app.ActivityManager;
+import android.app.AlertDialog;
+import android.app.ActivityManager.RunningServiceInfo;
+import android.content.ActivityNotFoundException;
+import android.content.BroadcastReceiver;
+import android.content.ComponentName;
+import android.content.Context;
+import android.content.DialogInterface;
+import android.content.Intent;
+import android.content.IntentFilter;
+import android.content.ServiceConnection;
+import android.content.SharedPreferences.Editor;
+import android.graphics.Typeface;
+import android.net.Uri;
+import android.net.VpnService;
+import android.os.Build;
+import android.os.Bundle;
+import android.os.IBinder;
+import android.preference.PreferenceManager;
+import android.support.v4.content.LocalBroadcastManager;
+import android.util.Log;
+import android.view.KeyEvent;
+import android.view.LayoutInflater;
+import android.view.View;
+import android.webkit.URLUtil;
+import android.widget.Button;
+import android.widget.CheckBox;
+import android.widget.ImageView;
+import android.widget.ScrollView;
+import android.widget.TableLayout;
+import android.widget.TextView;
+
+import com.psiphon3.UpgradeManager.UpgradeInstaller;
+import com.psiphon3.psiphonlibrary.EmbeddedValues;
+import com.psiphon3.psiphonlibrary.PsiphonConstants;
+import com.psiphon3.psiphonlibrary.PsiphonData;
+import com.psiphon3.psiphonlibrary.TunnelCore;
+import com.psiphon3.psiphonlibrary.TunnelService;
+import com.psiphon3.psiphonlibrary.TunnelVpnService;
+import com.psiphon3.psiphonlibrary.Utils;
+import com.psiphon3.psiphonlibrary.Utils.MyLog;
+
+
+public class StatusActivity 
+    extends com.psiphon3.psiphonlibrary.MainActivityBase
+{
+    public static final String ADD_MESSAGE = "com.psiphon3.PsiphonAndroidActivity.ADD_MESSAGE";
+    public static final String ADD_MESSAGE_TEXT = "com.psiphon3.PsiphonAndroidActivity.ADD_MESSAGE_TEXT";
+    public static final String ADD_MESSAGE_TIMESTAMP = "com.psiphon3.PsiphonAndroidActivity.ADD_MESSAGE_TIMESTAMP";
+    public static final String ADD_MESSAGE_CLASS = "com.psiphon3.PsiphonAndroidActivity.ADD_MESSAGE_CLASS";
+    public static final String HANDSHAKE_SUCCESS = "com.psiphon3.PsiphonAndroidActivity.HANDSHAKE_SUCCESS";
+    public static final String UNEXPECTED_DISCONNECT = "com.psiphon3.PsiphonAndroidActivity.UNEXPECTED_DISCONNECT";
+    public static final String TUNNEL_STARTING = "com.psiphon3.PsiphonAndroidActivity.TUNNEL_STARTING";
+    public static final String TUNNEL_STOPPING = "com.psiphon3.PsiphonAndroidActivity.TUNNEL_STOPPING";
+
+    public static final String TUNNEL_WHOLE_DEVICE_PREFERENCE = "tunnelWholeDevicePreference";
+    
+    private static final int VPN_PREPARE = 100;
+    
+    private TableLayout m_messagesTableLayout;
+    private ScrollView m_messagesScrollView;
+    private Button m_toggleButton;
+    private CheckBox m_tunnelWholeDeviceToggle;
+    private boolean m_tunnelWholeDevicePromptShown = false;
+    private LocalBroadcastManager m_localBroadcastManager;
+    private final Events m_eventsInterface = new Events();
+    private static boolean m_firstRun = true;
+    
+    private boolean m_boundToTunnelService = false;
+    private ServiceConnection m_tunnelServiceConnection = new ServiceConnection()
+    {
+        @Override
+        public void onServiceConnected(ComponentName className, IBinder service)
+        {
+            TunnelService.LocalBinder binder = (TunnelService.LocalBinder) service;
+            TunnelService tunnelService = binder.getService();
+            m_boundToTunnelService = true;
+            tunnelService.setEventsInterface(m_eventsInterface);
+            tunnelService.setUpgradeDownloader(
+                    new UpgradeManager.UpgradeDownloader(StatusActivity.this, tunnelService.getServerInterface()));
+            startService(new Intent(StatusActivity.this, TunnelService.class));
+        }
+        
+        @Override
+        public void onServiceDisconnected(ComponentName arg0)
+        {
+            m_boundToTunnelService = false;
+        }
+    };
+
+    private boolean m_boundToTunnelVpnService = false;
+    private ServiceConnection m_tunnelVpnServiceConnection = new ServiceConnection()
+    {
+        @Override
+        public void onServiceConnected(ComponentName className, IBinder service)
+        {
+            // VpnService backwards compatibility: this has sufficient lazy class loading
+            // as onServiceConnected is only called on bind.
+
+            TunnelVpnService.LocalBinder binder = (TunnelVpnService.LocalBinder) service;
+            TunnelVpnService tunnelVpnService = binder.getService();
+            m_boundToTunnelVpnService = true;
+            tunnelVpnService.setEventsInterface(m_eventsInterface);
+            tunnelVpnService.setUpgradeDownloader(
+                    new UpgradeManager.UpgradeDownloader(StatusActivity.this, tunnelVpnService.getServerInterface()));
+            startService(new Intent(StatusActivity.this, TunnelVpnService.class));
+        }
+        
+        @Override
+        public void onServiceDisconnected(ComponentName arg0)
+        {
+            m_boundToTunnelVpnService = false;
+        }
+    };
+
+    @Override
+    protected void onCreate(Bundle savedInstanceState)
+    {
+        super.onCreate(savedInstanceState);
+        
+        setContentView(R.layout.main);
+        
+        m_messagesTableLayout = (TableLayout)findViewById(R.id.messagesTableLayout);
+        m_messagesScrollView = (ScrollView)findViewById(R.id.messagesScrollView);
+        m_toggleButton = (Button)findViewById(R.id.toggleButton);
+        initToggleText();
+
+        /*
+        // Draw attention to the new Start/Stop command
+        // http://stackoverflow.com/questions/4852281/android-how-to-make-a-button-flashing
+        final Animation animation = new AlphaAnimation(1, 0);
+        animation.setDuration(500);
+        animation.setInterpolator(new LinearInterpolator());
+        animation.setRepeatCount(2);
+        animation.setRepeatMode(Animation.REVERSE);
+        m_toggleButton.startAnimation(animation);
+        */
+
+        m_tunnelWholeDeviceToggle = (CheckBox)findViewById(R.id.tunnelWholeDeviceToggle);
+
+        // Transparent proxy-based "Tunnel Whole Device" option is only available on rooted devices and
+        // defaults to true on rooted devices.
+        // On Android 4+, we offer "Whole Device" via the VpnService facility, which does not require root.
+        // We prefer VpnService when available, even when the device is rooted.
+        boolean isRooted = Utils.isRooted();
+        boolean canRunVpnService = Utils.hasVpnService() && !PsiphonData.getPsiphonData().getVpnServiceUnavailable();
+        boolean canWholeDevice = isRooted || canRunVpnService;
+
+        m_tunnelWholeDeviceToggle.setEnabled(canWholeDevice);
+        boolean tunnelWholeDevicePreference = PreferenceManager.getDefaultSharedPreferences(this).getBoolean(TUNNEL_WHOLE_DEVICE_PREFERENCE, canWholeDevice);
+        m_tunnelWholeDeviceToggle.setChecked(tunnelWholeDevicePreference);
+        // Use PsiphonData to communicate the setting to the TunnelService so it doesn't need to
+        // repeat the isRooted check. The preference is retained even if the device becomes "unrooted"
+        // and that's why setTunnelWholeDevice != tunnelWholeDevicePreference.
+        PsiphonData.getPsiphonData().setTunnelWholeDevice(canWholeDevice && tunnelWholeDevicePreference);
+        
+        // Note that this must come after the above lines, or else the activity
+        // will not be sufficiently initialized for isDebugMode to succeed. (Voodoo.)
+        PsiphonConstants.DEBUG = Utils.isDebugMode(this);
+
+        // Listen for new messages
+        // Using local broad cast (http://developer.android.com/reference/android/support/v4/content/LocalBroadcastManager.html)
+        
+        m_localBroadcastManager = LocalBroadcastManager.getInstance(StatusActivity.this);
+
+        m_localBroadcastManager.registerReceiver(
+                new AddMessageReceiver(),
+                new IntentFilter(ADD_MESSAGE));
+        
+        m_localBroadcastManager.registerReceiver(
+                new TunnelStartingReceiver(),
+                new IntentFilter(TUNNEL_STARTING));
+
+        m_localBroadcastManager.registerReceiver(
+                new TunnelStoppingReceiver(),
+                new IntentFilter(TUNNEL_STOPPING));
+        
+        // Restore messages previously posted by the service.
+        // Note that this must come *after* this activity registers to receive ADD_MESSAGE intents.
+        m_messagesTableLayout.removeAllViews();
+        MyLog.restoreLogHistory();
+        
+        // Auto-start on app first run
+        if (m_firstRun)
+        {
+            m_firstRun = false;
+            startUp();
+        }
+    }
+
+    @Override
+    protected void onResume()
+    {
+        super.onResume();
+        
+        // Scroll down to display log messages posted while activity was not foreground
+        postScrollToBottom();
+        
+        PsiphonData.getPsiphonData().setStatusActivityForeground(true);
+    }
+    
+    @Override
+    protected void onPause()
+    {
+        super.onPause();
+        
+        unbindTunnelService();
+        
+        PsiphonData.getPsiphonData().setStatusActivityForeground(false);
+    }
+
+    @Override
+    protected void onNewIntent(Intent intent)
+    {
+        super.onNewIntent(intent);
+            
+        // If the app is already foreground (so onNewIntent is being called), 
+        // the incoming intent is not automatically set as the activity's intent
+        // (i.e., the intent returned by getIntent()). We want this behaviour, 
+        // so we'll set it explicitly. 
+        setIntent(intent);
+
+        // Handle explicit intent that is received when activity is already running
+        HandleCurrentIntent();
+    }
+
+    protected void HandleCurrentIntent()
+    {
+        Intent intent = getIntent();
+        
+        if (intent == null || intent.getAction() == null)
+        {
+            return;
+        }
+
+        if (0 == intent.getAction().compareTo(HANDSHAKE_SUCCESS))
+        {
+            Events.displayBrowser(this);
+            
+            // We only want to respond to the HANDSHAKE_SUCCESS action once,
+            // so we need to clear it (by setting it to a non-special intent).
+            setIntent(new Intent(
+                            "ACTION_VIEW",
+                            null,
+                            this,
+                            this.getClass()));
+        }
+        
+        // No explicit action for UNEXPECTED_DISCONNECT, just show the activity
+    }
+    
+    public void onToggleClick(View v)
+    {
+        // TODO: use TunnelStartingReceiver/TunnelStoppingReceiver to track state?
+        if (!isServiceRunning())
+        {
+            startUp();
+        }
+        else
+        {
+            stopTunnel(this);
+        }
+    }
+
+    private void initToggleText()
+    {
+        // Only use this in onCreate. For updating the text when the activity
+        // is showing and the service is stopping, it's more reliable to
+        // use TunnelStoppingReceiver.
+        m_toggleButton.setText(isServiceRunning() ? getText(R.string.stop) : getText(R.string.start));
+    }
+    
+    public class TunnelStartingReceiver extends BroadcastReceiver
+    {
+        @Override
+        public void onReceive(Context context, Intent intent)
+        {
+            m_toggleButton.setText(getText(R.string.stop));
+        }
+    }
+
+    public class TunnelStoppingReceiver extends BroadcastReceiver
+    {
+        @Override
+        public void onReceive(Context context, Intent intent)
+        {
+            // When the tunnel self-stops, we also need to unbind to ensure the service is destroyed
+            unbindTunnelService();
+            m_toggleButton.setText(getText(R.string.start));
+        }
+    }
+    
+    public void onTunnelWholeDeviceToggle(View v)
+    {
+        boolean restart = false;
+
+        if (isServiceRunning())
+        {
+            stopTunnel(this);
+            restart = true;
+        }
+
+        boolean tunnelWholeDevicePreference = m_tunnelWholeDeviceToggle.isChecked();
+        updateWholeDevicePreference(tunnelWholeDevicePreference);
+        
+        if (restart)
+        {
+            startTunnel(this);
+        }
+    }
+    
+    protected void updateWholeDevicePreference(boolean tunnelWholeDevicePreference)
+    {
+        // No isRooted check: the user can specify whatever preference they
+        // wish. Also, CheckBox enabling should cover this (but isn't required to).
+        Editor editor = PreferenceManager.getDefaultSharedPreferences(this).edit();
+        editor.putBoolean(TUNNEL_WHOLE_DEVICE_PREFERENCE, tunnelWholeDevicePreference);
+        editor.commit();
+        
+        PsiphonData.getPsiphonData().setTunnelWholeDevice(tunnelWholeDevicePreference);
+    }
+    
+    public void onOpenBrowserClick(View v)
+    {
+        Events.displayBrowser(this);       
+    }
+    
+    public void onFeedbackClick(View v)
+    {
+        Intent feedbackIntent = new Intent(this, FeedbackActivity.class);
+        startActivity(feedbackIntent);
+    }
+
+    public void onAboutClick(View v)
+    {
+        if (URLUtil.isValidUrl(EmbeddedValues.INFO_LINK_URL))
+        {
+            // TODO: if connected, open in Psiphon browser? 
+            // Events.displayBrowser(this, Uri.parse(PsiphonConstants.INFO_LINK_URL));
+
+            Intent browserIntent = new Intent(Intent.ACTION_VIEW, Uri.parse(EmbeddedValues.INFO_LINK_URL));
+            startActivity(browserIntent);
+        }
+    }
+    
+    private void startUp()
+    {
+        final Context context = this;
+
+        UpgradeInstaller.IUpgradeListener upgradeListener = new UpgradeInstaller.IUpgradeListener()
+        {
+            @Override public void upgradeStarted()
+            {
+                // If an upgrade has been started, don't do anything else.
+                return;
+            }
+            
+            @Override public void upgradeNotStarted()
+            {
+                // The "normal" Resume code path, when no upgrade has started.
+                
+                // If the user hasn't set a whole-device-tunnel preference, show a prompt
+                // (and delay starting the tunnel service until the prompt is completed)
+                
+                boolean hasPreference = PreferenceManager.getDefaultSharedPreferences(context).contains(TUNNEL_WHOLE_DEVICE_PREFERENCE);
+                        
+                if (m_tunnelWholeDeviceToggle.isEnabled() &&
+                    !hasPreference &&
+                    !isServiceRunning())
+                {
+                    if (!m_tunnelWholeDevicePromptShown)
+                    {
+                        new AlertDialog.Builder(context)
+                            .setCancelable(false)
+                            .setOnKeyListener(
+                                    new DialogInterface.OnKeyListener() {
+                                        public boolean onKey(DialogInterface dialog, int keyCode, KeyEvent event) {
+                                            // Don't dismiss when hardware search button is clicked (Android 2.3 and earlier)
+                                            return keyCode == KeyEvent.KEYCODE_SEARCH;
+                                        }})
+                            .setTitle(R.string.StatusActivity_WholeDeviceTunnelPromptTitle)
+                            .setMessage(R.string.StatusActivity_WholeDeviceTunnelPromptMessage)
+                            .setPositiveButton(R.string.StatusActivity_WholeDeviceTunnelPositiveButton,
+                                    new DialogInterface.OnClickListener() {
+                                        public void onClick(DialogInterface dialog, int whichButton) {
+                                            // Persist the "on" setting
+                                            updateWholeDevicePreference(true);
+                                            startTunnel(context);
+                                        }})
+                            .setNegativeButton(R.string.StatusActivity_WholeDeviceTunnelNegativeButton,
+                                        new DialogInterface.OnClickListener() {
+                                            public void onClick(DialogInterface dialog, int whichButton) {
+                                                // Turn off and persist the "off" setting
+                                                m_tunnelWholeDeviceToggle.setChecked(false);
+                                                updateWholeDevicePreference(false);
+                                                startTunnel(context);
+                                            }})
+                            .setOnCancelListener(
+                                    new DialogInterface.OnCancelListener() {
+                                        public void onCancel(DialogInterface dialog) {
+                                            // Don't change or persist preference (this prompt may reappear)
+                                            startTunnel(context);
+                                        }})
+                            .show();
+                        m_tunnelWholeDevicePromptShown = true;
+                    }
+                    else
+                    {
+                        // ...there's a prompt already showing (e.g., user hit Home with the
+                        // prompt up, then resumed Psiphon)
+                    }
+                    
+                    // ...wait and let onClick handlers will start tunnel
+                }
+                else
+                {
+                    // No prompt, just start the tunnel (if not already running)
+                    
+                    startTunnel(context);                    
+                }
+
+                // Handle the intent that resumed that activity
+                HandleCurrentIntent();
+            }
+        };
+        
+        if (!isServiceRunning())
+        {
+            // UpgradeInstaller.doUpgrade() is always called regardless of whether or not
+            // an upgrade needs to be performed.  If there is no upgrade available it will
+            // simply call upgradeListener.upgradeNotStarted()
+            UpgradeInstaller upgrader = new UpgradeManager.UpgradeInstaller(this);
+            upgrader.doUpgrade(upgradeListener);
+        }
+        else
+        {
+            upgradeListener.upgradeNotStarted();
+        }        
+    }
+    
+    private void startTunnel(Context context)
+    {
+        boolean waitingForPrompt = false;
+        
+        if (PsiphonData.getPsiphonData().getTunnelWholeDevice() && Utils.hasVpnService())
+        {
+            // VpnService backwards compatibility: for lazy class loading the VpnService
+            // class reference has to be in another function (doVpnPrepare), not just
+            // in a conditional branch.
+            waitingForPrompt = doVpnPrepare();
+        }
+        if (!waitingForPrompt)
+        {
+            startService(this);
+        }
+    }
+    
+    @TargetApi(Build.VERSION_CODES.ICE_CREAM_SANDWICH)
+    private boolean doVpnPrepare()
+    {
+        // VpnService: need to display OS user warning. If whole device option is
+        // selected and we expect to use VpnService, so the prompt here in the UI
+        // before starting the service.
+        
+        Intent intent = VpnService.prepare(this);
+        if (intent != null)
+        {
+            // Catching ActivityNotFoundException as per:
+            // http://code.google.com/p/ics-openvpn/source/browse/src/de/blinkt/openvpn/LaunchVPN.java?spec=svn2a81c206204193b14ac0766386980acdc65bee60&name=v0.5.23&r=2a81c206204193b14ac0766386980acdc65bee60#376
+            //
+            // TODO: can we disable the mode before we reach this this failure point with
+            // resolveActivity()? We'll need the intent from prepare() or we'll have to mimic it.
+            // http://developer.android.com/reference/android/content/pm/PackageManager.html#resolveActivity%28android.content.Intent,%20int%29
+            
+            try
+            {
+                startActivityForResult(intent, VPN_PREPARE);                
+            }
+            catch (ActivityNotFoundException e)
+            {
+                MyLog.e(R.string.tunnel_whole_device_exception, MyLog.Sensitivity.NOT_SENSITIVE);
+                
+                // VpnService is broken. For rooted devices, proceed with starting Whole Device in root mode.
+                
+                if (Utils.isRooted())
+                {
+                    PsiphonData.getPsiphonData().setVpnServiceUnavailable(true);
+
+                    // false = not waiting for prompt, so service will be started immediately
+                    return false;
+                }
+
+                // For non-rooted devices, turn off the option and abort.
+                
+                m_tunnelWholeDeviceToggle.setChecked(false);
+                m_tunnelWholeDeviceToggle.setEnabled(false);
+                updateWholeDevicePreference(false);
+
+                // true = waiting for prompt, although we can't start the activity so onActivityResult won't be called
+                return true;
+            }
+
+            // startTunnelService will be called in onActivityResult
+            return true;
+        }
+        
+        return false;
+    }
+    
+    @Override
+    protected void onActivityResult(int request, int result, Intent data)
+    {
+        if (request == VPN_PREPARE && result == RESULT_OK)
+        {
+            startService(this);
+        }
+    }
+    
+    private void startService(Context context)
+    {
+        // TODO: onResume calls this and when there was only one kind of service
+        // it was safe to call through to bindService, which would start that
+        // service if it was not already running. Now we have two types of services,
+        // can we rely on blindly rebinding? What if the getTunnelWholeDevice()
+        // value changed, can we end up with two running services? For now,
+        // we have some asserts.
+        
+        if (PsiphonData.getPsiphonData().getTunnelWholeDevice() && Utils.hasVpnService())
+        {
+            assert(m_boundToTunnelService == false);
+            
+            // VpnService backwards compatibility: doStartTunnelVpnService is a wrapper
+            // function so we don't reference the undefined class when this function
+            // is loaded.
+            doStartTunnelVpnService(context);
+        }
+        else
+        {
+            assert(m_boundToTunnelVpnService == false);
+
+            Intent intent = new Intent(context, TunnelService.class);
+            bindService(intent, m_tunnelServiceConnection, Context.BIND_AUTO_CREATE);
+        }
+    }
+    
+    private void doStartTunnelVpnService(Context context)
+    {
+        Intent intent = new Intent(context, TunnelVpnService.class);
+        bindService(intent, m_tunnelVpnServiceConnection, Context.BIND_AUTO_CREATE);        
+    }
+    
+    private void stopTunnel(Context context)
+    {
+        unbindTunnelService();
+        if (PsiphonData.getPsiphonData().getTunnelWholeDevice() && Utils.hasVpnService())
+        {
+            doStopVpnTunnel(context);
+        }
+        else
+        {
+            stopService(new Intent(context, TunnelService.class));
+        }
+    }
+
+    private void doStopVpnTunnel(Context context)
+    {        
+        TunnelCore currentTunnelCore = PsiphonData.getPsiphonData().getCurrentTunnelCore();
+        
+        if (currentTunnelCore != null)
+        {
+            // See comments in stopVpnServiceHelper about stopService.
+            currentTunnelCore.stopVpnServiceHelper();
+            stopService(new Intent(context, TunnelVpnService.class));
+        }
+    }
+    
+    private void unbindTunnelService()
+    {
+        if (m_boundToTunnelService)
+        {
+            unbindService(m_tunnelServiceConnection);
+            m_boundToTunnelService = false;
+        }
+        if (m_boundToTunnelVpnService)
+        {
+            unbindService(m_tunnelVpnServiceConnection);
+            m_boundToTunnelVpnService = false;
+        }
+    }
+    
+    /**
+     * Determine if the Psiphon local service is currently running.
+     * @see <a href="http://stackoverflow.com/a/5921190/729729">From StackOverflow answer: "android: check if a service is running"</a>
+     * @return True if the service is already running, false otherwise.
+     */
+    private boolean isServiceRunning()
+    {
+        ActivityManager manager = (ActivityManager) getSystemService(ACTIVITY_SERVICE);
+        for (RunningServiceInfo service : manager.getRunningServices(Integer.MAX_VALUE))
+        {
+            if (TunnelService.class.getName().equals(service.service.getClassName()) ||
+                    (Utils.hasVpnService() && isVpnService(service.service.getClassName())))
+            {
+                return true;
+            }
+        }
+        return false;
+    }
+    
+    private boolean isVpnService(String className)
+    {
+        return TunnelVpnService.class.getName().equals(className);
+    }
+
+    public class AddMessageReceiver extends BroadcastReceiver
+    {
+        @Override
+        public void onReceive(Context context, Intent intent)
+        {
+            String message = intent.getStringExtra(ADD_MESSAGE_TEXT);
+            int messageClass = intent.getIntExtra(ADD_MESSAGE_CLASS, Log.INFO);
+            addMessage(message, messageClass);
+        }
+    }
+    
+    public void addMessage(String message, int messageClass)
+    {
+        int messageClassImageRes = -1;
+        boolean boldText = true;
+
+        switch (messageClass)
+        {
+        case Log.INFO:
+            messageClassImageRes = android.R.drawable.presence_online;
+            break;
+        case Log.ERROR:
+            messageClassImageRes = android.R.drawable.presence_busy;
+            break;
+        default:
+            // No image
+            boldText = false;
+            break;
+        }
+        
+        LayoutInflater inflater = (LayoutInflater) this.getSystemService(Context.LAYOUT_INFLATER_SERVICE);
+        View rowView = inflater.inflate(R.layout.message_row, null);
+        
+        TextView textView = (TextView)rowView.findViewById(R.id.MessageRow_Text);
+        textView.setText(message);
+        textView.setTypeface(boldText ? Typeface.DEFAULT_BOLD : Typeface.DEFAULT);
+        
+        ImageView imageView = (ImageView)rowView.findViewById(R.id.MessageRow_Image);
+        if (messageClassImageRes != -1)
+        {
+            imageView.setImageResource(messageClassImageRes);
+        }
+        
+        m_messagesTableLayout.addView(rowView);
+        
+        // Wait until the messages list is updated before attempting to scroll 
+        // to the bottom.
+        postScrollToBottom();
+    }
+    
+    private void postScrollToBottom()
+    {
+        m_messagesScrollView.post(
+            new Runnable()
+            {
+                @Override
+                public void run()
+                {
+                    m_messagesScrollView.fullScroll(View.FOCUS_DOWN);
+                }
+            });
+    }
+    
+    /*
+     * MyLog.ILogger implementation
+     */
+    
+    /**
+     * @see com.psiphon3.psiphonlibrary.Utils.MyLog.ILogger#log(java.util.Date, int, java.lang.String)
+     */
+    @Override
+    public void log(Date timestamp, int priority, String message)
+    {
+        m_eventsInterface.appendStatusMessage(this, timestamp, message, priority);
+    }    
+}