--- conflicted
+++ resolved
@@ -1,420 +1,401 @@
-/*
- * Copyright (c) 2014, Psiphon Inc.
- * All rights reserved.
- *
- * This program is free software: you can redistribute it and/or modify
- * it under the terms of the GNU General Public License as published by
- * the Free Software Foundation, either version 3 of the License, or
- * (at your option) any later version.
- *
- * This program is distributed in the hope that it will be useful,
- * but WITHOUT ANY WARRANTY; without even the implied warranty of
- * MERCHANTABILITY or FITNESS FOR A PARTICULAR PURPOSE.  See the
- * GNU General Public License for more details.
- *
- * You should have received a copy of the GNU General Public License
- * along with this program.  If not, see <http://www.gnu.org/licenses/>.
- *
- */
-
-package com.psiphon3;
-
-import java.io.File;
-import java.io.FileOutputStream;
-import java.io.IOException;
-
-import android.app.AlertDialog;
-import android.content.Context;
-import android.content.DialogInterface;
-import android.content.Intent;
-import android.graphics.Bitmap;
-import android.graphics.BitmapFactory;
-import android.os.Build;
-import android.os.Bundle;
-import android.preference.PreferenceManager;
-import android.util.TypedValue;
-import android.view.KeyEvent;
-import android.view.View;
-import android.widget.Button;
-import android.widget.ImageView;
-<<<<<<< HEAD
-import android.widget.TabHost;
-
-=======
-import android.widget.LinearLayout;
-import android.widget.TabHost;
-
-import com.google.android.gms.ads.AdListener;
-import com.google.android.gms.ads.AdRequest;
-import com.google.android.gms.ads.AdSize;
-import com.google.android.gms.ads.AdView;
-import com.google.android.gms.ads.InterstitialAd;
->>>>>>> cd6ca5c0
-import com.psiphon3.psiphonlibrary.EmbeddedValues;
-import com.psiphon3.psiphonlibrary.PsiphonData;
-
-
-public class StatusActivity
-    extends com.psiphon3.psiphonlibrary.MainBase.TabbedActivityBase
-{
-    public static final String BANNER_FILE_NAME = "bannerImage";
-
-    private ImageView m_banner;
-<<<<<<< HEAD
-=======
-    private AdView m_bannerAdView;
-    private InterstitialAd m_interstitialAd;
-    private boolean m_interstitialAdShown = false;
->>>>>>> cd6ca5c0
-    private boolean m_tunnelWholeDevicePromptShown = false;
-
-    public StatusActivity()
-    {
-        super();
-        m_eventsInterface = new Events();
-    }
-
-    @Override
-    protected void onCreate(Bundle savedInstanceState)
-    {
-        setContentView(R.layout.main);
-
-        m_banner = (ImageView)findViewById(R.id.banner);
-        m_tabHost = (TabHost)findViewById(R.id.tabHost);
-        m_toggleButton = (Button)findViewById(R.id.toggleButton);
-
-        // NOTE: super class assumes m_tabHost is initialized in its onCreate
-
-        super.onCreate(savedInstanceState);
-
-        if (m_firstRun)
-        {
-            EmbeddedValues.initialize(this);
-        }
-
-        // Play Store Build instances should use existing banner from previously installed APK
-        // (if present). To enable this, non-Play Store Build instances write their banner to
-        // a private file.
-        try
-        {
-            if (EmbeddedValues.IS_PLAY_STORE_BUILD)
-            {
-                File bannerImageFile = new File(getFilesDir(), BANNER_FILE_NAME);
-                if (bannerImageFile.exists())
-                {
-                    Bitmap bitmap = BitmapFactory.decodeFile(bannerImageFile.getAbsolutePath());
-                    m_banner.setImageBitmap(bitmap);
-                }
-            }
-            else
-            {
-                Bitmap bitmap = BitmapFactory.decodeResource(getResources(), R.drawable.banner);
-                if (bitmap != null)
-                {
-                    FileOutputStream out = openFileOutput(BANNER_FILE_NAME, Context.MODE_PRIVATE);
-                    bitmap.compress(Bitmap.CompressFormat.PNG, 100, out);
-                    out.close();
-                }
-            }
-        }
-        catch (IOException e)
-        {
-            // Ignore failure
-        }
-
-        PsiphonData.getPsiphonData().setDownloadUpgrades(true);
-
-        // Auto-start on app first run
-        if (m_firstRun)
-        {
-            m_firstRun = false;
-            startUp();
-        }
-
-        if (PsiphonData.getPsiphonData().getDataTransferStats().isConnected())
-        {
-            loadSponsorTab(false);
-        }
-<<<<<<< HEAD
-    }
-
-=======
-        
-        initAds();
-    }
-
-    @Override
-    public void onPause()
-    {
-        super.onPause();
-        if (m_bannerAdView != null)
-        {
-        m_bannerAdView.pause();
-    }
-    }
-    
-    @Override
-    public void onResume()
-    {
-        super.onResume();
-        if (m_bannerAdView != null)
-        {
-        m_bannerAdView.resume();
-    }
-    }
-    
-    @Override
-    public void onDestroy()
-    {
-        if (m_bannerAdView != null)
-        {
-      m_bannerAdView.destroy();
-        }
-      super.onDestroy();
-    }
-    
->>>>>>> cd6ca5c0
-    private void loadSponsorTab(boolean freshConnect)
-    {
-        resetSponsorHomePage(freshConnect);
-    }
-
-    @Override
-    protected void onNewIntent(Intent intent)
-    {
-        super.onNewIntent(intent);
-
-        // If the app is already foreground (so onNewIntent is being called),
-        // the incoming intent is not automatically set as the activity's intent
-        // (i.e., the intent returned by getIntent()). We want this behaviour,
-        // so we'll set it explicitly.
-        setIntent(intent);
-
-        // Handle explicit intent that is received when activity is already running
-        HandleCurrentIntent();
-    }
-
-<<<<<<< HEAD
-=======
-    @Override
-    protected void doToggle()
-    {
-        showInterstitialAd();
-        super.doToggle();
-    }
-    
-    @Override
-    public void onTabChanged(String tabId)
-    {
-        showInterstitialAd();
-        super.onTabChanged(tabId);
-    }
-    
-    private void showInterstitialAd()
-    {
-        if (m_interstitialAd != null && m_interstitialAd.isLoaded() && !m_interstitialAdShown)
-        {
-            m_interstitialAd.show();
-            m_interstitialAdShown = true;
-        }
-    }
-    
-    private void initAds()
-    {
-        // Google Play Services are not supported on FROYO
-        if (Build.VERSION.SDK_INT <= Build.VERSION_CODES.FROYO)
-        {
-            return;
-        }
-        
-        if (PsiphonData.getPsiphonData().getShowAds() && m_interstitialAd == null)
-        {
-            m_interstitialAd = new InterstitialAd(this);
-            m_interstitialAd.setAdUnitId("");
-            m_interstitialAd.setAdListener(new AdListener() {
-                @Override
-                public void onAdFailedToLoad(int errorCode)
-                {
-                    // Set to null so it will be re-initialized the next time
-                    m_interstitialAd = null;
-                }
-            });
-            AdRequest adRequest = new AdRequest.Builder()
-                .addTestDevice(AdRequest.DEVICE_ID_EMULATOR)
-                .build();
-            m_interstitialAd.loadAd(adRequest);
-        }
-        
-        if (PsiphonData.getPsiphonData().getShowAds() && m_bannerAdView == null)
-        {
-            m_bannerAdView = new AdView(this);
-            m_bannerAdView.setAdSize(AdSize.SMART_BANNER);
-            m_bannerAdView.setAdUnitId("");
-            m_bannerAdView.setAdListener(new AdListener() {
-                @Override
-                public void onAdLoaded()
-                {
-                    LinearLayout layout = (LinearLayout)findViewById(R.id.bannerLayout);
-                    layout.removeAllViewsInLayout();
-                    layout.addView(m_bannerAdView);
-                }
-                @Override
-                public void onAdFailedToLoad(int errorCode)
-                {
-                    LinearLayout layout = (LinearLayout)findViewById(R.id.bannerLayout);
-                    layout.removeAllViewsInLayout();
-                    layout.addView(m_banner);
-                    // Set to null so it will be re-initialized the next time
-                    m_bannerAdView = null;
-                }
-            });
-            AdRequest adRequest = new AdRequest.Builder()
-                .addTestDevice(AdRequest.DEVICE_ID_EMULATOR)
-                .build();
-            m_bannerAdView.loadAd(adRequest);
-        }
-    }
-    
->>>>>>> cd6ca5c0
-    protected void HandleCurrentIntent()
-    {
-        Intent intent = getIntent();
-
-        if (intent == null || intent.getAction() == null)
-        {
-            return;
-        }
-
-        if (0 == intent.getAction().compareTo(HANDSHAKE_SUCCESS))
-        {
-<<<<<<< HEAD
-=======
-            initAds();
-            
->>>>>>> cd6ca5c0
-            // Show the home page. Always do this in browser-only mode, even
-            // after an automated reconnect -- since the status activity was
-            // brought to the front after an unexpected disconnect. In whole
-            // device mode, after an automated reconnect, we don't re-invoke
-            // the browser.
-            if (!PsiphonData.getPsiphonData().getTunnelWholeDevice()
-                || !intent.getBooleanExtra(HANDSHAKE_SUCCESS_IS_RECONNECT, false))
-            {
-                m_tabHost.setCurrentTabByTag("home");
-                loadSponsorTab(true);
-
-                //m_eventsInterface.displayBrowser(this);
-            }
-
-            // We only want to respond to the HANDSHAKE_SUCCESS action once,
-            // so we need to clear it (by setting it to a non-special intent).
-            setIntent(new Intent(
-                            "ACTION_VIEW",
-                            null,
-                            this,
-                            this.getClass()));
-        }
-
-        // No explicit action for UNEXPECTED_DISCONNECT, just show the activity
-    }
-
-    public void onToggleClick(View v)
-    {
-        doToggle();
-    }
-
-    public void onOpenBrowserClick(View v)
-    {
-        m_eventsInterface.displayBrowser(this);
-    }
-
-    @Override
-    public void onFeedbackClick(View v)
-    {
-        Intent feedbackIntent = new Intent(this, FeedbackActivity.class);
-        startActivity(feedbackIntent);
-    }
-
-    @Override
-    protected void startUp()
-    {
-        // If the user hasn't set a whole-device-tunnel preference, show a prompt
-        // (and delay starting the tunnel service until the prompt is completed)
-
-        boolean hasPreference = PreferenceManager.getDefaultSharedPreferences(this).contains(TUNNEL_WHOLE_DEVICE_PREFERENCE);
-
-        if (m_tunnelWholeDeviceToggle.isEnabled() &&
-            !hasPreference &&
-            !isServiceRunning())
-        {
-            if (!m_tunnelWholeDevicePromptShown)
-            {
-                final Context context = this;
-
-                AlertDialog dialog = new AlertDialog.Builder(context)
-                    .setCancelable(false)
-                    .setOnKeyListener(
-                            new DialogInterface.OnKeyListener() {
-                                @Override
-                                public boolean onKey(DialogInterface dialog, int keyCode, KeyEvent event) {
-                                    // Don't dismiss when hardware search button is clicked (Android 2.3 and earlier)
-                                    return keyCode == KeyEvent.KEYCODE_SEARCH;
-                                }})
-                    .setTitle(R.string.StatusActivity_WholeDeviceTunnelPromptTitle)
-                    .setMessage(R.string.StatusActivity_WholeDeviceTunnelPromptMessage)
-                    .setPositiveButton(R.string.StatusActivity_WholeDeviceTunnelPositiveButton,
-                            new DialogInterface.OnClickListener() {
-                                @Override
-                                public void onClick(DialogInterface dialog, int whichButton) {
-                                    // Persist the "on" setting
-                                    updateWholeDevicePreference(true);
-                                    startTunnel(context);
-                                }})
-                    .setNegativeButton(R.string.StatusActivity_WholeDeviceTunnelNegativeButton,
-                                new DialogInterface.OnClickListener() {
-                                    @Override
-                                    public void onClick(DialogInterface dialog, int whichButton) {
-                                        // Turn off and persist the "off" setting
-                                        m_tunnelWholeDeviceToggle.setChecked(false);
-                                        updateWholeDevicePreference(false);
-                                        startTunnel(context);
-                                    }})
-                    .setOnCancelListener(
-                            new DialogInterface.OnCancelListener() {
-                                @Override
-                                public void onCancel(DialogInterface dialog) {
-                                    // Don't change or persist preference (this prompt may reappear)
-                                    startTunnel(context);
-                                }})
-                    .show();
-                
-                // Our text no longer fits in the AlertDialog buttons on Lollipop, so force the
-                // font size (on older versions, the text seemed to be scaled down to fit).
-                // TODO: custom layout
-                if (Build.VERSION.SDK_INT >= Build.VERSION_CODES.LOLLIPOP)
-                {
-                    dialog.getButton(DialogInterface.BUTTON_POSITIVE).setTextSize(TypedValue.COMPLEX_UNIT_DIP, 10);
-                    dialog.getButton(DialogInterface.BUTTON_NEGATIVE).setTextSize(TypedValue.COMPLEX_UNIT_DIP, 10);
-                }
-                
-                m_tunnelWholeDevicePromptShown = true;
-            }
-            else
-            {
-                // ...there's a prompt already showing (e.g., user hit Home with the
-                // prompt up, then resumed Psiphon)
-            }
-
-            // ...wait and let onClick handlers will start tunnel
-        }
-        else
-        {
-            // No prompt, just start the tunnel (if not already running)
-
-            startTunnel(this);
-        }
-
-        // Handle the intent that resumed that activity
-        HandleCurrentIntent();
-    }
-}
+/*
+ * Copyright (c) 2014, Psiphon Inc.
+ * All rights reserved.
+ *
+ * This program is free software: you can redistribute it and/or modify
+ * it under the terms of the GNU General Public License as published by
+ * the Free Software Foundation, either version 3 of the License, or
+ * (at your option) any later version.
+ *
+ * This program is distributed in the hope that it will be useful,
+ * but WITHOUT ANY WARRANTY; without even the implied warranty of
+ * MERCHANTABILITY or FITNESS FOR A PARTICULAR PURPOSE.  See the
+ * GNU General Public License for more details.
+ *
+ * You should have received a copy of the GNU General Public License
+ * along with this program.  If not, see <http://www.gnu.org/licenses/>.
+ *
+ */
+
+package com.psiphon3;
+
+import java.io.File;
+import java.io.FileOutputStream;
+import java.io.IOException;
+
+import android.app.AlertDialog;
+import android.content.Context;
+import android.content.DialogInterface;
+import android.content.Intent;
+import android.graphics.Bitmap;
+import android.graphics.BitmapFactory;
+import android.os.Build;
+import android.os.Bundle;
+import android.preference.PreferenceManager;
+import android.util.TypedValue;
+import android.view.KeyEvent;
+import android.view.View;
+import android.widget.Button;
+import android.widget.ImageView;
+import android.widget.LinearLayout;
+import android.widget.TabHost;
+
+import com.google.android.gms.ads.AdListener;
+import com.google.android.gms.ads.AdRequest;
+import com.google.android.gms.ads.AdSize;
+import com.google.android.gms.ads.AdView;
+import com.google.android.gms.ads.InterstitialAd;
+import com.psiphon3.psiphonlibrary.EmbeddedValues;
+import com.psiphon3.psiphonlibrary.PsiphonData;
+
+
+public class StatusActivity
+    extends com.psiphon3.psiphonlibrary.MainBase.TabbedActivityBase
+{
+    public static final String BANNER_FILE_NAME = "bannerImage";
+
+    private ImageView m_banner;
+    private AdView m_bannerAdView;
+    private InterstitialAd m_interstitialAd;
+    private boolean m_interstitialAdShown = false;
+    private boolean m_tunnelWholeDevicePromptShown = false;
+
+    public StatusActivity()
+    {
+        super();
+        m_eventsInterface = new Events();
+    }
+
+    @Override
+    protected void onCreate(Bundle savedInstanceState)
+    {
+        setContentView(R.layout.main);
+
+        m_banner = (ImageView)findViewById(R.id.banner);
+        m_tabHost = (TabHost)findViewById(R.id.tabHost);
+        m_toggleButton = (Button)findViewById(R.id.toggleButton);
+
+        // NOTE: super class assumes m_tabHost is initialized in its onCreate
+
+        super.onCreate(savedInstanceState);
+
+        if (m_firstRun)
+        {
+            EmbeddedValues.initialize(this);
+        }
+
+        // Play Store Build instances should use existing banner from previously installed APK
+        // (if present). To enable this, non-Play Store Build instances write their banner to
+        // a private file.
+        try
+        {
+            if (EmbeddedValues.IS_PLAY_STORE_BUILD)
+            {
+                File bannerImageFile = new File(getFilesDir(), BANNER_FILE_NAME);
+                if (bannerImageFile.exists())
+                {
+                    Bitmap bitmap = BitmapFactory.decodeFile(bannerImageFile.getAbsolutePath());
+                    m_banner.setImageBitmap(bitmap);
+                }
+            }
+            else
+            {
+                Bitmap bitmap = BitmapFactory.decodeResource(getResources(), R.drawable.banner);
+                if (bitmap != null)
+                {
+                    FileOutputStream out = openFileOutput(BANNER_FILE_NAME, Context.MODE_PRIVATE);
+                    bitmap.compress(Bitmap.CompressFormat.PNG, 100, out);
+                    out.close();
+                }
+            }
+        }
+        catch (IOException e)
+        {
+            // Ignore failure
+        }
+
+        PsiphonData.getPsiphonData().setDownloadUpgrades(true);
+
+        // Auto-start on app first run
+        if (m_firstRun)
+        {
+            m_firstRun = false;
+            startUp();
+        }
+
+        if (PsiphonData.getPsiphonData().getDataTransferStats().isConnected())
+        {
+            loadSponsorTab(false);
+        }
+        
+        initAds();
+    }
+
+    @Override
+    public void onPause()
+    {
+        super.onPause();
+        if (m_bannerAdView != null)
+        {
+        m_bannerAdView.pause();
+    }
+    }
+    
+    @Override
+    public void onResume()
+    {
+        super.onResume();
+        if (m_bannerAdView != null)
+        {
+        m_bannerAdView.resume();
+    }
+    }
+    
+    @Override
+    public void onDestroy()
+    {
+        if (m_bannerAdView != null)
+        {
+      m_bannerAdView.destroy();
+        }
+      super.onDestroy();
+    }
+    
+    private void loadSponsorTab(boolean freshConnect)
+    {
+        resetSponsorHomePage(freshConnect);
+    }
+
+    @Override
+    protected void onNewIntent(Intent intent)
+    {
+        super.onNewIntent(intent);
+
+        // If the app is already foreground (so onNewIntent is being called),
+        // the incoming intent is not automatically set as the activity's intent
+        // (i.e., the intent returned by getIntent()). We want this behaviour,
+        // so we'll set it explicitly.
+        setIntent(intent);
+
+        // Handle explicit intent that is received when activity is already running
+        HandleCurrentIntent();
+    }
+
+    @Override
+    protected void doToggle()
+    {
+        showInterstitialAd();
+        super.doToggle();
+    }
+    
+    @Override
+    public void onTabChanged(String tabId)
+    {
+        showInterstitialAd();
+        super.onTabChanged(tabId);
+    }
+    
+    private void showInterstitialAd()
+    {
+        if (m_interstitialAd != null && m_interstitialAd.isLoaded() && !m_interstitialAdShown)
+        {
+            m_interstitialAd.show();
+            m_interstitialAdShown = true;
+        }
+    }
+    
+    private void initAds()
+    {
+        // Google Play Services are not supported on FROYO
+        if (Build.VERSION.SDK_INT <= Build.VERSION_CODES.FROYO)
+        {
+            return;
+        }
+        
+        if (PsiphonData.getPsiphonData().getShowAds() && m_interstitialAd == null)
+        {
+            m_interstitialAd = new InterstitialAd(this);
+            m_interstitialAd.setAdUnitId("");
+            m_interstitialAd.setAdListener(new AdListener() {
+                @Override
+                public void onAdFailedToLoad(int errorCode)
+                {
+                    // Set to null so it will be re-initialized the next time
+                    m_interstitialAd = null;
+                }
+            });
+            AdRequest adRequest = new AdRequest.Builder()
+                .addTestDevice(AdRequest.DEVICE_ID_EMULATOR)
+                .build();
+            m_interstitialAd.loadAd(adRequest);
+        }
+        
+        if (PsiphonData.getPsiphonData().getShowAds() && m_bannerAdView == null)
+        {
+            m_bannerAdView = new AdView(this);
+            m_bannerAdView.setAdSize(AdSize.SMART_BANNER);
+            m_bannerAdView.setAdUnitId("");
+            m_bannerAdView.setAdListener(new AdListener() {
+                @Override
+                public void onAdLoaded()
+                {
+                    LinearLayout layout = (LinearLayout)findViewById(R.id.bannerLayout);
+                    layout.removeAllViewsInLayout();
+                    layout.addView(m_bannerAdView);
+                }
+                @Override
+                public void onAdFailedToLoad(int errorCode)
+                {
+                    LinearLayout layout = (LinearLayout)findViewById(R.id.bannerLayout);
+                    layout.removeAllViewsInLayout();
+                    layout.addView(m_banner);
+                    // Set to null so it will be re-initialized the next time
+                    m_bannerAdView = null;
+                }
+            });
+            AdRequest adRequest = new AdRequest.Builder()
+                .addTestDevice(AdRequest.DEVICE_ID_EMULATOR)
+                .build();
+            m_bannerAdView.loadAd(adRequest);
+        }
+    }
+    
+    protected void HandleCurrentIntent()
+    {
+        Intent intent = getIntent();
+
+        if (intent == null || intent.getAction() == null)
+        {
+            return;
+        }
+
+        if (0 == intent.getAction().compareTo(HANDSHAKE_SUCCESS))
+        {
+            initAds();
+            
+            // Show the home page. Always do this in browser-only mode, even
+            // after an automated reconnect -- since the status activity was
+            // brought to the front after an unexpected disconnect. In whole
+            // device mode, after an automated reconnect, we don't re-invoke
+            // the browser.
+            if (!PsiphonData.getPsiphonData().getTunnelWholeDevice()
+                || !intent.getBooleanExtra(HANDSHAKE_SUCCESS_IS_RECONNECT, false))
+            {
+                m_tabHost.setCurrentTabByTag("home");
+                loadSponsorTab(true);
+
+                //m_eventsInterface.displayBrowser(this);
+            }
+
+            // We only want to respond to the HANDSHAKE_SUCCESS action once,
+            // so we need to clear it (by setting it to a non-special intent).
+            setIntent(new Intent(
+                            "ACTION_VIEW",
+                            null,
+                            this,
+                            this.getClass()));
+        }
+
+        // No explicit action for UNEXPECTED_DISCONNECT, just show the activity
+    }
+
+    public void onToggleClick(View v)
+    {
+        doToggle();
+    }
+
+    public void onOpenBrowserClick(View v)
+    {
+        m_eventsInterface.displayBrowser(this);
+    }
+
+    @Override
+    public void onFeedbackClick(View v)
+    {
+        Intent feedbackIntent = new Intent(this, FeedbackActivity.class);
+        startActivity(feedbackIntent);
+    }
+
+    @Override
+    protected void startUp()
+    {
+        // If the user hasn't set a whole-device-tunnel preference, show a prompt
+        // (and delay starting the tunnel service until the prompt is completed)
+
+        boolean hasPreference = PreferenceManager.getDefaultSharedPreferences(this).contains(TUNNEL_WHOLE_DEVICE_PREFERENCE);
+
+        if (m_tunnelWholeDeviceToggle.isEnabled() &&
+            !hasPreference &&
+            !isServiceRunning())
+        {
+            if (!m_tunnelWholeDevicePromptShown)
+            {
+                final Context context = this;
+
+                AlertDialog dialog = new AlertDialog.Builder(context)
+                    .setCancelable(false)
+                    .setOnKeyListener(
+                            new DialogInterface.OnKeyListener() {
+                                @Override
+                                public boolean onKey(DialogInterface dialog, int keyCode, KeyEvent event) {
+                                    // Don't dismiss when hardware search button is clicked (Android 2.3 and earlier)
+                                    return keyCode == KeyEvent.KEYCODE_SEARCH;
+                                }})
+                    .setTitle(R.string.StatusActivity_WholeDeviceTunnelPromptTitle)
+                    .setMessage(R.string.StatusActivity_WholeDeviceTunnelPromptMessage)
+                    .setPositiveButton(R.string.StatusActivity_WholeDeviceTunnelPositiveButton,
+                            new DialogInterface.OnClickListener() {
+                                @Override
+                                public void onClick(DialogInterface dialog, int whichButton) {
+                                    // Persist the "on" setting
+                                    updateWholeDevicePreference(true);
+                                    startTunnel(context);
+                                }})
+                    .setNegativeButton(R.string.StatusActivity_WholeDeviceTunnelNegativeButton,
+                                new DialogInterface.OnClickListener() {
+                                    @Override
+                                    public void onClick(DialogInterface dialog, int whichButton) {
+                                        // Turn off and persist the "off" setting
+                                        m_tunnelWholeDeviceToggle.setChecked(false);
+                                        updateWholeDevicePreference(false);
+                                        startTunnel(context);
+                                    }})
+                    .setOnCancelListener(
+                            new DialogInterface.OnCancelListener() {
+                                @Override
+                                public void onCancel(DialogInterface dialog) {
+                                    // Don't change or persist preference (this prompt may reappear)
+                                    startTunnel(context);
+                                }})
+                    .show();
+                
+                // Our text no longer fits in the AlertDialog buttons on Lollipop, so force the
+                // font size (on older versions, the text seemed to be scaled down to fit).
+                // TODO: custom layout
+                if (Build.VERSION.SDK_INT >= Build.VERSION_CODES.LOLLIPOP)
+                {
+                    dialog.getButton(DialogInterface.BUTTON_POSITIVE).setTextSize(TypedValue.COMPLEX_UNIT_DIP, 10);
+                    dialog.getButton(DialogInterface.BUTTON_NEGATIVE).setTextSize(TypedValue.COMPLEX_UNIT_DIP, 10);
+                }
+                
+                m_tunnelWholeDevicePromptShown = true;
+            }
+            else
+            {
+                // ...there's a prompt already showing (e.g., user hit Home with the
+                // prompt up, then resumed Psiphon)
+            }
+
+            // ...wait and let onClick handlers will start tunnel
+        }
+        else
+        {
+            // No prompt, just start the tunnel (if not already running)
+
+            startTunnel(this);
+        }
+
+        // Handle the intent that resumed that activity
+        HandleCurrentIntent();
+    }
+}