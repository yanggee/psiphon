--- conflicted
+++ resolved
@@ -1,62 +1,58 @@
-<?xml version="1.0" encoding="utf-8"?>
-<manifest xmlns:android="http://schemas.android.com/apk/res/android"
-    package="com.psiphon3"
-    android:versionCode="1"
-    android:versionName="1.0" 
-    android:installLocation="preferExternal">
-
-    <uses-sdk android:minSdkVersion="4" android:targetSdkVersion="8"/>
-    
-	<uses-permission android:name="android.permission.INTERNET"></uses-permission>	
-	<uses-permission android:name="com.android.browser.permission.READ_HISTORY_BOOKMARKS"></uses-permission>	
-	<uses-permission android:name="com.android.browser.permission.WRITE_HISTORY_BOOKMARKS"></uses-permission>
-	<uses-permission android:name="android.permission.WRITE_EXTERNAL_STORAGE"></uses-permission>
-
-    <application
-        android:icon="@drawable/ic_launcher"
-        android:label="@string/app_name">
-        <activity
-            android:name=".PsiphonAndroidActivity"
-            android:label="@string/app_name"
-            android:launchMode="singleTop">
-            <intent-filter>
-                <action android:name="android.intent.action.MAIN" />
-                <category android:name="android.intent.category.LAUNCHER" />
-            </intent-filter>
-        </activity>
-        <service 
-            android:name=".PsiphonAndroidService"
-            android:label="@string/app_name"
-            android:exported="false" >
-        </service>
-<<<<<<< HEAD
-        <activity
-            android:name="org.zirco.ui.activities.MainActivity"
-            android:launchMode="singleTop">
-        </activity>
-=======
-        <activity android:name="org.zirco.ui.activities.MainActivity" android:launchMode="singleTop"></activity>
->>>>>>> 947de207
- 		<activity android:name="org.zirco.ui.activities.AboutActivity" ></activity>
-		<activity android:name="org.zirco.ui.activities.EditBookmarkActivity"></activity>		
-		<activity android:name="org.zirco.ui.activities.BookmarksListActivity"></activity>
-		<activity android:name="org.zirco.ui.activities.HistoryListActivity"></activity>
-		<activity android:name="org.zirco.ui.activities.DownloadsListActivity"></activity>
-		<activity android:name="org.zirco.ui.activities.AdBlockerWhiteListActivity"></activity>
-		<activity android:name="org.zirco.ui.activities.BookmarksHistoryActivity"></activity>
-		<activity android:name="org.zirco.ui.activities.ChangelogActivity"></activity>
-		<activity android:name="org.zirco.ui.activities.preferences.PreferencesActivity"></activity>
-		<activity android:name="org.zirco.ui.activities.preferences.HomepagePreferenceActivity"></activity>
-		<activity android:name="org.zirco.ui.activities.preferences.SearchUrlPreferenceActivity"></activity>
-		<activity android:name="org.zirco.ui.activities.preferences.UserAgentPreferenceActivity"></activity>
-		<activity android:name="org.zirco.ui.activities.MobileViewListActivity"></activity>
-		<activity android:name="org.zirco.ui.activities.WeaveBookmarksListActivity"></activity>
-		<activity android:name="org.zirco.ui.activities.preferences.WeavePreferencesActivity"></activity>
-		<activity android:name="org.zirco.ui.activities.preferences.WeaveServerPreferenceActivity"></activity>
-	
-		<provider android:name="org.zirco.providers.ZircoBookmarksContentProvider" android:authorities="org.zirco.providers.zircobookmarkscontentprovider"></provider>
-		
-        
-    </application>
-
+<?xml version="1.0" encoding="utf-8"?>
+<manifest xmlns:android="http://schemas.android.com/apk/res/android"
+    package="com.psiphon3"
+    android:versionCode="1"
+    android:versionName="1.0" 
+    android:installLocation="preferExternal">
+
+    <uses-sdk android:minSdkVersion="4" android:targetSdkVersion="8"/>
+    
+	<uses-permission android:name="android.permission.INTERNET"></uses-permission>	
+	<uses-permission android:name="com.android.browser.permission.READ_HISTORY_BOOKMARKS"></uses-permission>	
+	<uses-permission android:name="com.android.browser.permission.WRITE_HISTORY_BOOKMARKS"></uses-permission>
+	<uses-permission android:name="android.permission.WRITE_EXTERNAL_STORAGE"></uses-permission>
+
+    <application
+        android:icon="@drawable/ic_launcher"
+        android:label="@string/app_name">
+        <activity
+            android:name=".PsiphonAndroidActivity"
+            android:label="@string/app_name"
+            android:launchMode="singleTop">
+            <intent-filter>
+                <action android:name="android.intent.action.MAIN" />
+                <category android:name="android.intent.category.LAUNCHER" />
+            </intent-filter>
+        </activity>
+        <service 
+            android:name=".PsiphonAndroidService"
+            android:label="@string/app_name"
+            android:exported="false" >
+        </service>
+        <activity
+            android:name="org.zirco.ui.activities.MainActivity"
+            android:launchMode="singleTop">
+        </activity>
+ 		<activity android:name="org.zirco.ui.activities.AboutActivity" ></activity>
+		<activity android:name="org.zirco.ui.activities.EditBookmarkActivity"></activity>		
+		<activity android:name="org.zirco.ui.activities.BookmarksListActivity"></activity>
+		<activity android:name="org.zirco.ui.activities.HistoryListActivity"></activity>
+		<activity android:name="org.zirco.ui.activities.DownloadsListActivity"></activity>
+		<activity android:name="org.zirco.ui.activities.AdBlockerWhiteListActivity"></activity>
+		<activity android:name="org.zirco.ui.activities.BookmarksHistoryActivity"></activity>
+		<activity android:name="org.zirco.ui.activities.ChangelogActivity"></activity>
+		<activity android:name="org.zirco.ui.activities.preferences.PreferencesActivity"></activity>
+		<activity android:name="org.zirco.ui.activities.preferences.HomepagePreferenceActivity"></activity>
+		<activity android:name="org.zirco.ui.activities.preferences.SearchUrlPreferenceActivity"></activity>
+		<activity android:name="org.zirco.ui.activities.preferences.UserAgentPreferenceActivity"></activity>
+		<activity android:name="org.zirco.ui.activities.MobileViewListActivity"></activity>
+		<activity android:name="org.zirco.ui.activities.WeaveBookmarksListActivity"></activity>
+		<activity android:name="org.zirco.ui.activities.preferences.WeavePreferencesActivity"></activity>
+		<activity android:name="org.zirco.ui.activities.preferences.WeaveServerPreferenceActivity"></activity>
+	
+		<provider android:name="org.zirco.providers.ZircoBookmarksContentProvider" android:authorities="org.zirco.providers.zircobookmarkscontentprovider"></provider>
+		
+        
+    </application>
+
 </manifest>