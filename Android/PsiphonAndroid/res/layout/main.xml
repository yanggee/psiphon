<?xml version="1.0" encoding="utf-8"?>

<!--
 * Copyright (c) 2013, Psiphon Inc.
 * All rights reserved.
 *
 * This program is free software: you can redistribute it and/or modify
 * it under the terms of the GNU General Public License as published by
 * the Free Software Foundation, either version 3 of the License, or
 * (at your option) any later version.
 * 
 * This program is distributed in the hope that it will be useful,
 * but WITHOUT ANY WARRANTY; without even the implied warranty of
 * MERCHANTABILITY or FITNESS FOR A PARTICULAR PURPOSE.  See the
 * GNU General Public License for more details.
 * 
 * You should have received a copy of the GNU General Public License
 * along with this program.  If not, see <http://www.gnu.org/licenses/>.
 *
 -->

<TabHost xmlns:android="http://schemas.android.com/apk/res/android"
    android:layout_width="fill_parent"
    android:layout_height="fill_parent"
    android:id="@+id/tabHost">
    
    <LinearLayout
        android:orientation="vertical" 
        android:layout_width="match_parent"
        android:layout_height="match_parent">
    
        <LinearLayout
<<<<<<< HEAD
            android:layout_width="fill_parent"
            android:layout_height="wrap_content"
=======
            android:id="@+id/bannerLayout"
            android:layout_width="fill_parent"
            android:layout_height="wrap_content"
            android:gravity="center_horizontal"
>>>>>>> cd6ca5c0
            android:background="#FFFFFFFF" >
            
            <ImageView
                android:id="@+id/banner"
                android:layout_width="fill_parent"
                android:layout_height="wrap_content"
                android:src="@drawable/banner"
                android:contentDescription="@string/banner_desc" />
    
        </LinearLayout>
    
        <LinearLayout
            android:layout_width="fill_parent"
            android:layout_height="0dp"
            android:orientation="vertical"
            android:layout_weight="1.0">
            
            <include
                android:layout_width="fill_parent"
                android:layout_height="match_parent"
                layout="@layout/tabs" />
                                        
        </LinearLayout>
    
        <LinearLayout
            android:layout_width="fill_parent"
            android:layout_height="wrap_content"
            android:orientation="horizontal"
            android:weightSum="2.0">
    
            <Button
                android:id="@+id/toggleButton"
                android:onClick="onToggleClick"
                android:layout_width="fill_parent"
                android:layout_height="fill_parent"
                android:text="@string/start"
                android:textAppearance="?android:attr/textAppearanceSmall"
                android:layout_weight="1.0" />
    
            <Button
                android:id="@+id/openBrowserButton"
                android:onClick="onOpenBrowserClick"
                android:layout_width="fill_parent"
                android:layout_height="fill_parent"
                android:text="@string/open_browser"
                android:textAppearance="?android:attr/textAppearanceSmall"
                android:layout_weight="1.0" />
            
        </LinearLayout>
    
    </LinearLayout>

</TabHost><|MERGE_RESOLUTION|>--- conflicted
+++ resolved
@@ -30,15 +30,10 @@
         android:layout_height="match_parent">
     
         <LinearLayout
-<<<<<<< HEAD
-            android:layout_width="fill_parent"
-            android:layout_height="wrap_content"
-=======
             android:id="@+id/bannerLayout"
             android:layout_width="fill_parent"
             android:layout_height="wrap_content"
             android:gravity="center_horizontal"
->>>>>>> cd6ca5c0
             android:background="#FFFFFFFF" >
             
             <ImageView
