--- conflicted
+++ resolved
@@ -19,20 +19,6 @@
 
 package com.psiphon3.psiphonlibrary;
 
-<<<<<<< HEAD
-import java.util.ArrayList;
-import java.util.Timer;
-import java.util.TimerTask;
-
-import org.achartengine.ChartFactory;
-import org.achartengine.GraphicalView;
-import org.achartengine.model.XYMultipleSeriesDataset;
-import org.achartengine.model.XYSeries;
-import org.achartengine.renderer.XYMultipleSeriesRenderer;
-import org.achartengine.renderer.XYSeriesRenderer;
-
-=======
->>>>>>> 1aafe1b9
 import android.annotation.SuppressLint;
 import android.annotation.TargetApi;
 import android.app.ActivityManager;
@@ -232,12 +218,8 @@
 
                 // Show the sponsor web view, but only if there's a home page to
                 // show and it's isn't excluded from being embedded.
-<<<<<<< HEAD
                 if (PsiphonData.getPsiphonData().showFirstHomePageInApp() && statusShowing) {
-=======
-                boolean showHomePage = false;
                 List<String> homepages = getHomePages();
-                if (homepages.size() > 0) {
                     showHomePage = true;
                     for (String homeTabUrlExclusion : EmbeddedValues.HOME_TAB_URL_EXCLUSIONS) {
                         if (homepages.get(0).contains(homeTabUrlExclusion)) {
@@ -245,10 +227,6 @@
                             break;
                         }
                     }
-                }
-
-                if (showHomePage && statusShowing) {
->>>>>>> 1aafe1b9
                     m_sponsorViewFlipper.showNext();
                 }
             } else {
@@ -597,37 +575,24 @@
          *            time the activity is created.
          */
         protected void resetSponsorHomePage(boolean freshConnect) {
-<<<<<<< HEAD
-            if (PsiphonData.getPsiphonData().getSkipHomePage())
-            {
-                return;
-            }
-            
-            String url = null;
-            ArrayList<String> homepages = PsiphonData.getPsiphonData().getHomePages();
-=======
             String url;
             List<String> homepages = getHomePages();
->>>>>>> 1aafe1b9
+                return;
+            }
+            
             if (homepages.size() > 0) {
                 url = homepages.get(0);
             } else {
                 return;
             }
 
-<<<<<<< HEAD
             if (!PsiphonData.getPsiphonData().showFirstHomePageInApp()) {
-                if (freshConnect) {
-                    m_eventsInterface.displayBrowser(getContext(), Uri.parse(url));
-=======
-            // Some URLs are excluded from being embedded as home pages.
             for (String homeTabUrlExclusion : EmbeddedValues.HOME_TAB_URL_EXCLUSIONS) {
                 if (url.contains(homeTabUrlExclusion)) {
                     if (freshConnect) {
                         displayBrowser(getContext(), Uri.parse(url));
                     }
                     return;
->>>>>>> 1aafe1b9
                 }
             }
 
@@ -1553,12 +1518,8 @@
             private final SponsorWebChromeClient mWebChromeClient;
             private final ProgressBar mProgressBar;
 
-<<<<<<< HEAD
-            @TargetApi(Build.VERSION_CODES.HONEYCOMB)
+            @TargetApi(Build.VERSION_CODES.HONEYCOMB) public SponsorHomePage(WebView webView, ProgressBar progressBar) {
             public SponsorHomePage(WebView webView, ProgressBar progressBar, IEvents eventsInterface) {
-=======
-            @TargetApi(Build.VERSION_CODES.HONEYCOMB) public SponsorHomePage(WebView webView, ProgressBar progressBar) {
->>>>>>> 1aafe1b9
                 mWebView = webView;
                 mProgressBar = progressBar;
                 mWebChromeClient = new SponsorWebChromeClient(mProgressBar);
