/*
 * Copyright (c) 2015, Psiphon Inc.
 * All rights reserved.
 *
 * This program is free software: you can redistribute it and/or modify
 * it under the terms of the GNU General Public License as published by
 * the Free Software Foundation, either version 3 of the License, or
 * (at your option) any later version.
 *
 * This program is distributed in the hope that it will be useful,
 * but WITHOUT ANY WARRANTY; without even the implied warranty of
 * MERCHANTABILITY or FITNESS FOR A PARTICULAR PURPOSE.  See the
 * GNU General Public License for more details.
 *
 * You should have received a copy of the GNU General Public License
 * along with this program.  If not, see <http://www.gnu.org/licenses/>.
 *
 */

package com.psiphon3.psiphonlibrary;

import android.annotation.SuppressLint;
import android.annotation.TargetApi;
import android.app.ActivityManager;
import android.app.ActivityManager.RunningServiceInfo;
import android.app.PendingIntent;
import android.content.ActivityNotFoundException;
import android.content.BroadcastReceiver;
import android.content.ComponentName;
import android.content.Context;
import android.content.Intent;
import android.content.IntentFilter;
import android.content.ServiceConnection;
import android.content.SharedPreferences;
import android.graphics.Color;
import android.net.Uri;
import android.net.VpnService;
import android.os.Build;
import android.os.Bundle;
import android.os.Handler;
import android.os.HandlerThread;
import android.os.IBinder;
import android.os.Message;
import android.os.Messenger;
import android.os.RemoteException;
import android.support.v4.content.LocalBroadcastManager;
import android.text.TextUtils;
import android.view.GestureDetector;
import android.view.GestureDetector.SimpleOnGestureListener;
import android.view.KeyEvent;
import android.view.MotionEvent;
import android.view.View;
import android.view.View.OnTouchListener;
import android.view.WindowManager;
import android.view.animation.AccelerateInterpolator;
import android.view.animation.Animation;
import android.view.animation.AnimationUtils;
import android.view.animation.TranslateAnimation;
import android.webkit.URLUtil;
import android.webkit.WebChromeClient;
import android.webkit.WebSettings;
import android.webkit.WebView;
import android.webkit.WebViewClient;
import android.widget.AdapterView;
import android.widget.Button;
import android.widget.CheckBox;
import android.widget.ImageButton;
import android.widget.LinearLayout;
import android.widget.ListView;
import android.widget.ProgressBar;
import android.widget.ScrollView;
import android.widget.TabHost;
import android.widget.TabHost.OnTabChangeListener;
import android.widget.TabHost.TabSpec;
import android.widget.TextView;
import android.widget.Toast;
import android.widget.ViewFlipper;

import com.psiphon3.psiphonlibrary.StatusList.StatusListViewManager;
import com.psiphon3.psiphonlibrary.Utils.MyLog;
import com.psiphon3.subscription.R;

import net.grandcentrix.tray.AppPreferences;
import net.grandcentrix.tray.core.SharedPreferencesImport;

import org.achartengine.ChartFactory;
import org.achartengine.GraphicalView;
import org.achartengine.model.XYMultipleSeriesDataset;
import org.achartengine.model.XYSeries;
import org.achartengine.renderer.XYMultipleSeriesRenderer;
import org.achartengine.renderer.XYSeriesRenderer;
import org.json.JSONArray;
import org.json.JSONException;
import org.json.JSONObject;

import java.util.ArrayList;
import java.util.List;
import java.util.Timer;
import java.util.TimerTask;

public abstract class MainBase {
    public static abstract class Activity extends android.app.Activity implements MyLog.ILogger {
        public Activity() {
            Utils.initializeSecureRandom();
        }

        @Override
        protected void onCreate(Bundle savedInstanceState) {
            super.onCreate(savedInstanceState);

            MyLog.setLogger(this);
        }

        @Override
        protected void onDestroy() {
            super.onDestroy();

            MyLog.unsetLogger();
        }

        /*
         * Partial MyLog.ILogger implementation
         */

        @Override
        public Context getContext() {
            return this;
        }
    }

    public static abstract class TabbedActivityBase extends Activity implements OnTabChangeListener {
        public static final String STATUS_ENTRY_AVAILABLE = "com.psiphon3.MainBase.TabbedActivityBase.STATUS_ENTRY_AVAILABLE";
        protected static final String EGRESS_REGION_PREFERENCE = "egressRegionPreference";
        protected static final String TUNNEL_WHOLE_DEVICE_PREFERENCE = "tunnelWholeDevicePreference";
        protected static final String CURRENT_TAB = "currentTab";

        protected static final int REQUEST_CODE_PREPARE_VPN = 100;
        protected static final int REQUEST_CODE_PREFERENCE = 101;

        protected static boolean m_firstRun = true;
        private boolean m_canWholeDevice = false;

        protected Button m_toggleButton;
        private StatusListViewManager m_statusListManager = null;
        protected AppPreferences m_multiProcessPreferences;
        private ViewFlipper m_sponsorViewFlipper;
        private ScrollView m_statusLayout;
        private TextView m_statusTabLogLine;
        private TextView m_statusTabVersionLine;
        private SponsorHomePage m_sponsorHomePage;
        private LocalBroadcastManager m_localBroadcastManager;
        private Timer m_updateStatisticsUITimer;
        private Timer m_updateServiceStateUITimer;
        private boolean m_restartTunnel = false;
        private TextView m_elapsedConnectionTimeView;
        private TextView m_totalSentView;
        private TextView m_totalReceivedView;
        private DataTransferGraph m_slowSentGraph;
        private DataTransferGraph m_slowReceivedGraph;
        private DataTransferGraph m_fastSentGraph;
        private DataTransferGraph m_fastReceivedGraph;
        private RegionAdapter m_regionAdapter;
        private SpinnerHelper m_regionSelector;
        protected CheckBox m_tunnelWholeDeviceToggle;
        protected CheckBox m_downloadOnWifiOnlyToggle;
        protected CheckBox m_disableTimeoutsToggle;
        private Toast m_invalidProxySettingsToast;
        private Button m_moreOptionsButton;
        private LoggingObserver m_loggingObserver;
        private boolean m_localProxySettingsHaveBeenReset = false;
        private boolean m_serviceStateUIPaused = false;

        public TabbedActivityBase() {
            Utils.initializeSecureRandom();
        }

        protected boolean getSkipHomePage() {
            for (String homepage : getHomePages()) {
                if (homepage.contains("psiphon_skip_homepage")) {
                    return true;
                }
            }
            return false;
        }

        protected boolean showFirstHomePageInApp() {
            boolean showHomePage = false;
            List<String> homepages = getHomePages();
            if (!getSkipHomePage() && homepages.size() > 0) {
                showHomePage = true;
                for (String homeTabUrlExclusion : EmbeddedValues.HOME_TAB_URL_EXCLUSIONS) {
                    if (homepages.get(0).contains(homeTabUrlExclusion)) {
                        showHomePage = false;
                        break;
                    }
                }
            }
            return showHomePage;
        }

        // Avoid calling m_statusTabToggleButton.setImageResource() every 250 ms
        // when it is set to the connected image
        private ImageButton m_statusViewImage;
        private boolean m_statusIconSetToConnected = false;

        private void setStatusState(int resId) {
            boolean statusShowing = m_sponsorViewFlipper.getCurrentView() == m_statusLayout;

            if (R.drawable.status_icon_connected == resId) {
                if (!m_statusIconSetToConnected) {
                    m_statusViewImage.setImageResource(resId);
                    m_statusIconSetToConnected = true;
                }

                // Show the sponsor web view, but only if there's a home page to
                // show and it's isn't excluded from being embedded.
                if (showFirstHomePageInApp() && statusShowing) {
                    m_sponsorViewFlipper.showNext();
                }
            } else {
                m_statusViewImage.setImageResource(resId);
                m_statusIconSetToConnected = false;

                // Show the status view
                if (!statusShowing) {
                    m_sponsorViewFlipper.showNext();
                }
            }
        }

        // Lateral navigation with TabHost:
        // Adapted from here:
        // http://danielkvist.net/code/animated-tabhost-with-slide-gesture-in-android
        private static final int ANIMATION_TIME = 240;
        protected TabHost m_tabHost;
        private int m_currentTab;
        private View m_previousView;
        private View m_currentView;
        private GestureDetector m_gestureDetector;

        /**
         * A gesture listener that listens for a left or right swipe and uses
         * the swip gesture to navigate a TabHost that uses an AnimatedTabHost
         * listener.
         * 
         * @author Daniel Kvist
         * 
         */
        class LateralGestureDetector extends SimpleOnGestureListener {
            private static final int SWIPE_MIN_DISTANCE = 120;
            private static final int SWIPE_MAX_OFF_PATH = 250;
            private static final int SWIPE_THRESHOLD_VELOCITY = 200;
            private final int maxTabs;

            /**
             * An empty constructor that uses the tabhosts content view to
             * decide how many tabs there are.
             */
            public LateralGestureDetector() {
                maxTabs = m_tabHost.getTabContentView().getChildCount();
            }

            /**
             * Listens for the onFling event and performs some calculations
             * between the touch down point and the touch up point. It then uses
             * that information to calculate if the swipe was long enough. It
             * also uses the swiping velocity to decide if it was a "true" swipe
             * or just some random touching.
             */
            @Override
            public boolean onFling(MotionEvent event1, MotionEvent event2, float velocityX, float velocityY) {
                if (event1 != null && event2 != null) {
                    int newTab;
                    if (Math.abs(event1.getY() - event2.getY()) > SWIPE_MAX_OFF_PATH) {
                        return false;
                    }
                    if (event1.getX() - event2.getX() > SWIPE_MIN_DISTANCE && Math.abs(velocityX) > SWIPE_THRESHOLD_VELOCITY) {
                        // Swipe right to left
                        newTab = m_currentTab + 1;
                    } else if (event2.getX() - event1.getX() > SWIPE_MIN_DISTANCE && Math.abs(velocityX) > SWIPE_THRESHOLD_VELOCITY) {
                        // Swipe left to right
                        newTab = m_currentTab - 1;
                    } else {
                        return false;
                    }
                    if (newTab < 0 || newTab > (maxTabs - 1)) {
                        return false;
                    }
                    m_tabHost.setCurrentTab(newTab);
                }
                return super.onFling(event1, event2, velocityX, velocityY);
            }
        }

        /**
         * When tabs change we fetch the current view that we are animating to
         * and animate it and the previous view in the appropriate directions.
         */
        @Override
        public void onTabChanged(String tabId) {
            m_currentView = m_tabHost.getCurrentView();
            if (m_previousView != null) {
                if (m_tabHost.getCurrentTab() > m_currentTab) {
                    m_previousView.setAnimation(outToLeftAnimation());
                    m_currentView.setAnimation(inFromRightAnimation());
                } else {
                    m_previousView.setAnimation(outToRightAnimation());
                    m_currentView.setAnimation(inFromLeftAnimation());
                }
            }
            m_previousView = m_currentView;
            m_currentTab = m_tabHost.getCurrentTab();

            m_multiProcessPreferences.put(CURRENT_TAB, m_currentTab);
        }

        /**
         * Custom animation that animates in from right
         * 
         * @return Animation the Animation object
         */
        private Animation inFromRightAnimation() {
            Animation inFromRight = new TranslateAnimation(Animation.RELATIVE_TO_PARENT, 1.0f, Animation.RELATIVE_TO_PARENT, 0.0f,
                    Animation.RELATIVE_TO_PARENT, 0.0f, Animation.RELATIVE_TO_PARENT, 0.0f);
            return setProperties(inFromRight);
        }

        /**
         * Custom animation that animates out to the right
         * 
         * @return Animation the Animation object
         */
        private Animation outToRightAnimation() {
            Animation outToRight = new TranslateAnimation(Animation.RELATIVE_TO_PARENT, 0.0f, Animation.RELATIVE_TO_PARENT, 1.0f, Animation.RELATIVE_TO_PARENT,
                    0.0f, Animation.RELATIVE_TO_PARENT, 0.0f);
            return setProperties(outToRight);
        }

        /**
         * Custom animation that animates in from left
         * 
         * @return Animation the Animation object
         */
        private Animation inFromLeftAnimation() {
            Animation inFromLeft = new TranslateAnimation(Animation.RELATIVE_TO_PARENT, -1.0f, Animation.RELATIVE_TO_PARENT, 0.0f,
                    Animation.RELATIVE_TO_PARENT, 0.0f, Animation.RELATIVE_TO_PARENT, 0.0f);
            return setProperties(inFromLeft);
        }

        /**
         * Custom animation that animates out to the left
         * 
         * @return Animation the Animation object
         */
        private Animation outToLeftAnimation() {
            Animation outtoLeft = new TranslateAnimation(Animation.RELATIVE_TO_PARENT, 0.0f, Animation.RELATIVE_TO_PARENT, -1.0f, Animation.RELATIVE_TO_PARENT,
                    0.0f, Animation.RELATIVE_TO_PARENT, 0.0f);
            return setProperties(outtoLeft);
        }

        /**
         * Helper method that sets some common properties
         * 
         * @param animation
         *            the animation to give common properties
         * @return the animation with common properties
         */
        private Animation setProperties(Animation animation) {
            animation.setDuration(ANIMATION_TIME);
            animation.setInterpolator(new AccelerateInterpolator());
            return animation;
        }

        @SuppressLint("SetJavaScriptEnabled")
        @Override
        protected void onCreate(Bundle savedInstanceState) {
            super.onCreate(savedInstanceState);

            if (!isServiceRunning()) {
                // remove logs from previous sessions
                LoggingProvider.LogDatabaseHelper.truncateLogs(this, true);
            }

            m_multiProcessPreferences = new AppPreferences(this);
            // Migrate 'More Options' SharedPreferences to tray preferences:
            // The name of the DefaultSharedPreferences is this.getPackageName() + "_preferences"
            // http://stackoverflow.com/questions/5946135/difference-between-getdefaultsharedpreferences-and-getsharedpreferences
            String prefName = this.getPackageName() + "_preferences";
            m_multiProcessPreferences.migrate(
                    // Top level  preferences
                    new SharedPreferencesImport(this, prefName, CURRENT_TAB, CURRENT_TAB),
                    new SharedPreferencesImport(this, prefName, EGRESS_REGION_PREFERENCE, EGRESS_REGION_PREFERENCE),
                    new SharedPreferencesImport(this, prefName, TUNNEL_WHOLE_DEVICE_PREFERENCE, TUNNEL_WHOLE_DEVICE_PREFERENCE),
                    new SharedPreferencesImport(this, prefName, getString(R.string.downloadWifiOnlyPreference), getString(R.string.downloadWifiOnlyPreference)),
                    new SharedPreferencesImport(this, prefName, getString(R.string.disableTimeoutsPreference), getString(R.string.disableTimeoutsPreference)),
                    // More Options preferences
                    new SharedPreferencesImport(this, prefName, getString(R.string.preferenceNotificationsWithSound), getString(R.string.preferenceNotificationsWithSound)),
                    new SharedPreferencesImport(this, prefName, getString(R.string.preferenceNotificationsWithVibrate), getString(R.string.preferenceNotificationsWithVibrate)),
                    new SharedPreferencesImport(this, prefName, getString(R.string.preferenceExcludeAppsFromVpnString), getString(R.string.preferenceExcludeAppsFromVpnString)),
                    new SharedPreferencesImport(this, prefName, getString(R.string.useProxySettingsPreference), getString(R.string.useProxySettingsPreference)),
                    new SharedPreferencesImport(this, prefName, getString(R.string.useSystemProxySettingsPreference), getString(R.string.useSystemProxySettingsPreference)),
                    new SharedPreferencesImport(this, prefName, getString(R.string.useCustomProxySettingsPreference), getString(R.string.useCustomProxySettingsPreference)),
                    new SharedPreferencesImport(this, prefName, getString(R.string.useCustomProxySettingsHostPreference), getString(R.string.useCustomProxySettingsHostPreference)),
                    new SharedPreferencesImport(this, prefName, getString(R.string.useCustomProxySettingsPortPreference), getString(R.string.useCustomProxySettingsPortPreference)),
                    new SharedPreferencesImport(this, prefName, getString(R.string.useProxyAuthenticationPreference), getString(R.string.useProxyAuthenticationPreference)),
                    new SharedPreferencesImport(this, prefName, getString(R.string.useProxyUsernamePreference), getString(R.string.useProxyUsernamePreference)),
                    new SharedPreferencesImport(this, prefName, getString(R.string.useProxyPasswordPreference), getString(R.string.useProxyPasswordPreference)),
                    new SharedPreferencesImport(this, prefName, getString(R.string.useProxyDomainPreference), getString(R.string.useProxyDomainPreference))
            );

            if (m_firstRun) {
                EmbeddedValues.initialize(this);
            }

            // Set up tabs
            m_tabHost.setup();

            TabSpec homeTab = m_tabHost.newTabSpec("home");
            homeTab.setContent(R.id.sponsorViewFlipper);
            homeTab.setIndicator(getText(R.string.home_tab_name));

            TabSpec statisticsTab = m_tabHost.newTabSpec("statistics");
            statisticsTab.setContent(R.id.statisticsView);
            statisticsTab.setIndicator(getText(R.string.statistics_tab_name));

            TabSpec settingsTab = m_tabHost.newTabSpec("settings");
            settingsTab.setContent(R.id.settingsView);
            settingsTab.setIndicator(getText(R.string.settings_tab_name));

            TabSpec logsTab = m_tabHost.newTabSpec("logs");
            logsTab.setContent(R.id.logsTab);
            logsTab.setIndicator(getText(R.string.logs_tab_name));

            m_tabHost.addTab(homeTab);
            m_tabHost.addTab(statisticsTab);
            m_tabHost.addTab(settingsTab);
            m_tabHost.addTab(logsTab);

            m_gestureDetector = new GestureDetector(this, new LateralGestureDetector());
            OnTouchListener onTouchListener = new OnTouchListener() {
                @Override
                public boolean onTouch(View v, MotionEvent event) {
                    // Give the view a chance to handle the event first, ie a
                    // scrollview or listview
                    v.onTouchEvent(event);

                    return !m_gestureDetector.onTouchEvent(event);
                }
            };

            m_tabHost.setOnTouchListener(onTouchListener);
            m_statusLayout = (ScrollView) findViewById(R.id.statusLayout);
            m_statusViewImage = (ImageButton) findViewById(R.id.statusViewImage);
            m_statusViewImage.setOnTouchListener(onTouchListener);
            findViewById(R.id.sponsorViewFlipper).setOnTouchListener(onTouchListener);
            findViewById(R.id.sponsorWebView).setOnTouchListener(onTouchListener);
            findViewById(R.id.statisticsView).setOnTouchListener(onTouchListener);
            findViewById(R.id.settingsView).setOnTouchListener(onTouchListener);
            findViewById(R.id.regionSelector).setOnTouchListener(onTouchListener);
            findViewById(R.id.tunnelWholeDeviceToggle).setOnTouchListener(onTouchListener);
            findViewById(R.id.feedbackButton).setOnTouchListener(onTouchListener);
            findViewById(R.id.aboutButton).setOnTouchListener(onTouchListener);
            ListView statusListView = (ListView) findViewById(R.id.statusList);
            statusListView.setOnTouchListener(onTouchListener);

            m_tabHost.setOnTabChangedListener(this);

            int currentTab = m_multiProcessPreferences.getInt(CURRENT_TAB, 0);
            m_tabHost.setCurrentTab(currentTab);

            m_sponsorViewFlipper = (ViewFlipper) findViewById(R.id.sponsorViewFlipper);
            m_sponsorViewFlipper.setInAnimation(AnimationUtils.loadAnimation(this, android.R.anim.slide_in_left));
            m_sponsorViewFlipper.setOutAnimation(AnimationUtils.loadAnimation(this, android.R.anim.slide_out_right));

            m_statusTabLogLine = (TextView) findViewById(R.id.lastlogline);
            m_statusTabVersionLine = (TextView) findViewById(R.id.versionline);
            m_elapsedConnectionTimeView = (TextView) findViewById(R.id.elapsedConnectionTime);
            m_totalSentView = (TextView) findViewById(R.id.totalSent);
            m_totalReceivedView = (TextView) findViewById(R.id.totalReceived);
            m_regionSelector = new SpinnerHelper(findViewById(R.id.regionSelector));
            m_tunnelWholeDeviceToggle = (CheckBox) findViewById(R.id.tunnelWholeDeviceToggle);
            m_disableTimeoutsToggle = (CheckBox) findViewById(R.id.disableTimeoutsToggle);
            m_downloadOnWifiOnlyToggle = (CheckBox) findViewById(R.id.downloadOnWifiOnlyToggle);
            m_moreOptionsButton = (Button) findViewById(R.id.moreOptionsButton);

            m_slowSentGraph = new DataTransferGraph(this, R.id.slowSentGraph);
            m_slowReceivedGraph = new DataTransferGraph(this, R.id.slowReceivedGraph);
            m_fastSentGraph = new DataTransferGraph(this, R.id.fastSentGraph);
            m_fastReceivedGraph = new DataTransferGraph(this, R.id.fastReceivedGraph);

            // Set up the list view
            m_statusListManager = new StatusListViewManager(statusListView);

            m_localBroadcastManager = LocalBroadcastManager.getInstance(this);
            m_localBroadcastManager.registerReceiver(new StatusEntryAdded(), new IntentFilter(STATUS_ENTRY_AVAILABLE));

            updateServiceStateUI();

            if (m_firstRun)
            {
                RegionAdapter.initialize(this);
            }
            m_regionAdapter = new RegionAdapter(this);
            m_regionSelector.setAdapter(m_regionAdapter);
            String egressRegionPreference = m_multiProcessPreferences.getString(EGRESS_REGION_PREFERENCE,
                    PsiphonConstants.REGION_CODE_ANY);
            int position = m_regionAdapter.getPositionForRegionCode(egressRegionPreference);
            m_regionSelector.setSelection(position);
            setTunnelConfigEgressRegion(egressRegionPreference);

            m_regionSelector.setOnItemSelectedListener(regionSpinnerOnItemSelected);
            // Re-populate the spinner when it is expanded -- the underlying
            // region list could change
            // due to background server discovery or remote server list fetch.
            m_regionSelector.getSpinner().setOnTouchListener(regionSpinnerOnTouch);
            m_regionSelector.getSpinner().setOnKeyListener(regionSpinnerOnKey);

            m_canWholeDevice = Utils.hasVpnService();

            m_tunnelWholeDeviceToggle.setEnabled(m_canWholeDevice);
            boolean tunnelWholeDevicePreference = m_multiProcessPreferences.getBoolean(TUNNEL_WHOLE_DEVICE_PREFERENCE,
                    m_canWholeDevice);
            m_tunnelWholeDeviceToggle.setChecked(tunnelWholeDevicePreference);
            setTunnelConfigWholeDevice(m_canWholeDevice && tunnelWholeDevicePreference);

            // Show download-wifi-only preference only in not Play Store build
            if(EmbeddedValues.hasEverBeenSideLoaded(getContext())) {
                boolean downLoadWifiOnlyPreference = m_multiProcessPreferences.getBoolean(
                        getString(R.string.downloadWifiOnlyPreference),
                        PsiphonConstants.DOWNLOAD_WIFI_ONLY_PREFERENCE_DEFAULT);
                m_downloadOnWifiOnlyToggle.setChecked(downLoadWifiOnlyPreference);
            }
            else {
                m_downloadOnWifiOnlyToggle.setEnabled(false);
                m_downloadOnWifiOnlyToggle.setVisibility(View.GONE);
            }

            boolean disableTimeoutsPreference = m_multiProcessPreferences.getBoolean(
                    getString(R.string.disableTimeoutsPreference), false);
            m_disableTimeoutsToggle.setChecked(disableTimeoutsPreference);
            setTunnelConfigDisableTimeouts(disableTimeoutsPreference);

            // Note that this must come after the above lines, or else the
            // activity
            // will not be sufficiently initialized for isDebugMode to succeed.
            // (Voodoo.)
            PsiphonConstants.DEBUG = Utils.isDebugMode(this);

            String msg = getContext().getString(R.string.client_version, EmbeddedValues.CLIENT_VERSION);
            m_statusTabVersionLine.setText(msg);

            // The LoggingObserver will run in a separate thread than the main UI thread
            HandlerThread loggingObserverThread = new HandlerThread("LoggingObserverThread");
            loggingObserverThread.start();
            m_loggingObserver = new LoggingObserver(this, new Handler(loggingObserverThread.getLooper()));

            // Force the UI to display logs already loaded into the StatusList message history
            LocalBroadcastManager.getInstance(this).sendBroadcast(new Intent(STATUS_ENTRY_AVAILABLE));
        }

        @Override
        protected void onDestroy() {
            super.onDestroy();

            if (m_sponsorHomePage != null) {
                m_sponsorHomePage.stop();
                m_sponsorHomePage = null;
            }
        }

        /**
         * Show the sponsor home page, either in the embedded view web view or
         * in the external browser.
         * 
         * @param freshConnect
         *            If false, the home page will not be opened in an external
         *            browser. This is to prevent the page from opening every
         *            time the activity is created.
         */
        protected void resetSponsorHomePage(boolean freshConnect) {
            if (getSkipHomePage()) {
                return;
            }

            String url;
            List<String> homepages = getHomePages();
            if (homepages.size() > 0) {
                url = homepages.get(0);
            } else {
                return;
            }

            if (!showFirstHomePageInApp()) {
                if (freshConnect) {
                    displayBrowser(getContext(), Uri.parse(url));
                }
                return;
            }

            // At this point we're showing the URL in the embedded webview.
            m_sponsorHomePage = new SponsorHomePage((WebView) findViewById(R.id.sponsorWebView), (ProgressBar) findViewById(R.id.sponsorWebViewProgressBar));
            m_sponsorHomePage.load(url);
        }

        @Override
        protected void onResume() {
            super.onResume();
            
            m_localProxySettingsHaveBeenReset = false;

            m_localProxySettingsHaveBeenReset = false;

            // Load new logs from the logging provider now
            if (Build.VERSION.SDK_INT >= Build.VERSION_CODES.JELLY_BEAN) {
                m_loggingObserver.dispatchChange(false, LoggingProvider.INSERT_URI);
            } else {
                m_loggingObserver.dispatchChange(false);
            }

            // Load new logs from the logging provider when it changes
            getContentResolver().registerContentObserver(LoggingProvider.INSERT_URI, true, m_loggingObserver);

            // From: http://steve.odyfamily.com/?p=12
            m_updateStatisticsUITimer = new Timer();
            m_updateStatisticsUITimer.schedule(new TimerTask() {
                @Override
                public void run() {
                    runOnUiThread(new Runnable() {
                        @Override
                        public void run() {
                            updateStatisticsUICallback();
                        }
                    });
                }
            }, 0, 1000);

            m_updateServiceStateUITimer = new Timer();
            m_updateServiceStateUITimer.schedule(new TimerTask() {
                @Override
                public void run() {
                    runOnUiThread(new Runnable() {
                        @Override
                        public void run() {
                            updateServiceStateUI();
                            checkRestartTunnel();
                        }
                    });
                }
            }, 0, 250);

            // Don't show the keyboard until edit selected
            getWindow().setSoftInputMode(WindowManager.LayoutParams.SOFT_INPUT_STATE_HIDDEN);

            // Set to foreground before binding to the service. Otherwise there would be a short
            // period of time where we could miss a handshake intent after getting the
            // tunnel state from registering with the service.
            m_multiProcessPreferences.put(getString(R.string.status_activity_foreground), true);

            if (isServiceRunning()) {
                startAndBindTunnelService();
            }
            else {
                // reset the tunnel state
                m_tunnelState = new TunnelManager.State();
            }
        }

        @Override
        protected void onPause() {
            super.onPause();

            getContentResolver().unregisterContentObserver(m_loggingObserver);

            cancelInvalidProxySettingsToast();

            m_updateStatisticsUITimer.cancel();
            m_updateServiceStateUITimer.cancel();

            unbindTunnelService();

            m_multiProcessPreferences.put(getString(R.string.status_activity_foreground), false);
        }

        protected void doToggle() {
            if (!isServiceRunning()) {
                startUp();
            } else {
                stopTunnelService();
            }
        }

        public class StatusEntryAdded extends BroadcastReceiver {
            @Override
            public void onReceive(Context context, Intent intent) {
                if (m_statusListManager != null) {
                    m_statusListManager.notifyStatusAdded();
                }

                runOnUiThread(new Runnable() {
                    public void run() {
                        StatusList.StatusEntry statusEntry = StatusList.getLastStatusEntryForDisplay();
                        if (statusEntry != null) {
                            String msg = getContext().getString(statusEntry.stringId(), statusEntry.formatArgs());
                            m_statusTabLogLine.setText(msg);
                        }
                    }
                });
            }
        }

        public abstract void onSubscribeButtonClick(View v);

        protected abstract void startUp();

        protected void doAbout() {
            if (URLUtil.isValidUrl(EmbeddedValues.INFO_LINK_URL)) {
                // TODO: if connected, open in Psiphon browser?
                // Events.displayBrowser(this,
                // Uri.parse(PsiphonConstants.INFO_LINK_URL));

                Intent browserIntent = new Intent(Intent.ACTION_VIEW, Uri.parse(EmbeddedValues.INFO_LINK_URL));
                startActivity(browserIntent);
            }
        }

        public void onMoreOptionsClick(View v) {
            startActivityForResult(new Intent(this, MoreOptionsPreferenceActivity.class), REQUEST_CODE_PREFERENCE);
        }

        public abstract void onFeedbackClick(View v);

        public void onAboutClick(View v) {
            doAbout();
        }

        private final AdapterView.OnItemSelectedListener regionSpinnerOnItemSelected = new AdapterView.OnItemSelectedListener() {

            @Override
            public void onItemSelected(AdapterView<?> parent, View view, int position, long id) {
                onRegionSelected(position);
            }

            @Override
            public void onNothingSelected(AdapterView parent) {
            }
        };

        private final View.OnTouchListener regionSpinnerOnTouch = new View.OnTouchListener() {
            @Override
            public boolean onTouch(View v, MotionEvent event) {
                if (event.getAction() == MotionEvent.ACTION_UP) {
                    m_regionAdapter.populate();
                }
                return false;
            }
        };

        private final View.OnKeyListener regionSpinnerOnKey = new View.OnKeyListener() {
            @Override
            public boolean onKey(View v, int keyCode, KeyEvent event) {
                if (keyCode == KeyEvent.KEYCODE_DPAD_CENTER) {
                    m_regionAdapter.populate();
                    return true;
                } else {
                    return false;
                }
            }
        };

        public void onRegionSelected(int position) {
            // Just in case an OnItemSelected message is in transit before
            // setEnabled is processed...(?)
            if (!m_regionSelector.isEnabled()) {
                return;
            }

            String selectedRegionCode = m_regionAdapter.getSelectedRegionCode(position);

            String egressRegionPreference = m_multiProcessPreferences.getString(EGRESS_REGION_PREFERENCE,
                    PsiphonConstants.REGION_CODE_ANY);
            if (selectedRegionCode.equals(egressRegionPreference) && selectedRegionCode.equals(getTunnelConfigEgressRegion())) {
                return;
            }

            updateEgressRegionPreference(selectedRegionCode);

            // NOTE: reconnects even when Any is selected: we could select a
            // faster server
            scheduleRunningTunnelServiceRestart();
        }

        protected void updateEgressRegionPreference(String egressRegionPreference) {
            // No isRooted check: the user can specify whatever preference they
            // wish. Also, CheckBox enabling should cover this (but isn't
            // required to).
            m_multiProcessPreferences.put(EGRESS_REGION_PREFERENCE, egressRegionPreference);

            setTunnelConfigEgressRegion(egressRegionPreference);
        }

        public void onTunnelWholeDeviceToggle(View v) {
            // Just in case an OnClick message is in transit before setEnabled
            // is processed...(?)
            if (!m_tunnelWholeDeviceToggle.isEnabled()) {
                return;
            }

            boolean tunnelWholeDevicePreference = m_tunnelWholeDeviceToggle.isChecked();
            updateWholeDevicePreference(tunnelWholeDevicePreference);
            scheduleRunningTunnelServiceRestart();
        }

        protected void updateWholeDevicePreference(boolean tunnelWholeDevicePreference) {
            // No isRooted check: the user can specify whatever preference they
            // wish. Also, CheckBox enabling should cover this (but isn't
            // required to).
            m_multiProcessPreferences.put(TUNNEL_WHOLE_DEVICE_PREFERENCE, tunnelWholeDevicePreference);

            setTunnelConfigWholeDevice(tunnelWholeDevicePreference);
        }

        public void onDisableTimeoutsToggle(View v) {
            boolean disableTimeoutsChecked = m_disableTimeoutsToggle.isChecked();
            updateDisableTimeoutsPreference(disableTimeoutsChecked);
            scheduleRunningTunnelServiceRestart();
        }
        protected void updateDisableTimeoutsPreference(boolean disableTimeoutsPreference) {
            m_multiProcessPreferences.put(getString(R.string.disableTimeoutsPreference), disableTimeoutsPreference);

            setTunnelConfigDisableTimeouts(disableTimeoutsPreference);
        }

        public void onDownloadOnWifiOnlyToggle(View v) {
            boolean downloadWifiOnly = m_downloadOnWifiOnlyToggle.isChecked();

            // There is no need to restart the service if the value of downloadWifiOnly
            // has changed because upgrade downloads happen in a different, temp tunnel

            m_multiProcessPreferences.put(getString(R.string.downloadWifiOnlyPreference), downloadWifiOnly);
        }

        // Basic check of proxy settings values
        private boolean customProxySettingsValuesValid() {
            UpstreamProxySettings.ProxySettings proxySettings = UpstreamProxySettings.getProxySettings(this);
            return proxySettings != null && proxySettings.proxyHost.length() > 0 && proxySettings.proxyPort >= 1 && proxySettings.proxyPort <= 65535;
        }

        private class DataTransferGraph {
            private final Activity m_activity;
            private final LinearLayout m_graphLayout;
            private GraphicalView m_chart;
            private final XYMultipleSeriesDataset m_chartDataset;
            private final XYMultipleSeriesRenderer m_chartRenderer;
            private final XYSeries m_chartCurrentSeries;
            private final XYSeriesRenderer m_chartCurrentRenderer;

            public DataTransferGraph(Activity activity, int layoutId) {
                m_activity = activity;
                m_graphLayout = (LinearLayout) activity.findViewById(layoutId);
                m_chartDataset = new XYMultipleSeriesDataset();
                m_chartRenderer = new XYMultipleSeriesRenderer();
                m_chartRenderer.setGridColor(Color.GRAY);
                m_chartRenderer.setShowGrid(true);
                m_chartRenderer.setShowLabels(false);
                m_chartRenderer.setShowLegend(false);
                m_chartRenderer.setShowAxes(false);
                m_chartRenderer.setPanEnabled(false, false);
                m_chartRenderer.setZoomEnabled(false, false);

                // Make the margins transparent.
                // Note that this value is a bit magical. One would expect
                // android.graphics.Color.TRANSPARENT to work, but it doesn't.
                // Nor does 0x00000000. Ref:
                // http://developer.android.com/reference/android/graphics/Color.html
                m_chartRenderer.setMarginsColor(0x00FFFFFF);

                m_chartCurrentSeries = new XYSeries("");
                m_chartDataset.addSeries(m_chartCurrentSeries);
                m_chartCurrentRenderer = new XYSeriesRenderer();
                m_chartCurrentRenderer.setColor(Color.YELLOW);
                m_chartRenderer.addSeriesRenderer(m_chartCurrentRenderer);
            }

            public void update(ArrayList<Long> data) {
                m_chartCurrentSeries.clear();
                for (int i = 0; i < data.size(); i++) {
                    m_chartCurrentSeries.add(i, data.get(i));
                }
                if (m_chart == null) {
                    m_chart = ChartFactory.getLineChartView(m_activity, m_chartDataset, m_chartRenderer);
                    m_graphLayout.addView(m_chart);
                } else {
                    m_chart.repaint();
                }
            }
        }

        private void updateStatisticsUICallback() {
            DataTransferStats.DataTransferStatsForUI dataTransferStats = DataTransferStats.getDataTransferStatsForUI();
            m_elapsedConnectionTimeView.setText(isTunnelConnected() ? getString(R.string.connected_elapsed_time,
                    Utils.elapsedTimeToDisplay(dataTransferStats.getElapsedTime())) : getString(R.string.disconnected));
            m_totalSentView.setText(Utils.byteCountToDisplaySize(dataTransferStats.getTotalBytesSent(), false));
            m_totalReceivedView.setText(Utils.byteCountToDisplaySize(dataTransferStats.getTotalBytesReceived(), false));
            m_slowSentGraph.update(dataTransferStats.getSlowSentSeries());
            m_slowReceivedGraph.update(dataTransferStats.getSlowReceivedSeries());
            m_fastSentGraph.update(dataTransferStats.getFastSentSeries());
            m_fastReceivedGraph.update(dataTransferStats.getFastReceivedSeries());
        }

        private void cancelInvalidProxySettingsToast() {
            if (m_invalidProxySettingsToast != null) {
                View toastView = m_invalidProxySettingsToast.getView();
                if (toastView != null) {
                    if (toastView.isShown()) {
                        m_invalidProxySettingsToast.cancel();
                    }
                }
            }
        }

        private void updateServiceStateUI() {
            if (m_serviceStateUIPaused) {
                return;
            }

            if (!m_boundToTunnelService) {
                setStatusState(R.drawable.status_icon_disconnected);
                if (!isServiceRunning()) {
                    m_toggleButton.setText(getText(R.string.start));
                    enableToggleServiceUI();
<<<<<<< HEAD

=======
                    updateSubscriptionAndAdOptions(true);
                
>>>>>>> f3371e52
                    if (!m_localProxySettingsHaveBeenReset) {
                        WebViewProxySettings.resetLocalProxy(this);
                        m_localProxySettingsHaveBeenReset = true;
                    }
                } else {
                    m_toggleButton.setText(getText(R.string.waiting));
                    disableToggleServiceUI();
<<<<<<< HEAD

=======
                    updateSubscriptionAndAdOptions(false);
                
>>>>>>> f3371e52
                    if (!m_localProxySettingsHaveBeenReset) {
                        WebViewProxySettings.resetLocalProxy(this);
                        m_localProxySettingsHaveBeenReset = true;
                    }
                }
            } else {
                if (isTunnelConnected()) {
                    setStatusState(R.drawable.status_icon_connected);
                } else {
                    setStatusState(R.drawable.status_icon_connecting);
                }
                m_toggleButton.setText(getText(R.string.stop));
                enableToggleServiceUI();
<<<<<<< HEAD
=======
                updateSubscriptionAndAdOptions(false);
>>>>>>> f3371e52
                m_localProxySettingsHaveBeenReset = false;
            }

            updateAdsForServiceState();
        }

        protected abstract void updateAdsForServiceState();
<<<<<<< HEAD
        
=======

        protected abstract void updateSubscriptionAndAdOptions(boolean show);

>>>>>>> f3371e52
        protected void enableToggleServiceUI() {
            m_toggleButton.setEnabled(true);
            m_tunnelWholeDeviceToggle.setEnabled(m_canWholeDevice);
            m_disableTimeoutsToggle.setEnabled(true);
            m_regionSelector.setEnabled(true);
            m_moreOptionsButton.setEnabled(true);
        }

        protected void disableToggleServiceUI() {
            m_toggleButton.setEnabled(false);
            m_tunnelWholeDeviceToggle.setEnabled(false);
            m_disableTimeoutsToggle.setEnabled(false);
            m_regionSelector.setEnabled(false);
            m_moreOptionsButton.setEnabled(false);
        }
        
        protected void pauseServiceStateUI() {
            m_serviceStateUIPaused = true;
            disableToggleServiceUI();
        }

        protected void resumeServiceStateUI() {
            m_serviceStateUIPaused = false;
            updateServiceStateUI();
        }

        protected void pauseServiceStateUI() {
            m_serviceStateUIPaused = true;
            disableToggleServiceUI();
        }

        protected void resumeServiceStateUI() {
            m_serviceStateUIPaused = false;
            updateServiceStateUI();
        }

        private void checkRestartTunnel() {
            if (m_restartTunnel &&
                    !m_boundToTunnelService &&
                    !isServiceRunning()) {
                m_restartTunnel = false;
                startTunnel();
            }
        }

        protected void scheduleRunningTunnelServiceRestart() {
            if (isServiceRunning()) {
                m_restartTunnel = true;
                stopTunnelService();
                // The tunnel will get restarted in m_updateServiceStateTimer
            }
        }
        
        protected void startTunnel() {
            // Don't start if custom proxy settings is selected and values are
            // invalid
            boolean useHTTPProxyPreference = UpstreamProxySettings.getUseHTTPProxy(this);
            boolean useCustomProxySettingsPreference = UpstreamProxySettings.getUseCustomProxySettings(this);

            if (useHTTPProxyPreference && useCustomProxySettingsPreference && !customProxySettingsValuesValid()) {
                cancelInvalidProxySettingsToast();
                m_invalidProxySettingsToast = Toast.makeText(this, R.string.network_proxy_connect_invalid_values, Toast.LENGTH_SHORT);
                m_invalidProxySettingsToast.show();
                return;
            }

            boolean waitingForPrompt = false;

            if (getTunnelConfigWholeDevice() && Utils.hasVpnService()) {
                // VpnService backwards compatibility: for lazy class loading
                // the VpnService
                // class reference has to be in another function (doVpnPrepare),
                // not just
                // in a conditional branch.
                waitingForPrompt = doVpnPrepare();
            }
            if (!waitingForPrompt) {
                startAndBindTunnelService();
            }
        }

        protected boolean doVpnPrepare() {
            
            // Devices without VpnService support throw various undocumented
            // exceptions, including ActivityNotFoundException and ActivityNotFoundException.
            // For example: http://code.google.com/p/ics-openvpn/source/browse/src/de/blinkt/openvpn/LaunchVPN.java?spec=svn2a81c206204193b14ac0766386980acdc65bee60&name=v0.5.23&r=2a81c206204193b14ac0766386980acdc65bee60#376
            try {
                return vpnPrepare();
            } catch (Exception e) {
                MyLog.e(R.string.tunnel_whole_device_exception, MyLog.Sensitivity.NOT_SENSITIVE);

                // Turn off the option and abort.

                m_tunnelWholeDeviceToggle.setChecked(false);
                m_tunnelWholeDeviceToggle.setEnabled(false);
                updateWholeDevicePreference(false);

                // true = waiting for prompt, although we can't start the
                // activity so onActivityResult won't be called
                return true;
            }
        }

        @TargetApi(Build.VERSION_CODES.ICE_CREAM_SANDWICH)
        protected boolean vpnPrepare() throws ActivityNotFoundException {
            // VpnService: need to display OS user warning. If whole device
            // option is
            // selected and we expect to use VpnService, so the prompt here in
            // the UI
            // before starting the service.

            Intent intent = VpnService.prepare(this);
            if (intent != null) {
                // TODO: can we disable the mode before we reach this this
                // failure point with
                // resolveActivity()? We'll need the intent from prepare() or
                // we'll have to mimic it.
                // http://developer.android.com/reference/android/content/pm/PackageManager.html#resolveActivity%28android.content.Intent,%20int%29

                startActivityForResult(intent, REQUEST_CODE_PREPARE_VPN);

                // startAndBindTunnelService will be called in onActivityResult
                return true;
            }

            return false;
        }

        private boolean isSettingsRestartRequired() {
            SharedPreferences prefs = getSharedPreferences(getString(R.string.moreOptionsPreferencesName), MODE_PRIVATE);

            // check if "excluded apps" list has changed
            String spExcludedAppsString = prefs.getString(getString(R.string.preferenceExcludeAppsFromVpnString), "");
            if (!spExcludedAppsString.equals(m_multiProcessPreferences.getString(getString(R.string.preferenceExcludeAppsFromVpnString), ""))) {
                return true;
            }


            // check if "use proxy" has changed
            boolean useHTTPProxyPreference = prefs.getBoolean(getString(R.string.useProxySettingsPreference),
                    false);
            if (useHTTPProxyPreference != UpstreamProxySettings.getUseHTTPProxy(this)) {
                return true;
            }

            // no further checking if "use proxy" is off and has not
            // changed
            if (!useHTTPProxyPreference) {
                return false;
            }

            //check if "add custom headers" checkbox changed
            boolean addCustomHeadersPreference = prefs.getBoolean(
                    getString(R.string.addCustomHeadersPreference), false);
            if (addCustomHeadersPreference != UpstreamProxySettings.getAddCustomHeadersPreference(this)) {
                return true;
            }

            // "add custom headers" is selected, check if
            // upstream headers string has changed
            if (addCustomHeadersPreference) {
                JSONObject newHeaders = new JSONObject();

                for (int position = 1; position <= 3; position++) {
                    int nameID = getResources().getIdentifier("customProxyHeaderName" + position, "string", getPackageName());
                    int valueID = getResources().getIdentifier("customProxyHeaderValue" + position, "string", getPackageName());

                    String namePrefStr = getResources().getString(nameID);
                    String valuePrefStr = getResources().getString(valueID);

                    String name = prefs.getString(namePrefStr, "");
                    String value = prefs.getString(valuePrefStr, "");
                    try {
                        if (!TextUtils.isEmpty(name)) {
                            JSONArray arr = new JSONArray();
                            arr.put(value);
                            newHeaders.put(name, arr);
                        }
                    } catch (JSONException e) {
                        throw new RuntimeException(e);
                    }
                }

                JSONObject oldHeaders = UpstreamProxySettings.getUpstreamProxyCustomHeaders(this);

                if (0 != oldHeaders.toString().compareTo(newHeaders.toString())) {
                    return true;
                }
            }

            // check if "use custom proxy settings"
            // radio has changed
            boolean useCustomProxySettingsPreference = prefs.getBoolean(
                    getString(R.string.useCustomProxySettingsPreference), false);
            if (useCustomProxySettingsPreference != UpstreamProxySettings.getUseCustomProxySettings(this)) {
                return true;
            }

            // no further checking if "use custom proxy" is off and has
            // not changed
            if (!useCustomProxySettingsPreference) {
                return false;
            }

            // "use custom proxy" is selected, check if
            // host || port have changed
            if (!prefs.getString(getString(R.string.useCustomProxySettingsHostPreference), "")
                    .equals(UpstreamProxySettings.getCustomProxyHost(this))
                    || !prefs.getString(getString(R.string.useCustomProxySettingsPortPreference), "")
                            .equals(UpstreamProxySettings.getCustomProxyPort(this))) {
                return true;
            }

            // check if "use proxy authentication" has changed
            boolean useProxyAuthenticationPreference = prefs.getBoolean(
                    getString(R.string.useProxyAuthenticationPreference), false);
            if (useProxyAuthenticationPreference != UpstreamProxySettings.getUseProxyAuthentication(this)) {
                return true;
            }

            // no further checking if "use proxy authentication" is off
            // and has not changed
            if (!useProxyAuthenticationPreference) {
                return false;
            }

            // "use proxy authentication" is checked, check if
            // username || password || domain have changed
            return !prefs.getString(getString(R.string.useProxyUsernamePreference), "")
                    .equals(UpstreamProxySettings.getProxyUsername(this))
                    || !prefs.getString(getString(R.string.useProxyPasswordPreference), "")
                    .equals(UpstreamProxySettings.getProxyPassword(this))
                    || !prefs.getString(getString(R.string.useProxyDomainPreference), "")
                    .equals(UpstreamProxySettings.getProxyDomain(this));
        }

        @Override
        protected void onActivityResult(int request, int result, Intent data) {
            if (request == REQUEST_CODE_PREPARE_VPN && result == RESULT_OK) {
                startAndBindTunnelService();
            } else if (request == REQUEST_CODE_PREFERENCE) {

                // Verify if restart is required before saving new settings
                boolean bRestartRequired = isSettingsRestartRequired();

                // Import 'More Options' values to tray preferences
                String prefName = getString(R.string.moreOptionsPreferencesName);
                m_multiProcessPreferences.migrate(
                        new SharedPreferencesImport(this, prefName, getString(R.string.preferenceNotificationsWithSound), getString(R.string.preferenceNotificationsWithSound)),
                        new SharedPreferencesImport(this, prefName, getString(R.string.preferenceNotificationsWithVibrate), getString(R.string.preferenceNotificationsWithVibrate)),
                        new SharedPreferencesImport(this, prefName, getString(R.string.preferenceExcludeAppsFromVpnString), getString(R.string.preferenceExcludeAppsFromVpnString)),
                        new SharedPreferencesImport(this, prefName, getString(R.string.downloadWifiOnlyPreference), getString(R.string.downloadWifiOnlyPreference)),
                        new SharedPreferencesImport(this, prefName, getString(R.string.disableTimeoutsPreference), getString(R.string.disableTimeoutsPreference)),
                        new SharedPreferencesImport(this, prefName, getString(R.string.useProxySettingsPreference), getString(R.string.useProxySettingsPreference)),
                        new SharedPreferencesImport(this, prefName, getString(R.string.useSystemProxySettingsPreference), getString(R.string.useSystemProxySettingsPreference)),
                        new SharedPreferencesImport(this, prefName, getString(R.string.useCustomProxySettingsPreference), getString(R.string.useCustomProxySettingsPreference)),
                        new SharedPreferencesImport(this, prefName, getString(R.string.useCustomProxySettingsHostPreference), getString(R.string.useCustomProxySettingsHostPreference)),
                        new SharedPreferencesImport(this, prefName, getString(R.string.useCustomProxySettingsPortPreference), getString(R.string.useCustomProxySettingsPortPreference)),
                        new SharedPreferencesImport(this, prefName, getString(R.string.useProxyAuthenticationPreference), getString(R.string.useProxyAuthenticationPreference)),
                        new SharedPreferencesImport(this, prefName, getString(R.string.useProxyUsernamePreference), getString(R.string.useProxyUsernamePreference)),
                        new SharedPreferencesImport(this, prefName, getString(R.string.useProxyPasswordPreference), getString(R.string.useProxyPasswordPreference)),
                        new SharedPreferencesImport(this, prefName, getString(R.string.useProxyDomainPreference), getString(R.string.useProxyDomainPreference)),
                        new SharedPreferencesImport(this, prefName, getString(R.string.addCustomHeadersPreference), getString(R.string.addCustomHeadersPreference)),
                        new SharedPreferencesImport(this, prefName, getString(R.string.customProxyHeaderName1), getString(R.string.customProxyHeaderName1)),
                        new SharedPreferencesImport(this, prefName, getString(R.string.customProxyHeaderValue1), getString(R.string.customProxyHeaderValue1)),
                        new SharedPreferencesImport(this, prefName, getString(R.string.customProxyHeaderName2), getString(R.string.customProxyHeaderName2)),
                        new SharedPreferencesImport(this, prefName, getString(R.string.customProxyHeaderValue2), getString(R.string.customProxyHeaderValue2)),
                        new SharedPreferencesImport(this, prefName, getString(R.string.customProxyHeaderName3), getString(R.string.customProxyHeaderName3)),
                        new SharedPreferencesImport(this, prefName, getString(R.string.customProxyHeaderValue3), getString(R.string.customProxyHeaderValue3))
                );

                if (bRestartRequired) {
                    if (isServiceRunning()) {
                        startAndBindTunnelService();
                    }
                    scheduleRunningTunnelServiceRestart();
                }
            }
        }

        // Tunnel config, sent to the service.
        private TunnelManager.Config m_tunnelConfig = new TunnelManager.Config();

        protected void setTunnelConfigEgressRegion(String tunnelConfigEgressRegion) {
            m_tunnelConfig.egressRegion = tunnelConfigEgressRegion;
        }

        protected String getTunnelConfigEgressRegion() {
            return m_tunnelConfig.egressRegion;
        }

        protected void setTunnelConfigWholeDevice(boolean tunnelConfigWholeDevice) {
            m_tunnelConfig.wholeDevice = tunnelConfigWholeDevice;
        }

        protected boolean getTunnelConfigWholeDevice() {
            return m_tunnelConfig.wholeDevice;
        }

        protected void setTunnelConfigDisableTimeouts(boolean disableTimeouts) {
            m_tunnelConfig.disableTimeouts = disableTimeouts;
        }

        protected boolean getTunnelConfigDisableTimeouts() {
            return m_tunnelConfig.disableTimeouts;
        }

        protected void setTunnelConfigRateLimit(int rateLimitMbps) {
            m_tunnelConfig.rateLimitMbps = rateLimitMbps;
        }

        protected int getTunnelConfigRateLimitMbps() {
            return m_tunnelConfig.rateLimitMbps;
        }

        protected PendingIntent getHandshakePendingIntent() {
            return null;
        }

        protected PendingIntent getServiceNotificationPendingIntent() {
            return null;
        }

        protected void configureServiceIntent(Intent intent) {
            intent.putExtra(TunnelManager.DATA_TUNNEL_CONFIG_HANDSHAKE_PENDING_INTENT,
                    getHandshakePendingIntent());

            intent.putExtra(TunnelManager.DATA_TUNNEL_CONFIG_NOTIFICATION_PENDING_INTENT,
                    getServiceNotificationPendingIntent());

            intent.putExtra(TunnelManager.DATA_TUNNEL_CONFIG_WHOLE_DEVICE,
                    getTunnelConfigWholeDevice());

            intent.putExtra(TunnelManager.DATA_TUNNEL_CONFIG_EGRESS_REGION,
                    getTunnelConfigEgressRegion());

            intent.putExtra(TunnelManager.DATA_TUNNEL_CONFIG_DISABLE_TIMEOUTS,
                    getTunnelConfigDisableTimeouts());

            intent.putExtra(TunnelManager.DATA_TUNNEL_CONFIG_RATE_LIMIT_MBPS,
                    getTunnelConfigRateLimitMbps());
        }

        protected void startAndBindTunnelService() {

            // Disable service-toggling controls while service is starting up
            // (i.e., while isServiceRunning can't be relied upon)
            disableToggleServiceUI();
            Intent intent;

            if (getTunnelConfigWholeDevice() && Utils.hasVpnService()) {
                // VpnService backwards compatibility: startVpnServiceIntent is a wrapper
                // function so we don't reference the undefined class when this
                // function is loaded.
                intent = startVpnServiceIntent();
            } else {
                intent = new Intent(this, TunnelService.class);
            }
            configureServiceIntent(intent);
            startService(intent);
            if (bindService(intent, m_tunnelServiceConnection, 0)) {
                m_boundToTunnelService = true;
            }
            sendServiceMessage(TunnelManager.MSG_REGISTER);
        }

        private Intent startVpnServiceIntent() {
            return new Intent(this, TunnelVpnService.class);
        }

        // Shared tunnel state, received from service in the HANDSHAKE
        // intent and in various state-related Messages.
        private TunnelManager.State m_tunnelState = new TunnelManager.State();

        protected boolean isTunnelConnected() {
            return m_tunnelState.isConnected;
        }

        protected ArrayList<String> getHomePages() {
            ArrayList<String> homePages = new ArrayList<>();
            homePages.addAll(m_tunnelState.homePages);
            return homePages;
        }

        protected int getListeningLocalHttpProxyPort() {
            return m_tunnelState.listeningLocalHttpProxyPort;
        }

        protected String getClientRegion() {
            return m_tunnelState.clientRegion;
        }

<<<<<<< HEAD
=======
        /**
         * Indicates the currently connected tunnel's rate-limit.
         * Invalid if there is no currently connected tunnel.
         * @return The rate limit if currently connected tunnel is rate-limited. 0 otherwise.
         */
        protected int getRateLimitMbps() {
            return m_tunnelState.rateLimitMbps;
        }

>>>>>>> f3371e52
        protected void getTunnelStateFromHandshakeIntent(Intent intent) {
            if (!intent.getAction().equals(TunnelManager.INTENT_ACTION_HANDSHAKE)) {
                return;
            }
            getTunnelStateFromBundle(intent.getExtras());
        }

        private void getTunnelStateFromBundle(Bundle data) {
            if (data == null) {
                return;
            }

            ArrayList<String> availableEgressRegions = data.getStringArrayList(TunnelManager.DATA_TUNNEL_STATE_AVAILABLE_EGRESS_REGIONS);
            if (availableEgressRegions != null) {
                m_tunnelState.availableEgressRegions = availableEgressRegions;
                RegionAdapter.setServersExist(this, availableEgressRegions);
            }
            m_tunnelState.isConnected = data.getBoolean(TunnelManager.DATA_TUNNEL_STATE_IS_CONNECTED);
            if (m_tunnelState.isConnected) {
                setStatusState(R.drawable.status_icon_connected);
            } else {
                setStatusState(R.drawable.status_icon_connecting);
            }
            m_tunnelState.listeningLocalSocksProxyPort = data.getInt(TunnelManager.DATA_TUNNEL_STATE_LISTENING_LOCAL_SOCKS_PROXY_PORT);
            m_tunnelState.listeningLocalHttpProxyPort = data.getInt(TunnelManager.DATA_TUNNEL_STATE_LISTENING_LOCAL_HTTP_PROXY_PORT);
            m_tunnelState.clientRegion = data.getString(TunnelManager.DATA_TUNNEL_STATE_CLIENT_REGION);
            ArrayList<String> homePages = data.getStringArrayList(TunnelManager.DATA_TUNNEL_STATE_HOME_PAGES);
            if (homePages != null) {
                m_tunnelState.homePages = homePages;
            }
<<<<<<< HEAD
=======
            m_tunnelState.rateLimitMbps = data.getInt(TunnelManager.DATA_TUNNEL_STATE_RATE_LIMIT_MBPS);
>>>>>>> f3371e52

            onTunnelStateReceived();
        }

        protected void onTunnelStateReceived() {
            // do nothing
        }

        private void getDataTransferStatsFromBundle(Bundle data) {
            if (data == null) {
                return;
            }

            data.setClassLoader(DataTransferStats.DataTransferStatsBase.Bucket.class.getClassLoader());
            DataTransferStats.getDataTransferStatsForUI().m_connectedTime = data.getLong(TunnelManager.DATA_TRANSFER_STATS_CONNECTED_TIME);
            DataTransferStats.getDataTransferStatsForUI().m_totalBytesSent = data.getLong(TunnelManager.DATA_TRANSFER_STATS_TOTAL_BYTES_SENT);
            DataTransferStats.getDataTransferStatsForUI().m_totalBytesReceived = data.getLong(TunnelManager.DATA_TRANSFER_STATS_TOTAL_BYTES_RECEIVED);
            DataTransferStats.getDataTransferStatsForUI().m_slowBuckets = data.getParcelableArrayList(TunnelManager.DATA_TRANSFER_STATS_SLOW_BUCKETS);
            DataTransferStats.getDataTransferStatsForUI().m_slowBucketsLastStartTime = data.getLong(TunnelManager.DATA_TRANSFER_STATS_SLOW_BUCKETS_LAST_START_TIME);
            DataTransferStats.getDataTransferStatsForUI().m_fastBuckets = data.getParcelableArrayList(TunnelManager.DATA_TRANSFER_STATS_FAST_BUCKETS);
            DataTransferStats.getDataTransferStatsForUI().m_fastBucketsLastStartTime = data.getLong(TunnelManager.DATA_TRANSFER_STATS_FAST_BUCKETS_LAST_START_TIME);
        }

        private final Messenger m_incomingMessenger = new Messenger(new IncomingMessageHandler());
        private Messenger m_outgoingMessenger = null;
        // queue of client messages that
        // will be sent to Service once client is connected
        private final List<Message> m_queue = new ArrayList<>();

        private class IncomingMessageHandler extends Handler {
            @Override
            public void handleMessage(Message msg) {
                Bundle data = msg.getData();
                switch (msg.what) {
                    case TunnelManager.MSG_REGISTER_RESPONSE:
                        getTunnelStateFromBundle(data);
                        // An activity created while the service is already running will learn
                        // the sponsor home page at this point, so now load it.
                        restoreSponsorTab();
                        updateServiceStateUI();
                        break;

                    case TunnelManager.MSG_KNOWN_SERVER_REGIONS:
                        RegionAdapter.setServersExist(
                                MainBase.TabbedActivityBase.this,
                                data.getStringArrayList(TunnelManager.DATA_TUNNEL_STATE_AVAILABLE_EGRESS_REGIONS));
                        break;

                    case TunnelManager.MSG_TUNNEL_STARTING:
                        m_tunnelState.isConnected = false;
                        updateServiceStateUI();
                        break;

                    case TunnelManager.MSG_TUNNEL_STOPPING:
                        m_tunnelState.isConnected = false;
                        onTunnelDisconnected();

                        // When the tunnel self-stops, we also need to unbind to ensure
                        // the service is destroyed
                        unbindTunnelService();
                        break;

                    case TunnelManager.MSG_TUNNEL_CONNECTION_STATE:
                        m_tunnelState.isConnected = data.getBoolean(TunnelManager.DATA_TUNNEL_STATE_IS_CONNECTED);
                        if (!m_tunnelState.isConnected) {
                            onTunnelDisconnected();
                        }
                        updateServiceStateUI();
                        break;

                    case TunnelManager.MSG_DATA_TRANSFER_STATS:
                        getDataTransferStatsFromBundle(data);
                        break;

                    default:
                        super.handleMessage(msg);
                }
            }
        }

        private void sendServiceMessage(int what) {
            try {
                Message msg = Message.obtain(null, what);
                msg.replyTo = m_incomingMessenger;
                if (m_outgoingMessenger == null) {
                    synchronized (m_queue) {
                        m_queue.add(msg);
                    }
                } else {
                    m_outgoingMessenger.send(msg);
                }
            } catch (RemoteException e) {
                MyLog.g("sendServiceMessage failed: %s", e.getMessage());
            }
        }

        private boolean m_boundToTunnelService = false;
        private final ServiceConnection m_tunnelServiceConnection = new ServiceConnection() {
            @Override
            public void onServiceConnected(ComponentName className, IBinder service) {
                m_outgoingMessenger = new Messenger(service);
                /** Send all pending messages to the newly created Service. **/
                synchronized (m_queue) {
                    for (Message message : m_queue) {
                        try {
                            m_outgoingMessenger.send(message);
                        } catch (RemoteException e) {

                        }
                    }
                    m_queue.clear();
                }
                updateServiceStateUI();
            }

            @Override
            public void onServiceDisconnected(ComponentName arg0) {
                m_outgoingMessenger = null;
                unbindTunnelService();
            }
        };

        private void stopTunnelService() {
            sendServiceMessage(TunnelManager.MSG_STOP_SERVICE);
            // MSG_STOP_SERVICE will cause the Service to stop itself,
            // which will then cause an unbind to occur. Don't call
            // unbindTunnelService() here, as its unnecessary and either
            // the MSG_UNREGISTER or unbindService causes
            // "Exception when unbinding service com.psiphon3/.psiphonlibrary.TunnelVpnService"
        }

        private void unbindTunnelService() {
            if (m_boundToTunnelService) {
                m_boundToTunnelService = false;
                sendServiceMessage(TunnelManager.MSG_UNREGISTER);
                try {
                    unbindService(m_tunnelServiceConnection);
                }
                catch (java.lang.IllegalArgumentException e) {
                    // Ignore
                    // "java.lang.IllegalArgumentException: Service not registered"
                }
            }
            updateServiceStateUI();
        }

        protected void onTunnelDisconnected() {
            // do nothing
        }

        /**
         * Determine if the Psiphon local service is currently running.
         * 
         * @see <a href="http://stackoverflow.com/a/5921190/729729">From
         *      StackOverflow answer:
         *      "android: check if a service is running"</a>
         * @return True if the service is already running, false otherwise.
         */
        protected boolean isServiceRunning() {
            ActivityManager manager = (ActivityManager) getSystemService(ACTIVITY_SERVICE);
            for (RunningServiceInfo service : manager.getRunningServices(Integer.MAX_VALUE)) {
                if (service.uid == android.os.Process.myUid() &&
                        (TunnelService.class.getName().equals(service.service.getClassName())
                        || (Utils.hasVpnService() && isVpnService(service.service.getClassName())))) {
                    return true;
                }
            }
            return false;
        }

        private boolean isVpnService(String className) {
            return TunnelVpnService.class.getName().equals(className);
        }

        private class SponsorHomePage {
            private class SponsorWebChromeClient extends WebChromeClient {
                private final ProgressBar mProgressBar;

                public SponsorWebChromeClient(ProgressBar progressBar) {
                    super();
                    mProgressBar = progressBar;
                }

                private boolean mStopped = false;

                public void stop() {
                    mStopped = true;
                }

                @Override
                public void onProgressChanged(WebView webView, int progress) {
                    if (mStopped) {
                        return;
                    }

                    mProgressBar.setProgress(progress);
                    mProgressBar.setVisibility(progress == 100 ? View.GONE : View.VISIBLE);
                }
            }

            private class SponsorWebViewClient extends WebViewClient {
                private Timer mTimer;
                private boolean mWebViewLoaded = false;
                private boolean mStopped = false;

                public void stop() {
                    mStopped = true;
                    if (mTimer != null) {
                        mTimer.cancel();
                        mTimer = null;
                    }
                }

                @Override
                public boolean shouldOverrideUrlLoading(WebView webView, String url) {
                    if (mStopped) {
                        return true;
                    }

                    if (mTimer != null) {
                        mTimer.cancel();
                        mTimer = null;
                    }

                    if (!isTunnelConnected()) {
                        return true;
                    }

                    if (mWebViewLoaded) {
                        displayBrowser(getContext(), Uri.parse(url));
                    }
                    return mWebViewLoaded;
                }

                @Override
                public void onPageFinished(WebView webView, String url) {
                    if (mStopped) {
                        return;
                    }

                    if (!mWebViewLoaded) {
                        mTimer = new Timer();
                        mTimer.schedule(new TimerTask() {
                            @Override
                            public void run() {
                                if (mStopped) {
                                    return;
                                }
                                mWebViewLoaded = true;
                            }
                        }, 2000);
                    }
                }
            }

            private final WebView mWebView;
            private final SponsorWebViewClient mWebViewClient;
            private final SponsorWebChromeClient mWebChromeClient;
            private final ProgressBar mProgressBar;

            @TargetApi(Build.VERSION_CODES.HONEYCOMB)
            public SponsorHomePage(WebView webView, ProgressBar progressBar) {
                mWebView = webView;
                mProgressBar = progressBar;
                mWebChromeClient = new SponsorWebChromeClient(mProgressBar);
                mWebViewClient = new SponsorWebViewClient();

                mWebView.setWebChromeClient(mWebChromeClient);
                mWebView.setWebViewClient(mWebViewClient);
                
                WebSettings webSettings = mWebView.getSettings();
                webSettings.setJavaScriptEnabled(true);
                webSettings.setDomStorageEnabled(true);
                webSettings.setLoadWithOverviewMode(true);
                webSettings.setUseWideViewPort(true);
            }

            public void stop() {
                mWebViewClient.stop();
                mWebChromeClient.stop();
            }

            public void load(String url) {
                m_localProxySettingsHaveBeenReset = false;
                WebViewProxySettings.setLocalProxy(mWebView.getContext(), getListeningLocalHttpProxyPort());
                mProgressBar.setVisibility(View.VISIBLE);
                mWebView.loadUrl(url);
            }
        }

        protected void displayBrowser(Context context, Uri uri) {

        }

        protected void restoreSponsorTab() {

        }
    }
}<|MERGE_RESOLUTION|>--- conflicted
+++ resolved
@@ -608,8 +608,6 @@
             
             m_localProxySettingsHaveBeenReset = false;
 
-            m_localProxySettingsHaveBeenReset = false;
-
             // Load new logs from the logging provider now
             if (Build.VERSION.SDK_INT >= Build.VERSION_CODES.JELLY_BEAN) {
                 m_loggingObserver.dispatchChange(false, LoggingProvider.INSERT_URI);
@@ -928,12 +926,8 @@
                 if (!isServiceRunning()) {
                     m_toggleButton.setText(getText(R.string.start));
                     enableToggleServiceUI();
-<<<<<<< HEAD
-
-=======
                     updateSubscriptionAndAdOptions(true);
                 
->>>>>>> f3371e52
                     if (!m_localProxySettingsHaveBeenReset) {
                         WebViewProxySettings.resetLocalProxy(this);
                         m_localProxySettingsHaveBeenReset = true;
@@ -941,12 +935,8 @@
                 } else {
                     m_toggleButton.setText(getText(R.string.waiting));
                     disableToggleServiceUI();
-<<<<<<< HEAD
-
-=======
                     updateSubscriptionAndAdOptions(false);
                 
->>>>>>> f3371e52
                     if (!m_localProxySettingsHaveBeenReset) {
                         WebViewProxySettings.resetLocalProxy(this);
                         m_localProxySettingsHaveBeenReset = true;
@@ -960,10 +950,7 @@
                 }
                 m_toggleButton.setText(getText(R.string.stop));
                 enableToggleServiceUI();
-<<<<<<< HEAD
-=======
                 updateSubscriptionAndAdOptions(false);
->>>>>>> f3371e52
                 m_localProxySettingsHaveBeenReset = false;
             }
 
@@ -971,13 +958,9 @@
         }
 
         protected abstract void updateAdsForServiceState();
-<<<<<<< HEAD
-        
-=======
 
         protected abstract void updateSubscriptionAndAdOptions(boolean show);
 
->>>>>>> f3371e52
         protected void enableToggleServiceUI() {
             m_toggleButton.setEnabled(true);
             m_tunnelWholeDeviceToggle.setEnabled(m_canWholeDevice);
@@ -994,16 +977,6 @@
             m_moreOptionsButton.setEnabled(false);
         }
         
-        protected void pauseServiceStateUI() {
-            m_serviceStateUIPaused = true;
-            disableToggleServiceUI();
-        }
-
-        protected void resumeServiceStateUI() {
-            m_serviceStateUIPaused = false;
-            updateServiceStateUI();
-        }
-
         protected void pauseServiceStateUI() {
             m_serviceStateUIPaused = true;
             disableToggleServiceUI();
@@ -1370,8 +1343,6 @@
             return m_tunnelState.clientRegion;
         }
 
-<<<<<<< HEAD
-=======
         /**
          * Indicates the currently connected tunnel's rate-limit.
          * Invalid if there is no currently connected tunnel.
@@ -1381,7 +1352,6 @@
             return m_tunnelState.rateLimitMbps;
         }
 
->>>>>>> f3371e52
         protected void getTunnelStateFromHandshakeIntent(Intent intent) {
             if (!intent.getAction().equals(TunnelManager.INTENT_ACTION_HANDSHAKE)) {
                 return;
@@ -1412,10 +1382,7 @@
             if (homePages != null) {
                 m_tunnelState.homePages = homePages;
             }
-<<<<<<< HEAD
-=======
             m_tunnelState.rateLimitMbps = data.getInt(TunnelManager.DATA_TUNNEL_STATE_RATE_LIMIT_MBPS);
->>>>>>> f3371e52
 
             onTunnelStateReceived();
         }
