/*
 * Copyright (c) 2015, Psiphon Inc.
 * All rights reserved.
 *
 * This program is free software: you can redistribute it and/or modify
 * it under the terms of the GNU General Public License as published by
 * the Free Software Foundation, either version 3 of the License, or
 * (at your option) any later version.
 *
 * This program is distributed in the hope that it will be useful,
 * but WITHOUT ANY WARRANTY; without even the implied warranty of
 * MERCHANTABILITY or FITNESS FOR A PARTICULAR PURPOSE.  See the
 * GNU General Public License for more details.
 *
 * You should have received a copy of the GNU General Public License
 * along with this program.  If not, see <http://www.gnu.org/licenses/>.
 *
 */

package com.psiphon3.psiphonlibrary;

import android.annotation.SuppressLint;
import android.annotation.TargetApi;
import android.app.ActivityManager;
import android.app.ActivityManager.RunningServiceInfo;
import android.app.PendingIntent;
import android.content.ActivityNotFoundException;
import android.content.BroadcastReceiver;
import android.content.ComponentName;
import android.content.Context;
import android.content.Intent;
import android.content.IntentFilter;
import android.content.ServiceConnection;
import android.content.SharedPreferences;
import android.graphics.Color;
import android.net.Uri;
import android.net.VpnService;
import android.os.Build;
import android.os.Bundle;
import android.os.Handler;
import android.os.HandlerThread;
import android.os.IBinder;
import android.os.Message;
import android.os.Messenger;
import android.os.RemoteException;
import android.support.v4.content.LocalBroadcastManager;
import android.text.TextUtils;
import android.view.GestureDetector;
import android.view.GestureDetector.SimpleOnGestureListener;
import android.view.KeyEvent;
import android.view.MotionEvent;
import android.view.View;
import android.view.View.OnTouchListener;
import android.view.WindowManager;
import android.view.animation.AccelerateInterpolator;
import android.view.animation.Animation;
import android.view.animation.AnimationUtils;
import android.view.animation.TranslateAnimation;
import android.webkit.URLUtil;
import android.webkit.WebChromeClient;
import android.webkit.WebSettings;
import android.webkit.WebView;
import android.webkit.WebViewClient;
import android.widget.AdapterView;
import android.widget.Button;
import android.widget.CheckBox;
import android.widget.ImageButton;
import android.widget.LinearLayout;
import android.widget.ListView;
import android.widget.ProgressBar;
import android.widget.ScrollView;
import android.widget.TabHost;
import android.widget.TabHost.OnTabChangeListener;
import android.widget.TabHost.TabSpec;
import android.widget.TextView;
import android.widget.Toast;
import android.widget.ViewFlipper;

import com.psiphon3.psiphonlibrary.StatusList.StatusListViewManager;
import com.psiphon3.psiphonlibrary.Utils.MyLog;
import com.psiphon3.subscription.R;

import net.grandcentrix.tray.AppPreferences;
import net.grandcentrix.tray.core.SharedPreferencesImport;

import org.achartengine.ChartFactory;
import org.achartengine.GraphicalView;
import org.achartengine.model.XYMultipleSeriesDataset;
import org.achartengine.model.XYSeries;
import org.achartengine.renderer.XYMultipleSeriesRenderer;
import org.achartengine.renderer.XYSeriesRenderer;
import org.json.JSONArray;
import org.json.JSONException;
import org.json.JSONObject;

import java.util.ArrayList;
import java.util.List;
import java.util.Timer;
import java.util.TimerTask;

public abstract class MainBase {
    public static abstract class Activity extends android.app.Activity implements MyLog.ILogger {
        public Activity() {
            Utils.initializeSecureRandom();
        }

        @Override
        protected void onCreate(Bundle savedInstanceState) {
            super.onCreate(savedInstanceState);

            MyLog.setLogger(this);

            //truncate logs database
            LoggingProvider.LogDatabaseHelper.truncateLogs(this);
        }

        @Override
        protected void onDestroy() {
            super.onDestroy();

            MyLog.unsetLogger();
        }

        /*
         * Partial MyLog.ILogger implementation
         */

        @Override
        public Context getContext() {
            return this;
        }
    }

    public static abstract class TabbedActivityBase extends Activity implements OnTabChangeListener {
        public static final String STATUS_ENTRY_AVAILABLE = "com.psiphon3.MainBase.TabbedActivityBase.STATUS_ENTRY_AVAILABLE";
        protected static final String EGRESS_REGION_PREFERENCE = "egressRegionPreference";
        protected static final String TUNNEL_WHOLE_DEVICE_PREFERENCE = "tunnelWholeDevicePreference";
        protected static final String CURRENT_TAB = "currentTab";

        protected static final int REQUEST_CODE_PREPARE_VPN = 100;
        protected static final int REQUEST_CODE_PREFERENCE = 101;

        protected static boolean m_firstRun = true;
        private boolean m_canWholeDevice = false;

        protected Button m_toggleButton;
        private StatusListViewManager m_statusListManager = null;
        protected AppPreferences m_multiProcessPreferences;
        private ViewFlipper m_sponsorViewFlipper;
        private ScrollView m_statusLayout;
        private TextView m_statusTabLogLine;
        private TextView m_statusTabVersionLine;
        private SponsorHomePage m_sponsorHomePage;
        private LocalBroadcastManager m_localBroadcastManager;
        private Timer m_updateStatisticsUITimer;
        private Timer m_updateServiceStateUITimer;
        private boolean m_restartTunnel = false;
        private TextView m_elapsedConnectionTimeView;
        private TextView m_totalSentView;
        private TextView m_totalReceivedView;
        private DataTransferGraph m_slowSentGraph;
        private DataTransferGraph m_slowReceivedGraph;
        private DataTransferGraph m_fastSentGraph;
        private DataTransferGraph m_fastReceivedGraph;
        private RegionAdapter m_regionAdapter;
        private SpinnerHelper m_regionSelector;
        protected CheckBox m_tunnelWholeDeviceToggle;
        protected CheckBox m_downloadOnWifiOnlyToggle;
        protected CheckBox m_disableTimeoutsToggle;
        private Toast m_invalidProxySettingsToast;
        private Button m_moreOptionsButton;
        private LoggingObserver m_loggingObserver;
        private boolean m_serviceStateUIPaused = false;
        private boolean m_localProxySettingsHaveBeenReset = false;

        public TabbedActivityBase() {
            Utils.initializeSecureRandom();
        }

        protected boolean getSkipHomePage() {
            for (String homepage : getHomePages()) {
                if (homepage.contains("psiphon_skip_homepage")) {
                    return true;
                }
            }
            return false;
        }

        protected boolean showFirstHomePageInApp() {
            boolean showHomePage = false;
            List<String> homepages = getHomePages();
            if (!getSkipHomePage() && homepages.size() > 0) {
                showHomePage = true;
                for (String homeTabUrlExclusion : EmbeddedValues.HOME_TAB_URL_EXCLUSIONS) {
                    if (homepages.get(0).contains(homeTabUrlExclusion)) {
                        showHomePage = false;
                        break;
                    }
                }
            }
            return showHomePage;
        }

        // Avoid calling m_statusTabToggleButton.setImageResource() every 250 ms
        // when it is set to the connected image
        private ImageButton m_statusViewImage;
        private boolean m_statusIconSetToConnected = false;

        private void setStatusState(int resId) {
            boolean statusShowing = m_sponsorViewFlipper.getCurrentView() == m_statusLayout;

            if (R.drawable.status_icon_connected == resId) {
                if (!m_statusIconSetToConnected) {
                    m_statusViewImage.setImageResource(resId);
                    m_statusIconSetToConnected = true;
                }

                // Show the sponsor web view, but only if there's a home page to
                // show and it's isn't excluded from being embedded.
                if (showFirstHomePageInApp() && statusShowing) {
                    m_sponsorViewFlipper.showNext();
                }
            } else {
                m_statusViewImage.setImageResource(resId);
                m_statusIconSetToConnected = false;

                // Show the status view
                if (!statusShowing) {
                    m_sponsorViewFlipper.showNext();
                }
            }
        }

        // Lateral navigation with TabHost:
        // Adapted from here:
        // http://danielkvist.net/code/animated-tabhost-with-slide-gesture-in-android
        private static final int ANIMATION_TIME = 240;
        protected TabHost m_tabHost;
        private int m_currentTab;
        private View m_previousView;
        private View m_currentView;
        private GestureDetector m_gestureDetector;

        /**
         * A gesture listener that listens for a left or right swipe and uses
         * the swip gesture to navigate a TabHost that uses an AnimatedTabHost
         * listener.
         * 
         * @author Daniel Kvist
         * 
         */
        class LateralGestureDetector extends SimpleOnGestureListener {
            private static final int SWIPE_MIN_DISTANCE = 120;
            private static final int SWIPE_MAX_OFF_PATH = 250;
            private static final int SWIPE_THRESHOLD_VELOCITY = 200;
            private final int maxTabs;

            /**
             * An empty constructor that uses the tabhosts content view to
             * decide how many tabs there are.
             */
            public LateralGestureDetector() {
                maxTabs = m_tabHost.getTabContentView().getChildCount();
            }

            /**
             * Listens for the onFling event and performs some calculations
             * between the touch down point and the touch up point. It then uses
             * that information to calculate if the swipe was long enough. It
             * also uses the swiping velocity to decide if it was a "true" swipe
             * or just some random touching.
             */
            @Override
            public boolean onFling(MotionEvent event1, MotionEvent event2, float velocityX, float velocityY) {
                if (event1 != null && event2 != null) {
                    int newTab;
                    if (Math.abs(event1.getY() - event2.getY()) > SWIPE_MAX_OFF_PATH) {
                        return false;
                    }
                    if (event1.getX() - event2.getX() > SWIPE_MIN_DISTANCE && Math.abs(velocityX) > SWIPE_THRESHOLD_VELOCITY) {
                        // Swipe right to left
                        newTab = m_currentTab + 1;
                    } else if (event2.getX() - event1.getX() > SWIPE_MIN_DISTANCE && Math.abs(velocityX) > SWIPE_THRESHOLD_VELOCITY) {
                        // Swipe left to right
                        newTab = m_currentTab - 1;
                    } else {
                        return false;
                    }
                    if (newTab < 0 || newTab > (maxTabs - 1)) {
                        return false;
                    }
                    m_tabHost.setCurrentTab(newTab);
                }
                return super.onFling(event1, event2, velocityX, velocityY);
            }
        }

        /**
         * When tabs change we fetch the current view that we are animating to
         * and animate it and the previous view in the appropriate directions.
         */
        @Override
        public void onTabChanged(String tabId) {
            m_currentView = m_tabHost.getCurrentView();
            if (m_previousView != null) {
                if (m_tabHost.getCurrentTab() > m_currentTab) {
                    m_previousView.setAnimation(outToLeftAnimation());
                    m_currentView.setAnimation(inFromRightAnimation());
                } else {
                    m_previousView.setAnimation(outToRightAnimation());
                    m_currentView.setAnimation(inFromLeftAnimation());
                }
            }
            m_previousView = m_currentView;
            m_currentTab = m_tabHost.getCurrentTab();

            m_multiProcessPreferences.put(CURRENT_TAB, m_currentTab);
        }

        /**
         * Custom animation that animates in from right
         * 
         * @return Animation the Animation object
         */
        private Animation inFromRightAnimation() {
            Animation inFromRight = new TranslateAnimation(Animation.RELATIVE_TO_PARENT, 1.0f, Animation.RELATIVE_TO_PARENT, 0.0f,
                    Animation.RELATIVE_TO_PARENT, 0.0f, Animation.RELATIVE_TO_PARENT, 0.0f);
            return setProperties(inFromRight);
        }

        /**
         * Custom animation that animates out to the right
         * 
         * @return Animation the Animation object
         */
        private Animation outToRightAnimation() {
            Animation outToRight = new TranslateAnimation(Animation.RELATIVE_TO_PARENT, 0.0f, Animation.RELATIVE_TO_PARENT, 1.0f, Animation.RELATIVE_TO_PARENT,
                    0.0f, Animation.RELATIVE_TO_PARENT, 0.0f);
            return setProperties(outToRight);
        }

        /**
         * Custom animation that animates in from left
         * 
         * @return Animation the Animation object
         */
        private Animation inFromLeftAnimation() {
            Animation inFromLeft = new TranslateAnimation(Animation.RELATIVE_TO_PARENT, -1.0f, Animation.RELATIVE_TO_PARENT, 0.0f,
                    Animation.RELATIVE_TO_PARENT, 0.0f, Animation.RELATIVE_TO_PARENT, 0.0f);
            return setProperties(inFromLeft);
        }

        /**
         * Custom animation that animates out to the left
         * 
         * @return Animation the Animation object
         */
        private Animation outToLeftAnimation() {
            Animation outtoLeft = new TranslateAnimation(Animation.RELATIVE_TO_PARENT, 0.0f, Animation.RELATIVE_TO_PARENT, -1.0f, Animation.RELATIVE_TO_PARENT,
                    0.0f, Animation.RELATIVE_TO_PARENT, 0.0f);
            return setProperties(outtoLeft);
        }

        /**
         * Helper method that sets some common properties
         * 
         * @param animation
         *            the animation to give common properties
         * @return the animation with common properties
         */
        private Animation setProperties(Animation animation) {
            animation.setDuration(ANIMATION_TIME);
            animation.setInterpolator(new AccelerateInterpolator());
            return animation;
        }

        @SuppressLint("SetJavaScriptEnabled")
        @Override
        protected void onCreate(Bundle savedInstanceState) {
            super.onCreate(savedInstanceState);

            m_multiProcessPreferences = new AppPreferences(this);
            // Migrate 'More Options' SharedPreferences to tray preferences:
            // The name of the DefaultSharedPreferences is this.getPackageName() + "_preferences"
            // http://stackoverflow.com/questions/5946135/difference-between-getdefaultsharedpreferences-and-getsharedpreferences
            String prefName = this.getPackageName() + "_preferences";
            m_multiProcessPreferences.migrate(
                    // Top level  preferences
                    new SharedPreferencesImport(this, prefName, CURRENT_TAB, CURRENT_TAB),
                    new SharedPreferencesImport(this, prefName, EGRESS_REGION_PREFERENCE, EGRESS_REGION_PREFERENCE),
                    new SharedPreferencesImport(this, prefName, TUNNEL_WHOLE_DEVICE_PREFERENCE, TUNNEL_WHOLE_DEVICE_PREFERENCE),
                    new SharedPreferencesImport(this, prefName, getString(R.string.downloadWifiOnlyPreference), getString(R.string.downloadWifiOnlyPreference)),
                    new SharedPreferencesImport(this, prefName, getString(R.string.disableTimeoutsPreference), getString(R.string.disableTimeoutsPreference)),
                    // More Options preferences
                    new SharedPreferencesImport(this, prefName, getString(R.string.preferenceNotificationsWithSound), getString(R.string.preferenceNotificationsWithSound)),
                    new SharedPreferencesImport(this, prefName, getString(R.string.preferenceNotificationsWithVibrate), getString(R.string.preferenceNotificationsWithVibrate)),
                    new SharedPreferencesImport(this, prefName, getString(R.string.useProxySettingsPreference), getString(R.string.useProxySettingsPreference)),
                    new SharedPreferencesImport(this, prefName, getString(R.string.useSystemProxySettingsPreference), getString(R.string.useSystemProxySettingsPreference)),
                    new SharedPreferencesImport(this, prefName, getString(R.string.useCustomProxySettingsPreference), getString(R.string.useCustomProxySettingsPreference)),
                    new SharedPreferencesImport(this, prefName, getString(R.string.useCustomProxySettingsHostPreference), getString(R.string.useCustomProxySettingsHostPreference)),
                    new SharedPreferencesImport(this, prefName, getString(R.string.useCustomProxySettingsPortPreference), getString(R.string.useCustomProxySettingsPortPreference)),
                    new SharedPreferencesImport(this, prefName, getString(R.string.useProxyAuthenticationPreference), getString(R.string.useProxyAuthenticationPreference)),
                    new SharedPreferencesImport(this, prefName, getString(R.string.useProxyUsernamePreference), getString(R.string.useProxyUsernamePreference)),
                    new SharedPreferencesImport(this, prefName, getString(R.string.useProxyPasswordPreference), getString(R.string.useProxyPasswordPreference)),
                    new SharedPreferencesImport(this, prefName, getString(R.string.useProxyDomainPreference), getString(R.string.useProxyDomainPreference))
            );

            if (m_firstRun) {
                EmbeddedValues.initialize(this);
            }

            // Set up tabs
            m_tabHost.setup();

            TabSpec homeTab = m_tabHost.newTabSpec("home");
            homeTab.setContent(R.id.sponsorViewFlipper);
            homeTab.setIndicator(getText(R.string.home_tab_name));

            TabSpec statisticsTab = m_tabHost.newTabSpec("statistics");
            statisticsTab.setContent(R.id.statisticsView);
            statisticsTab.setIndicator(getText(R.string.statistics_tab_name));

            TabSpec settingsTab = m_tabHost.newTabSpec("settings");
            settingsTab.setContent(R.id.settingsView);
            settingsTab.setIndicator(getText(R.string.settings_tab_name));

            TabSpec logsTab = m_tabHost.newTabSpec("logs");
            logsTab.setContent(R.id.logsTab);
            logsTab.setIndicator(getText(R.string.logs_tab_name));

            m_tabHost.addTab(homeTab);
            m_tabHost.addTab(statisticsTab);
            m_tabHost.addTab(settingsTab);
            m_tabHost.addTab(logsTab);

            m_gestureDetector = new GestureDetector(this, new LateralGestureDetector());
            OnTouchListener onTouchListener = new OnTouchListener() {
                @Override
                public boolean onTouch(View v, MotionEvent event) {
                    // Give the view a chance to handle the event first, ie a
                    // scrollview or listview
                    v.onTouchEvent(event);

                    return !m_gestureDetector.onTouchEvent(event);
                }
            };

            m_tabHost.setOnTouchListener(onTouchListener);
            m_statusLayout = (ScrollView) findViewById(R.id.statusLayout);
            m_statusViewImage = (ImageButton) findViewById(R.id.statusViewImage);
            m_statusViewImage.setOnTouchListener(onTouchListener);
            findViewById(R.id.sponsorViewFlipper).setOnTouchListener(onTouchListener);
            findViewById(R.id.sponsorWebView).setOnTouchListener(onTouchListener);
            findViewById(R.id.statisticsView).setOnTouchListener(onTouchListener);
            findViewById(R.id.settingsView).setOnTouchListener(onTouchListener);
            findViewById(R.id.regionSelector).setOnTouchListener(onTouchListener);
            findViewById(R.id.tunnelWholeDeviceToggle).setOnTouchListener(onTouchListener);
            findViewById(R.id.feedbackButton).setOnTouchListener(onTouchListener);
            findViewById(R.id.aboutButton).setOnTouchListener(onTouchListener);
            ListView statusListView = (ListView) findViewById(R.id.statusList);
            statusListView.setOnTouchListener(onTouchListener);

            m_tabHost.setOnTabChangedListener(this);

            int currentTab = m_multiProcessPreferences.getInt(CURRENT_TAB, 0);
            m_tabHost.setCurrentTab(currentTab);

            m_sponsorViewFlipper = (ViewFlipper) findViewById(R.id.sponsorViewFlipper);
            m_sponsorViewFlipper.setInAnimation(AnimationUtils.loadAnimation(this, android.R.anim.slide_in_left));
            m_sponsorViewFlipper.setOutAnimation(AnimationUtils.loadAnimation(this, android.R.anim.slide_out_right));

            m_statusTabLogLine = (TextView) findViewById(R.id.lastlogline);
            m_statusTabVersionLine = (TextView) findViewById(R.id.versionline);
            m_elapsedConnectionTimeView = (TextView) findViewById(R.id.elapsedConnectionTime);
            m_totalSentView = (TextView) findViewById(R.id.totalSent);
            m_totalReceivedView = (TextView) findViewById(R.id.totalReceived);
            m_regionSelector = new SpinnerHelper(findViewById(R.id.regionSelector));
            m_tunnelWholeDeviceToggle = (CheckBox) findViewById(R.id.tunnelWholeDeviceToggle);
            m_disableTimeoutsToggle = (CheckBox) findViewById(R.id.disableTimeoutsToggle);
            m_downloadOnWifiOnlyToggle = (CheckBox) findViewById(R.id.downloadOnWifiOnlyToggle);
            m_moreOptionsButton = (Button) findViewById(R.id.moreOptionsButton);

            m_slowSentGraph = new DataTransferGraph(this, R.id.slowSentGraph);
            m_slowReceivedGraph = new DataTransferGraph(this, R.id.slowReceivedGraph);
            m_fastSentGraph = new DataTransferGraph(this, R.id.fastSentGraph);
            m_fastReceivedGraph = new DataTransferGraph(this, R.id.fastReceivedGraph);

            // Set up the list view
            m_statusListManager = new StatusListViewManager(statusListView);

            m_localBroadcastManager = LocalBroadcastManager.getInstance(this);
            m_localBroadcastManager.registerReceiver(new StatusEntryAdded(), new IntentFilter(STATUS_ENTRY_AVAILABLE));

            updateServiceStateUI();

            if (m_firstRun)
            {
                RegionAdapter.initialize(this);
            }
            m_regionAdapter = new RegionAdapter(this);
            m_regionSelector.setAdapter(m_regionAdapter);
            String egressRegionPreference = m_multiProcessPreferences.getString(EGRESS_REGION_PREFERENCE,
                    PsiphonConstants.REGION_CODE_ANY);
            int position = m_regionAdapter.getPositionForRegionCode(egressRegionPreference);
            m_regionSelector.setSelection(position);
            setTunnelConfigEgressRegion(egressRegionPreference);

            m_regionSelector.setOnItemSelectedListener(regionSpinnerOnItemSelected);
            // Re-populate the spinner when it is expanded -- the underlying
            // region list could change
            // due to background server discovery or remote server list fetch.
            m_regionSelector.getSpinner().setOnTouchListener(regionSpinnerOnTouch);
            m_regionSelector.getSpinner().setOnKeyListener(regionSpinnerOnKey);

            m_canWholeDevice = Utils.hasVpnService();

            m_tunnelWholeDeviceToggle.setEnabled(m_canWholeDevice);
            boolean tunnelWholeDevicePreference = m_multiProcessPreferences.getBoolean(TUNNEL_WHOLE_DEVICE_PREFERENCE,
                    m_canWholeDevice);
            m_tunnelWholeDeviceToggle.setChecked(tunnelWholeDevicePreference);
            setTunnelConfigWholeDevice(m_canWholeDevice && tunnelWholeDevicePreference);

            // Show download-wifi-only preference only in not Play Store build
            if(EmbeddedValues.hasEverBeenSideLoaded(getContext())) {
                boolean downLoadWifiOnlyPreference = m_multiProcessPreferences.getBoolean(
                        getString(R.string.downloadWifiOnlyPreference),
                        PsiphonConstants.DOWNLOAD_WIFI_ONLY_PREFERENCE_DEFAULT);
                m_downloadOnWifiOnlyToggle.setChecked(downLoadWifiOnlyPreference);
            }
            else {
                m_downloadOnWifiOnlyToggle.setEnabled(false);
                m_downloadOnWifiOnlyToggle.setVisibility(View.GONE);
            }

            boolean disableTimeoutsPreference = m_multiProcessPreferences.getBoolean(
                    getString(R.string.disableTimeoutsPreference), false);
            m_disableTimeoutsToggle.setChecked(disableTimeoutsPreference);
            setTunnelConfigDisableTimeouts(disableTimeoutsPreference);

            // Note that this must come after the above lines, or else the
            // activity
            // will not be sufficiently initialized for isDebugMode to succeed.
            // (Voodoo.)
            PsiphonConstants.DEBUG = Utils.isDebugMode(this);

            String msg = getContext().getString(R.string.client_version, EmbeddedValues.CLIENT_VERSION);
            m_statusTabVersionLine.setText(msg);

            // The LoggingObserver will run in a separate thread than the main UI thread
            HandlerThread loggingObserverThread = new HandlerThread("LoggingObserverThread");
            loggingObserverThread.start();
            m_loggingObserver = new LoggingObserver(this, new Handler(loggingObserverThread.getLooper()));

            // Force the UI to display logs already loaded into the StatusList message history
            LocalBroadcastManager.getInstance(this).sendBroadcast(new Intent(STATUS_ENTRY_AVAILABLE));
        }

        @Override
        protected void onDestroy() {
            super.onDestroy();

            if (m_sponsorHomePage != null) {
                m_sponsorHomePage.stop();
                m_sponsorHomePage = null;
            }
        }

        /**
         * Show the sponsor home page, either in the embedded view web view or
         * in the external browser.
         * 
         * @param freshConnect
         *            If false, the home page will not be opened in an external
         *            browser. This is to prevent the page from opening every
         *            time the activity is created.
         */
        protected void resetSponsorHomePage(boolean freshConnect) {
            if (getSkipHomePage()) {
                return;
            }

            String url;
            List<String> homepages = getHomePages();
            if (homepages.size() > 0) {
                url = homepages.get(0);
            } else {
                return;
            }

            if (!showFirstHomePageInApp()) {
                if (freshConnect) {
                    displayBrowser(getContext(), Uri.parse(url));
                }
                return;
            }

            // At this point we're showing the URL in the embedded webview.
            m_sponsorHomePage = new SponsorHomePage((WebView) findViewById(R.id.sponsorWebView), (ProgressBar) findViewById(R.id.sponsorWebViewProgressBar));
            m_sponsorHomePage.load(url);
        }

        @Override
        protected void onResume() {
            super.onResume();
            
            m_localProxySettingsHaveBeenReset = false;

            // Load new logs from the logging provider now
            if (Build.VERSION.SDK_INT >= Build.VERSION_CODES.JELLY_BEAN) {
                m_loggingObserver.dispatchChange(false, LoggingProvider.INSERT_URI);
            } else {
                m_loggingObserver.dispatchChange(false);
            }

            // Load new logs from the logging provider when it changes
            getContentResolver().registerContentObserver(LoggingProvider.INSERT_URI, true, m_loggingObserver);

            // From: http://steve.odyfamily.com/?p=12
            m_updateStatisticsUITimer = new Timer();
            m_updateStatisticsUITimer.schedule(new TimerTask() {
                @Override
                public void run() {
                    runOnUiThread(new Runnable() {
                        @Override
                        public void run() {
                            updateStatisticsUICallback();
                        }
                    });
                }
            }, 0, 1000);

            m_updateServiceStateUITimer = new Timer();
            m_updateServiceStateUITimer.schedule(new TimerTask() {
                @Override
                public void run() {
                    runOnUiThread(new Runnable() {
                        @Override
                        public void run() {
                            updateServiceStateUI();
                            checkRestartTunnel();
                        }
                    });
                }
            }, 0, 250);

            // Don't show the keyboard until edit selected
            getWindow().setSoftInputMode(WindowManager.LayoutParams.SOFT_INPUT_STATE_HIDDEN);

            // Set to foreground before binding to the service. Otherwise there would be a short
            // period of time where we could miss a handshake intent after getting the
            // tunnel state from registering with the service.
            m_multiProcessPreferences.put(getString(R.string.status_activity_foreground), true);

            if (isServiceRunning()) {
                startAndBindTunnelService();
            }
            else {
                // reset the tunnel state
                m_tunnelState = new TunnelManager.State();
            }
        }

        @Override
        protected void onPause() {
            super.onPause();

            getContentResolver().unregisterContentObserver(m_loggingObserver);

            cancelInvalidProxySettingsToast();

            m_updateStatisticsUITimer.cancel();
            m_updateServiceStateUITimer.cancel();

            unbindTunnelService();

            m_multiProcessPreferences.put(getString(R.string.status_activity_foreground), false);
        }

        protected void doToggle() {
            if (!isServiceRunning()) {
                startUp();
            } else {
                stopTunnelService();
            }
        }

        public class StatusEntryAdded extends BroadcastReceiver {
            @Override
            public void onReceive(Context context, Intent intent) {
                if (m_statusListManager != null) {
                    m_statusListManager.notifyStatusAdded();
                }

                runOnUiThread(new Runnable() {
                    public void run() {
                        StatusList.StatusEntry statusEntry = StatusList.getLastStatusEntryForDisplay();
                        if (statusEntry != null) {
                            String msg = getContext().getString(statusEntry.stringId(), statusEntry.formatArgs());
                            m_statusTabLogLine.setText(msg);
                        }
                    }
                });
            }
        }

        public abstract void onSubscribeButtonClick(View v);

        protected abstract void startUp();

        protected void doAbout() {
            if (URLUtil.isValidUrl(EmbeddedValues.INFO_LINK_URL)) {
                // TODO: if connected, open in Psiphon browser?
                // Events.displayBrowser(this,
                // Uri.parse(PsiphonConstants.INFO_LINK_URL));

                Intent browserIntent = new Intent(Intent.ACTION_VIEW, Uri.parse(EmbeddedValues.INFO_LINK_URL));
                startActivity(browserIntent);
            }
        }

        public void onMoreOptionsClick(View v) {
            startActivityForResult(new Intent(this, MoreOptionsPreferenceActivity.class), REQUEST_CODE_PREFERENCE);
        }

        public abstract void onFeedbackClick(View v);

        public void onAboutClick(View v) {
            doAbout();
        }

        private final AdapterView.OnItemSelectedListener regionSpinnerOnItemSelected = new AdapterView.OnItemSelectedListener() {

            @Override
            public void onItemSelected(AdapterView<?> parent, View view, int position, long id) {
                onRegionSelected(position);
            }

            @Override
            public void onNothingSelected(AdapterView parent) {
            }
        };

        private final View.OnTouchListener regionSpinnerOnTouch = new View.OnTouchListener() {
            @Override
            public boolean onTouch(View v, MotionEvent event) {
                if (event.getAction() == MotionEvent.ACTION_UP) {
                    m_regionAdapter.populate();
                }
                return false;
            }
        };

        private final View.OnKeyListener regionSpinnerOnKey = new View.OnKeyListener() {
            @Override
            public boolean onKey(View v, int keyCode, KeyEvent event) {
                if (keyCode == KeyEvent.KEYCODE_DPAD_CENTER) {
                    m_regionAdapter.populate();
                    return true;
                } else {
                    return false;
                }
            }
        };

        public void onRegionSelected(int position) {
            // Just in case an OnItemSelected message is in transit before
            // setEnabled is processed...(?)
            if (!m_regionSelector.isEnabled()) {
                return;
            }

            if (!Utils.getHasValidSubscription(this)) {
                m_regionSelector.setSelection(m_regionAdapter.getPositionForRegionCode(PsiphonConstants.REGION_CODE_ANY));
                onSubscribeButtonClick(null);
                return;
            }

            String selectedRegionCode = m_regionAdapter.getSelectedRegionCode(position);

            String egressRegionPreference = m_multiProcessPreferences.getString(EGRESS_REGION_PREFERENCE,
                    PsiphonConstants.REGION_CODE_ANY);
            if (selectedRegionCode.equals(egressRegionPreference) && selectedRegionCode.equals(getTunnelConfigEgressRegion())) {
                return;
            }

            updateEgressRegionPreference(selectedRegionCode);

            // NOTE: reconnects even when Any is selected: we could select a
            // faster server
            scheduleRunningTunnelServiceRestart();
        }

        protected void updateEgressRegionPreference(String egressRegionPreference) {
            // No isRooted check: the user can specify whatever preference they
            // wish. Also, CheckBox enabling should cover this (but isn't
            // required to).
            m_multiProcessPreferences.put(EGRESS_REGION_PREFERENCE, egressRegionPreference);

            setTunnelConfigEgressRegion(egressRegionPreference);
        }

        public void onTunnelWholeDeviceToggle(View v) {
            // Just in case an OnClick message is in transit before setEnabled
            // is processed...(?)
            if (!m_tunnelWholeDeviceToggle.isEnabled()) {
                return;
            }

            boolean tunnelWholeDevicePreference = m_tunnelWholeDeviceToggle.isChecked();
            updateWholeDevicePreference(tunnelWholeDevicePreference);
            scheduleRunningTunnelServiceRestart();
        }

        protected void updateWholeDevicePreference(boolean tunnelWholeDevicePreference) {
            // No isRooted check: the user can specify whatever preference they
            // wish. Also, CheckBox enabling should cover this (but isn't
            // required to).
            m_multiProcessPreferences.put(TUNNEL_WHOLE_DEVICE_PREFERENCE, tunnelWholeDevicePreference);

            setTunnelConfigWholeDevice(tunnelWholeDevicePreference);
        }

        public void onDisableTimeoutsToggle(View v) {
            boolean disableTimeoutsChecked = m_disableTimeoutsToggle.isChecked();
            updateDisableTimeoutsPreference(disableTimeoutsChecked);
            scheduleRunningTunnelServiceRestart();
        }
        protected void updateDisableTimeoutsPreference(boolean disableTimeoutsPreference) {
            m_multiProcessPreferences.put(getString(R.string.disableTimeoutsPreference), disableTimeoutsPreference);

            setTunnelConfigDisableTimeouts(disableTimeoutsPreference);
        }

        public void onDownloadOnWifiOnlyToggle(View v) {
            boolean downloadWifiOnly = m_downloadOnWifiOnlyToggle.isChecked();

            // There is no need to restart the service if the value of downloadWifiOnly
            // has changed because upgrade downloads happen in a different, temp tunnel

            m_multiProcessPreferences.put(getString(R.string.downloadWifiOnlyPreference), downloadWifiOnly);
        }

        // Basic check of proxy settings values
        private boolean customProxySettingsValuesValid() {
            UpstreamProxySettings.ProxySettings proxySettings = UpstreamProxySettings.getProxySettings(this);
            return proxySettings != null && proxySettings.proxyHost.length() > 0 && proxySettings.proxyPort >= 1 && proxySettings.proxyPort <= 65535;
        }

        private class DataTransferGraph {
            private final Activity m_activity;
            private final LinearLayout m_graphLayout;
            private GraphicalView m_chart;
            private final XYMultipleSeriesDataset m_chartDataset;
            private final XYMultipleSeriesRenderer m_chartRenderer;
            private final XYSeries m_chartCurrentSeries;
            private final XYSeriesRenderer m_chartCurrentRenderer;

            public DataTransferGraph(Activity activity, int layoutId) {
                m_activity = activity;
                m_graphLayout = (LinearLayout) activity.findViewById(layoutId);
                m_chartDataset = new XYMultipleSeriesDataset();
                m_chartRenderer = new XYMultipleSeriesRenderer();
                m_chartRenderer.setGridColor(Color.GRAY);
                m_chartRenderer.setShowGrid(true);
                m_chartRenderer.setShowLabels(false);
                m_chartRenderer.setShowLegend(false);
                m_chartRenderer.setShowAxes(false);
                m_chartRenderer.setPanEnabled(false, false);
                m_chartRenderer.setZoomEnabled(false, false);

                // Make the margins transparent.
                // Note that this value is a bit magical. One would expect
                // android.graphics.Color.TRANSPARENT to work, but it doesn't.
                // Nor does 0x00000000. Ref:
                // http://developer.android.com/reference/android/graphics/Color.html
                m_chartRenderer.setMarginsColor(0x00FFFFFF);

                m_chartCurrentSeries = new XYSeries("");
                m_chartDataset.addSeries(m_chartCurrentSeries);
                m_chartCurrentRenderer = new XYSeriesRenderer();
                m_chartCurrentRenderer.setColor(Color.YELLOW);
                m_chartRenderer.addSeriesRenderer(m_chartCurrentRenderer);
            }

            public void update(ArrayList<Long> data) {
                m_chartCurrentSeries.clear();
                for (int i = 0; i < data.size(); i++) {
                    m_chartCurrentSeries.add(i, data.get(i));
                }
                if (m_chart == null) {
                    m_chart = ChartFactory.getLineChartView(m_activity, m_chartDataset, m_chartRenderer);
                    m_graphLayout.addView(m_chart);
                } else {
                    m_chart.repaint();
                }
            }
        }

        private void updateStatisticsUICallback() {
            DataTransferStats.DataTransferStatsForUI dataTransferStats = DataTransferStats.getDataTransferStatsForUI();
            m_elapsedConnectionTimeView.setText(isTunnelConnected() ? getString(R.string.connected_elapsed_time,
                    Utils.elapsedTimeToDisplay(dataTransferStats.getElapsedTime())) : getString(R.string.disconnected));
            m_totalSentView.setText(Utils.byteCountToDisplaySize(dataTransferStats.getTotalBytesSent(), false));
            m_totalReceivedView.setText(Utils.byteCountToDisplaySize(dataTransferStats.getTotalBytesReceived(), false));
            m_slowSentGraph.update(dataTransferStats.getSlowSentSeries());
            m_slowReceivedGraph.update(dataTransferStats.getSlowReceivedSeries());
            m_fastSentGraph.update(dataTransferStats.getFastSentSeries());
            m_fastReceivedGraph.update(dataTransferStats.getFastReceivedSeries());
        }

        private void cancelInvalidProxySettingsToast() {
            if (m_invalidProxySettingsToast != null) {
                View toastView = m_invalidProxySettingsToast.getView();
                if (toastView != null) {
                    if (toastView.isShown()) {
                        m_invalidProxySettingsToast.cancel();
                    }
                }
            }
        }

        private void updateServiceStateUI() {
            if (m_serviceStateUIPaused) {
                return;
            }

            if (!m_boundToTunnelService) {
                setStatusState(R.drawable.status_icon_disconnected);
                if (!isServiceRunning()) {
                    m_toggleButton.setText(getText(R.string.start));
                    enableToggleServiceUI();
                    updateSubscriptionAndAdOptions(true);
                
                    if (!m_localProxySettingsHaveBeenReset) {
                        WebViewProxySettings.resetLocalProxy(this);
                        m_localProxySettingsHaveBeenReset = true;
                    }
                } else {
                    m_toggleButton.setText(getText(R.string.waiting));
                    disableToggleServiceUI();
                    updateSubscriptionAndAdOptions(false);
                
                    if (!m_localProxySettingsHaveBeenReset) {
                        WebViewProxySettings.resetLocalProxy(this);
                        m_localProxySettingsHaveBeenReset = true;
                    }
                }
            } else {
                if (isTunnelConnected()) {
                    setStatusState(R.drawable.status_icon_connected);
                } else {
                    setStatusState(R.drawable.status_icon_connecting);
                }
                m_toggleButton.setText(getText(R.string.stop));
                enableToggleServiceUI();
                updateSubscriptionAndAdOptions(false);
                m_localProxySettingsHaveBeenReset = false;
            }
        }

        protected abstract void updateSubscriptionAndAdOptions(boolean show);

        protected void enableToggleServiceUI() {
            m_toggleButton.setEnabled(true);
            m_tunnelWholeDeviceToggle.setEnabled(m_canWholeDevice);
            m_disableTimeoutsToggle.setEnabled(true);
            m_regionSelector.setEnabled(true);
            m_moreOptionsButton.setEnabled(true);
        }

        protected void disableToggleServiceUI() {
            m_toggleButton.setEnabled(false);
            m_tunnelWholeDeviceToggle.setEnabled(false);
            m_disableTimeoutsToggle.setEnabled(false);
            m_regionSelector.setEnabled(false);
            m_moreOptionsButton.setEnabled(false);
        }
        
        protected void pauseServiceStateUI() {
            m_serviceStateUIPaused = true;
            disableToggleServiceUI();
        }
        
        protected void resumeServiceStateUI() {
            m_serviceStateUIPaused = false;
            updateServiceStateUI();
        }

        private void checkRestartTunnel() {
            if (m_restartTunnel &&
                    !m_boundToTunnelService &&
                    !isServiceRunning()) {
                m_restartTunnel = false;
                startTunnel();
            }
        }

        protected void scheduleRunningTunnelServiceRestart() {
            if (isServiceRunning()) {
                m_restartTunnel = true;
                stopTunnelService();
                // The tunnel will get restarted in m_updateServiceStateTimer
            }
        }
        
        protected void startTunnel() {
            // Don't start if custom proxy settings is selected and values are
            // invalid
            boolean useHTTPProxyPreference = UpstreamProxySettings.getUseHTTPProxy(this);
            boolean useCustomProxySettingsPreference = UpstreamProxySettings.getUseCustomProxySettings(this);

            if (useHTTPProxyPreference && useCustomProxySettingsPreference && !customProxySettingsValuesValid()) {
                cancelInvalidProxySettingsToast();
                m_invalidProxySettingsToast = Toast.makeText(this, R.string.network_proxy_connect_invalid_values, Toast.LENGTH_SHORT);
                m_invalidProxySettingsToast.show();
                return;
            }

            boolean waitingForPrompt = false;

            if (getTunnelConfigWholeDevice() && Utils.hasVpnService()) {
                // VpnService backwards compatibility: for lazy class loading
                // the VpnService
                // class reference has to be in another function (doVpnPrepare),
                // not just
                // in a conditional branch.
                waitingForPrompt = doVpnPrepare();
            }
            if (!waitingForPrompt) {
                startAndBindTunnelService();
            }
        }

        protected boolean doVpnPrepare() {
            
            // Devices without VpnService support throw various undocumented
            // exceptions, including ActivityNotFoundException and ActivityNotFoundException.
            // For example: http://code.google.com/p/ics-openvpn/source/browse/src/de/blinkt/openvpn/LaunchVPN.java?spec=svn2a81c206204193b14ac0766386980acdc65bee60&name=v0.5.23&r=2a81c206204193b14ac0766386980acdc65bee60#376
            try {
                return vpnPrepare();
            } catch (Exception e) {
                MyLog.e(R.string.tunnel_whole_device_exception, MyLog.Sensitivity.NOT_SENSITIVE);

                // Turn off the option and abort.

                m_tunnelWholeDeviceToggle.setChecked(false);
                m_tunnelWholeDeviceToggle.setEnabled(false);
                updateWholeDevicePreference(false);

                // true = waiting for prompt, although we can't start the
                // activity so onActivityResult won't be called
                return true;
            }
        }

        @TargetApi(Build.VERSION_CODES.ICE_CREAM_SANDWICH)
        protected boolean vpnPrepare() throws ActivityNotFoundException {
            // VpnService: need to display OS user warning. If whole device
            // option is
            // selected and we expect to use VpnService, so the prompt here in
            // the UI
            // before starting the service.

            Intent intent = VpnService.prepare(this);
            if (intent != null) {
                // TODO: can we disable the mode before we reach this this
                // failure point with
                // resolveActivity()? We'll need the intent from prepare() or
                // we'll have to mimic it.
                // http://developer.android.com/reference/android/content/pm/PackageManager.html#resolveActivity%28android.content.Intent,%20int%29

                startActivityForResult(intent, REQUEST_CODE_PREPARE_VPN);

                // startAndBindTunnelService will be called in onActivityResult
                return true;
            }

            return false;
        }

        private boolean isProxySettingsRestartRequired() {
            SharedPreferences prefs = getSharedPreferences(getString(R.string.moreOptionsPreferencesName), MODE_PRIVATE);

            // check if "use proxy" has changed
            boolean useHTTPProxyPreference = prefs.getBoolean(getString(R.string.useProxySettingsPreference),
                    false);
            if (useHTTPProxyPreference != UpstreamProxySettings.getUseHTTPProxy(this)) {
                return true;
            }

            // no further checking if "use proxy" is off and has not
            // changed
            if (!useHTTPProxyPreference) {
                return false;
            }

            //check if "add custom headers" checkbox changed
            boolean addCustomHeadersPreference = prefs.getBoolean(
                    getString(R.string.addCustomHeadersPreference), false);
            if (addCustomHeadersPreference != UpstreamProxySettings.getAddCustomHeadersPreference(this)) {
                return true;
            }

            // "add custom headers" is selected, check if
            // upstream headers string has changed
            if (addCustomHeadersPreference) {
                JSONObject newHeaders = new JSONObject();

                for (int position = 1; position <= 3; position++) {
                    int nameID = getResources().getIdentifier("customProxyHeaderName" + position, "string", getPackageName());
                    int valueID = getResources().getIdentifier("customProxyHeaderValue" + position, "string", getPackageName());

                    String namePrefStr = getResources().getString(nameID);
                    String valuePrefStr = getResources().getString(valueID);

                    String name = prefs.getString(namePrefStr, "");
                    String value = prefs.getString(valuePrefStr, "");
                    try {
                        if (!TextUtils.isEmpty(name)) {
                            JSONArray arr = new JSONArray();
                            arr.put(value);
                            newHeaders.put(name, arr);
                        }
                    } catch (JSONException e) {
                        throw new RuntimeException(e);
                    }
                }

                JSONObject oldHeaders = UpstreamProxySettings.getUpstreamProxyCustomHeaders(this);

                if (0 != oldHeaders.toString().compareTo(newHeaders.toString())) {
                    return true;
                }
            }

            // check if "use custom proxy settings"
            // radio has changed
            boolean useCustomProxySettingsPreference = prefs.getBoolean(
                    getString(R.string.useCustomProxySettingsPreference), false);
            if (useCustomProxySettingsPreference != UpstreamProxySettings.getUseCustomProxySettings(this)) {
                return true;
            }

            // no further checking if "use custom proxy" is off and has
            // not changed
            if (!useCustomProxySettingsPreference) {
                return false;
            }

            // "use custom proxy" is selected, check if
            // host || port have changed
            if (!prefs.getString(getString(R.string.useCustomProxySettingsHostPreference), "")
                    .equals(UpstreamProxySettings.getCustomProxyHost(this))
                    || !prefs.getString(getString(R.string.useCustomProxySettingsPortPreference), "")
                            .equals(UpstreamProxySettings.getCustomProxyPort(this))) {
                return true;
            }

            // check if "use proxy authentication" has changed
            boolean useProxyAuthenticationPreference = prefs.getBoolean(
                    getString(R.string.useProxyAuthenticationPreference), false);
            if (useProxyAuthenticationPreference != UpstreamProxySettings.getUseProxyAuthentication(this)) {
                return true;
            }

            // no further checking if "use proxy authentication" is off
            // and has not changed
            if (!useProxyAuthenticationPreference) {
                return false;
            }

            // "use proxy authentication" is checked, check if
            // username || password || domain have changed
            return !prefs.getString(getString(R.string.useProxyUsernamePreference), "")
                    .equals(UpstreamProxySettings.getProxyUsername(this))
                    || !prefs.getString(getString(R.string.useProxyPasswordPreference), "")
                    .equals(UpstreamProxySettings.getProxyPassword(this))
                    || !prefs.getString(getString(R.string.useProxyDomainPreference), "")
                    .equals(UpstreamProxySettings.getProxyDomain(this));
        }

        @Override
        protected void onActivityResult(int request, int result, Intent data) {
            if (request == REQUEST_CODE_PREPARE_VPN && result == RESULT_OK) {
                startAndBindTunnelService();
            } else if (request == REQUEST_CODE_PREFERENCE) {

                // Verify if restart is required before saving new settings
                boolean bRestartRequired = isProxySettingsRestartRequired();

                // Import 'More Options' values to tray preferences
                String prefName = getString(R.string.moreOptionsPreferencesName);
                m_multiProcessPreferences.migrate(
                        new SharedPreferencesImport(this, prefName, getString(R.string.preferenceNotificationsWithSound), getString(R.string.preferenceNotificationsWithSound)),
                        new SharedPreferencesImport(this, prefName, getString(R.string.preferenceNotificationsWithVibrate), getString(R.string.preferenceNotificationsWithVibrate)),
                        new SharedPreferencesImport(this, prefName, getString(R.string.downloadWifiOnlyPreference), getString(R.string.downloadWifiOnlyPreference)),
                        new SharedPreferencesImport(this, prefName, getString(R.string.disableTimeoutsPreference), getString(R.string.disableTimeoutsPreference)),
                        new SharedPreferencesImport(this, prefName, getString(R.string.useProxySettingsPreference), getString(R.string.useProxySettingsPreference)),
                        new SharedPreferencesImport(this, prefName, getString(R.string.useSystemProxySettingsPreference), getString(R.string.useSystemProxySettingsPreference)),
                        new SharedPreferencesImport(this, prefName, getString(R.string.useCustomProxySettingsPreference), getString(R.string.useCustomProxySettingsPreference)),
                        new SharedPreferencesImport(this, prefName, getString(R.string.useCustomProxySettingsHostPreference), getString(R.string.useCustomProxySettingsHostPreference)),
                        new SharedPreferencesImport(this, prefName, getString(R.string.useCustomProxySettingsPortPreference), getString(R.string.useCustomProxySettingsPortPreference)),
                        new SharedPreferencesImport(this, prefName, getString(R.string.useProxyAuthenticationPreference), getString(R.string.useProxyAuthenticationPreference)),
                        new SharedPreferencesImport(this, prefName, getString(R.string.useProxyUsernamePreference), getString(R.string.useProxyUsernamePreference)),
                        new SharedPreferencesImport(this, prefName, getString(R.string.useProxyPasswordPreference), getString(R.string.useProxyPasswordPreference)),
                        new SharedPreferencesImport(this, prefName, getString(R.string.useProxyDomainPreference), getString(R.string.useProxyDomainPreference)),
                        new SharedPreferencesImport(this, prefName, getString(R.string.addCustomHeadersPreference), getString(R.string.addCustomHeadersPreference)),
                        new SharedPreferencesImport(this, prefName, getString(R.string.customProxyHeaderName1), getString(R.string.customProxyHeaderName1)),
                        new SharedPreferencesImport(this, prefName, getString(R.string.customProxyHeaderValue1), getString(R.string.customProxyHeaderValue1)),
                        new SharedPreferencesImport(this, prefName, getString(R.string.customProxyHeaderName2), getString(R.string.customProxyHeaderName2)),
                        new SharedPreferencesImport(this, prefName, getString(R.string.customProxyHeaderValue2), getString(R.string.customProxyHeaderValue2)),
                        new SharedPreferencesImport(this, prefName, getString(R.string.customProxyHeaderName3), getString(R.string.customProxyHeaderName3)),
                        new SharedPreferencesImport(this, prefName, getString(R.string.customProxyHeaderValue3), getString(R.string.customProxyHeaderValue3))
                );

                if (bRestartRequired) {
                    if (isServiceRunning()) {
                        startAndBindTunnelService();
                    }
                    scheduleRunningTunnelServiceRestart();
                }
            }
        }

        // Tunnel config, sent to the service.
        private TunnelManager.Config m_tunnelConfig = new TunnelManager.Config();

        protected void setTunnelConfigEgressRegion(String tunnelConfigEgressRegion) {
            m_tunnelConfig.egressRegion = tunnelConfigEgressRegion;
        }

        protected String getTunnelConfigEgressRegion() {
            return m_tunnelConfig.egressRegion;
        }

        protected void setTunnelConfigWholeDevice(boolean tunnelConfigWholeDevice) {
            m_tunnelConfig.wholeDevice = tunnelConfigWholeDevice;
        }

        protected boolean getTunnelConfigWholeDevice() {
            return m_tunnelConfig.wholeDevice;
        }

        protected void setTunnelConfigDisableTimeouts(boolean disableTimeouts) {
            m_tunnelConfig.disableTimeouts = disableTimeouts;
        }

        protected boolean getTunnelConfigDisableTimeouts() {
            return m_tunnelConfig.disableTimeouts;
        }

<<<<<<< HEAD
        protected void setTunnelConfigRateLimit(boolean rateLimit) {
            m_tunnelConfig.rateLimit = rateLimit;
        }

        protected boolean getTunnelConfigRateLimit() {
            return m_tunnelConfig.rateLimit;
=======
        protected void setTunnelConfigRateLimit(int rateLimitMbps) {
            m_tunnelConfig.rateLimitMbps = rateLimitMbps;
        }

        protected int getTunnelConfigRateLimitMbps() {
            return m_tunnelConfig.rateLimitMbps;
>>>>>>> 7ada5e22
        }

        protected PendingIntent getHandshakePendingIntent() {
            return null;
        }

        protected PendingIntent getServiceNotificationPendingIntent() {
            return null;
        }

        protected void configureServiceIntent(Intent intent) {
            intent.putExtra(TunnelManager.DATA_TUNNEL_CONFIG_HANDSHAKE_PENDING_INTENT,
                    getHandshakePendingIntent());

            intent.putExtra(TunnelManager.DATA_TUNNEL_CONFIG_NOTIFICATION_PENDING_INTENT,
                    getServiceNotificationPendingIntent());

            intent.putExtra(TunnelManager.DATA_TUNNEL_CONFIG_WHOLE_DEVICE,
                    getTunnelConfigWholeDevice());

            intent.putExtra(TunnelManager.DATA_TUNNEL_CONFIG_EGRESS_REGION,
                    getTunnelConfigEgressRegion());

            intent.putExtra(TunnelManager.DATA_TUNNEL_CONFIG_DISABLE_TIMEOUTS,
                    getTunnelConfigDisableTimeouts());

<<<<<<< HEAD
            intent.putExtra(TunnelManager.DATA_TUNNEL_CONFIG_RATE_LIMIT,
                    getTunnelConfigRateLimit());
=======
            intent.putExtra(TunnelManager.DATA_TUNNEL_CONFIG_RATE_LIMIT_MBPS,
                    getTunnelConfigRateLimitMbps());
>>>>>>> 7ada5e22
        }

        protected void startAndBindTunnelService() {

            // Disable service-toggling controls while service is starting up
            // (i.e., while isServiceRunning can't be relied upon)
            disableToggleServiceUI();
            Intent intent;

            if (getTunnelConfigWholeDevice() && Utils.hasVpnService()) {
                // VpnService backwards compatibility: startVpnServiceIntent is a wrapper
                // function so we don't reference the undefined class when this
                // function is loaded.
                intent = startVpnServiceIntent();
            } else {
                intent = new Intent(this, TunnelService.class);
            }
            configureServiceIntent(intent);
            startService(intent);
            if (bindService(intent, m_tunnelServiceConnection, 0)) {
                m_boundToTunnelService = true;
            }
            sendServiceMessage(TunnelManager.MSG_REGISTER);
        }

        private Intent startVpnServiceIntent() {
            return new Intent(this, TunnelVpnService.class);
        }

        // Shared tunnel state, received from service in the HANDSHAKE
        // intent and in various state-related Messages.
        private TunnelManager.State m_tunnelState = new TunnelManager.State();

        protected boolean isTunnelConnected() {
            return m_tunnelState.isConnected;
        }

        protected ArrayList<String> getHomePages() {
            ArrayList<String> homePages = new ArrayList<>();
            homePages.addAll(m_tunnelState.homePages);
            return homePages;
        }

        protected int getListeningLocalHttpProxyPort() {
            return m_tunnelState.listeningLocalHttpProxyPort;
        }

        protected String getClientRegion() {
            return m_tunnelState.clientRegion;
        }

        /**
<<<<<<< HEAD
         * Indicates if the currently connected tunnel is rate-limited.
         * Invalid if there is no currently connected tunnel.
         * @return True if currently connected tunnel is rate-limited. False otherwise.
         */
        protected boolean getRateLimited() {
            return m_tunnelState.rateLimited;
=======
         * Indicates the currently connected tunnel's rate-limit.
         * Invalid if there is no currently connected tunnel.
         * @return The rate limit if currently connected tunnel is rate-limited. 0 otherwise.
         */
        protected int getRateLimitMbps() {
            return m_tunnelState.rateLimitMbps;
>>>>>>> 7ada5e22
        }

        protected void getTunnelStateFromHandshakeIntent(Intent intent) {
            if (!intent.getAction().equals(TunnelManager.INTENT_ACTION_HANDSHAKE)) {
                return;
            }
            getTunnelStateFromBundle(intent.getExtras());
        }

        private void getTunnelStateFromBundle(Bundle data) {
            if (data == null) {
                return;
            }

            ArrayList<String> availableEgressRegions = data.getStringArrayList(TunnelManager.DATA_TUNNEL_STATE_AVAILABLE_EGRESS_REGIONS);
            if (availableEgressRegions != null) {
                m_tunnelState.availableEgressRegions = availableEgressRegions;
                RegionAdapter.setServersExist(this, availableEgressRegions);
            }
            m_tunnelState.isConnected = data.getBoolean(TunnelManager.DATA_TUNNEL_STATE_IS_CONNECTED);
            if (m_tunnelState.isConnected) {
                setStatusState(R.drawable.status_icon_connected);
            } else {
                setStatusState(R.drawable.status_icon_connecting);
            }
            m_tunnelState.listeningLocalSocksProxyPort = data.getInt(TunnelManager.DATA_TUNNEL_STATE_LISTENING_LOCAL_SOCKS_PROXY_PORT);
            m_tunnelState.listeningLocalHttpProxyPort = data.getInt(TunnelManager.DATA_TUNNEL_STATE_LISTENING_LOCAL_HTTP_PROXY_PORT);
            m_tunnelState.clientRegion = data.getString(TunnelManager.DATA_TUNNEL_STATE_CLIENT_REGION);
            ArrayList<String> homePages = data.getStringArrayList(TunnelManager.DATA_TUNNEL_STATE_HOME_PAGES);
            if (homePages != null) {
                m_tunnelState.homePages = homePages;
            }
<<<<<<< HEAD
            m_tunnelState.rateLimited = data.getBoolean(TunnelManager.DATA_TUNNEL_STATE_RATE_LIMITED);
=======
            m_tunnelState.rateLimitMbps = data.getInt(TunnelManager.DATA_TUNNEL_STATE_RATE_LIMIT_MBPS);
>>>>>>> 7ada5e22

            onTunnelStateReceived();
        }

        protected void onTunnelStateReceived() {
            // do nothing
        }

        private void getDataTransferStatsFromBundle(Bundle data) {
            if (data == null) {
                return;
            }

            data.setClassLoader(DataTransferStats.DataTransferStatsBase.Bucket.class.getClassLoader());
            DataTransferStats.getDataTransferStatsForUI().m_connectedTime = data.getLong(TunnelManager.DATA_TRANSFER_STATS_CONNECTED_TIME);
            DataTransferStats.getDataTransferStatsForUI().m_totalBytesSent = data.getLong(TunnelManager.DATA_TRANSFER_STATS_TOTAL_BYTES_SENT);
            DataTransferStats.getDataTransferStatsForUI().m_totalBytesReceived = data.getLong(TunnelManager.DATA_TRANSFER_STATS_TOTAL_BYTES_RECEIVED);
            DataTransferStats.getDataTransferStatsForUI().m_slowBuckets = data.getParcelableArrayList(TunnelManager.DATA_TRANSFER_STATS_SLOW_BUCKETS);
            DataTransferStats.getDataTransferStatsForUI().m_slowBucketsLastStartTime = data.getLong(TunnelManager.DATA_TRANSFER_STATS_SLOW_BUCKETS_LAST_START_TIME);
            DataTransferStats.getDataTransferStatsForUI().m_fastBuckets = data.getParcelableArrayList(TunnelManager.DATA_TRANSFER_STATS_FAST_BUCKETS);
            DataTransferStats.getDataTransferStatsForUI().m_fastBucketsLastStartTime = data.getLong(TunnelManager.DATA_TRANSFER_STATS_FAST_BUCKETS_LAST_START_TIME);
        }

        private final Messenger m_incomingMessenger = new Messenger(new IncomingMessageHandler());
        private Messenger m_outgoingMessenger = null;
        // queue of client messages that
        // will be sent to Service once client is connected
        private final List<Message> m_queue = new ArrayList<>();

        private class IncomingMessageHandler extends Handler {
            @Override
            public void handleMessage(Message msg) {
                Bundle data = msg.getData();
                switch (msg.what) {
                    case TunnelManager.MSG_REGISTER_RESPONSE:
                        getTunnelStateFromBundle(data);
                        // An activity created while the service is already running will learn
                        // the sponsor home page at this point, so now load it.
                        restoreSponsorTab();
                        updateServiceStateUI();
                        break;

                    case TunnelManager.MSG_KNOWN_SERVER_REGIONS:
                        RegionAdapter.setServersExist(
                                MainBase.TabbedActivityBase.this,
                                data.getStringArrayList(TunnelManager.DATA_TUNNEL_STATE_AVAILABLE_EGRESS_REGIONS));
                        break;

                    case TunnelManager.MSG_TUNNEL_STARTING:
                        m_tunnelState.isConnected = false;
                        updateServiceStateUI();
                        break;

                    case TunnelManager.MSG_TUNNEL_STOPPING:
                        m_tunnelState.isConnected = false;
                        onTunnelDisconnected();

                        // When the tunnel self-stops, we also need to unbind to ensure
                        // the service is destroyed
                        unbindTunnelService();
                        break;

                    case TunnelManager.MSG_TUNNEL_CONNECTION_STATE:
                        m_tunnelState.isConnected = data.getBoolean(TunnelManager.DATA_TUNNEL_STATE_IS_CONNECTED);
                        if (!m_tunnelState.isConnected) {
                            onTunnelDisconnected();
                        }
                        updateServiceStateUI();
                        break;

                    case TunnelManager.MSG_CLIENT_REGION:
                        m_tunnelState.clientRegion = data.getString(TunnelManager.DATA_TUNNEL_STATE_CLIENT_REGION);
                        break;

                    case TunnelManager.MSG_DATA_TRANSFER_STATS:
                        getDataTransferStatsFromBundle(data);
                        break;

                    default:
                        super.handleMessage(msg);
                }
            }
        }

        private void sendServiceMessage(int what) {
            try {
                Message msg = Message.obtain(null, what);
                msg.replyTo = m_incomingMessenger;
                if (m_outgoingMessenger == null) {
                    synchronized (m_queue) {
                        m_queue.add(msg);
                    }
                } else {
                    m_outgoingMessenger.send(msg);
                }
            } catch (RemoteException e) {
                MyLog.g("sendServiceMessage failed: %s", e.getMessage());
            }
        }

        private boolean m_boundToTunnelService = false;
        private final ServiceConnection m_tunnelServiceConnection = new ServiceConnection() {
            @Override
            public void onServiceConnected(ComponentName className, IBinder service) {
                m_outgoingMessenger = new Messenger(service);
                /** Send all pending messages to the newly created Service. **/
                synchronized (m_queue) {
                    for (Message message : m_queue) {
                        try {
                            m_outgoingMessenger.send(message);
                        } catch (RemoteException e) {

                        }
                    }
                    m_queue.clear();
                }
                updateServiceStateUI();
            }

            @Override
            public void onServiceDisconnected(ComponentName arg0) {
                m_outgoingMessenger = null;
                unbindTunnelService();
            }
        };

        private void stopTunnelService() {
            sendServiceMessage(TunnelManager.MSG_STOP_SERVICE);
            // MSG_STOP_SERVICE will cause the Service to stop itself,
            // which will then cause an unbind to occur. Don't call
            // unbindTunnelService() here, as its unnecessary and either
            // the MSG_UNREGISTER or unbindService causes
            // "Exception when unbinding service com.psiphon3/.psiphonlibrary.TunnelVpnService"
        }

        private void unbindTunnelService() {
            if (m_boundToTunnelService) {
                m_boundToTunnelService = false;
                sendServiceMessage(TunnelManager.MSG_UNREGISTER);
                try {
                    unbindService(m_tunnelServiceConnection);
                }
                catch (java.lang.IllegalArgumentException e) {
                    // Ignore
                    // "java.lang.IllegalArgumentException: Service not registered"
                }
            }
            updateServiceStateUI();
        }

        protected void onTunnelDisconnected() {
            // do nothing
        }

        /**
         * Determine if the Psiphon local service is currently running.
         * 
         * @see <a href="http://stackoverflow.com/a/5921190/729729">From
         *      StackOverflow answer:
         *      "android: check if a service is running"</a>
         * @return True if the service is already running, false otherwise.
         */
        protected boolean isServiceRunning() {
            ActivityManager manager = (ActivityManager) getSystemService(ACTIVITY_SERVICE);
            for (RunningServiceInfo service : manager.getRunningServices(Integer.MAX_VALUE)) {
                if (service.uid == android.os.Process.myUid() &&
                        (TunnelService.class.getName().equals(service.service.getClassName())
                        || (Utils.hasVpnService() && isVpnService(service.service.getClassName())))) {
                    return true;
                }
            }
            return false;
        }

        private boolean isVpnService(String className) {
            return TunnelVpnService.class.getName().equals(className);
        }

        private class SponsorHomePage {
            private class SponsorWebChromeClient extends WebChromeClient {
                private final ProgressBar mProgressBar;

                public SponsorWebChromeClient(ProgressBar progressBar) {
                    super();
                    mProgressBar = progressBar;
                }

                private boolean mStopped = false;

                public void stop() {
                    mStopped = true;
                }

                @Override
                public void onProgressChanged(WebView webView, int progress) {
                    if (mStopped) {
                        return;
                    }

                    mProgressBar.setProgress(progress);
                    mProgressBar.setVisibility(progress == 100 ? View.GONE : View.VISIBLE);
                }
            }

            private class SponsorWebViewClient extends WebViewClient {
                private Timer mTimer;
                private boolean mWebViewLoaded = false;
                private boolean mStopped = false;

                public void stop() {
                    mStopped = true;
                    if (mTimer != null) {
                        mTimer.cancel();
                        mTimer = null;
                    }
                }

                @Override
                public boolean shouldOverrideUrlLoading(WebView webView, String url) {
                    if (mStopped) {
                        return true;
                    }

                    if (mTimer != null) {
                        mTimer.cancel();
                        mTimer = null;
                    }

                    if (!isTunnelConnected()) {
                        return true;
                    }

                    if (mWebViewLoaded) {
                        displayBrowser(getContext(), Uri.parse(url));
                    }
                    return mWebViewLoaded;
                }

                @Override
                public void onPageFinished(WebView webView, String url) {
                    if (mStopped) {
                        return;
                    }

                    if (!mWebViewLoaded) {
                        mTimer = new Timer();
                        mTimer.schedule(new TimerTask() {
                            @Override
                            public void run() {
                                if (mStopped) {
                                    return;
                                }
                                mWebViewLoaded = true;
                            }
                        }, 2000);
                    }
                }
            }

            private final WebView mWebView;
            private final SponsorWebViewClient mWebViewClient;
            private final SponsorWebChromeClient mWebChromeClient;
            private final ProgressBar mProgressBar;

            @TargetApi(Build.VERSION_CODES.HONEYCOMB)
            public SponsorHomePage(WebView webView, ProgressBar progressBar) {
                mWebView = webView;
                mProgressBar = progressBar;
                mWebChromeClient = new SponsorWebChromeClient(mProgressBar);
                mWebViewClient = new SponsorWebViewClient();

                mWebView.setWebChromeClient(mWebChromeClient);
                mWebView.setWebViewClient(mWebViewClient);
                
                WebSettings webSettings = mWebView.getSettings();
                webSettings.setJavaScriptEnabled(true);
                webSettings.setDomStorageEnabled(true);
                webSettings.setLoadWithOverviewMode(true);
                webSettings.setUseWideViewPort(true);
            }

            public void stop() {
                mWebViewClient.stop();
                mWebChromeClient.stop();
            }

            public void load(String url) {
                m_localProxySettingsHaveBeenReset = false;
                WebViewProxySettings.setLocalProxy(mWebView.getContext(), getListeningLocalHttpProxyPort());
                mProgressBar.setVisibility(View.VISIBLE);
                mWebView.loadUrl(url);
            }
        }

        protected void displayBrowser(Context context, Uri uri) {

        }

        protected void restoreSponsorTab() {

        }
    }
}<|MERGE_RESOLUTION|>--- conflicted
+++ resolved
@@ -1249,21 +1249,12 @@
             return m_tunnelConfig.disableTimeouts;
         }
 
-<<<<<<< HEAD
-        protected void setTunnelConfigRateLimit(boolean rateLimit) {
-            m_tunnelConfig.rateLimit = rateLimit;
-        }
-
-        protected boolean getTunnelConfigRateLimit() {
-            return m_tunnelConfig.rateLimit;
-=======
         protected void setTunnelConfigRateLimit(int rateLimitMbps) {
             m_tunnelConfig.rateLimitMbps = rateLimitMbps;
         }
 
         protected int getTunnelConfigRateLimitMbps() {
             return m_tunnelConfig.rateLimitMbps;
->>>>>>> 7ada5e22
         }
 
         protected PendingIntent getHandshakePendingIntent() {
@@ -1290,13 +1281,8 @@
             intent.putExtra(TunnelManager.DATA_TUNNEL_CONFIG_DISABLE_TIMEOUTS,
                     getTunnelConfigDisableTimeouts());
 
-<<<<<<< HEAD
-            intent.putExtra(TunnelManager.DATA_TUNNEL_CONFIG_RATE_LIMIT,
-                    getTunnelConfigRateLimit());
-=======
             intent.putExtra(TunnelManager.DATA_TUNNEL_CONFIG_RATE_LIMIT_MBPS,
                     getTunnelConfigRateLimitMbps());
->>>>>>> 7ada5e22
         }
 
         protected void startAndBindTunnelService() {
@@ -1349,21 +1335,12 @@
         }
 
         /**
-<<<<<<< HEAD
-         * Indicates if the currently connected tunnel is rate-limited.
-         * Invalid if there is no currently connected tunnel.
-         * @return True if currently connected tunnel is rate-limited. False otherwise.
-         */
-        protected boolean getRateLimited() {
-            return m_tunnelState.rateLimited;
-=======
          * Indicates the currently connected tunnel's rate-limit.
          * Invalid if there is no currently connected tunnel.
          * @return The rate limit if currently connected tunnel is rate-limited. 0 otherwise.
          */
         protected int getRateLimitMbps() {
             return m_tunnelState.rateLimitMbps;
->>>>>>> 7ada5e22
         }
 
         protected void getTunnelStateFromHandshakeIntent(Intent intent) {
@@ -1396,11 +1373,7 @@
             if (homePages != null) {
                 m_tunnelState.homePages = homePages;
             }
-<<<<<<< HEAD
-            m_tunnelState.rateLimited = data.getBoolean(TunnelManager.DATA_TUNNEL_STATE_RATE_LIMITED);
-=======
             m_tunnelState.rateLimitMbps = data.getInt(TunnelManager.DATA_TUNNEL_STATE_RATE_LIMIT_MBPS);
->>>>>>> 7ada5e22
 
             onTunnelStateReceived();
         }
