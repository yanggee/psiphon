--- conflicted
+++ resolved
@@ -170,13 +170,8 @@
         private Toast m_invalidProxySettingsToast;
         private Button m_moreOptionsButton;
         private LoggingObserver m_loggingObserver;
-<<<<<<< HEAD
         private boolean m_serviceStateUIPaused = false;
         private boolean m_localProxySettingsHaveBeenReset = false;
-=======
-        private boolean m_localProxySettingsHaveBeenReset = false;
-        private boolean m_serviceStateUIPaused = false;
->>>>>>> 0125b5af
 
         public TabbedActivityBase() {
             Utils.initializeSecureRandom();
@@ -610,8 +605,6 @@
             
             m_localProxySettingsHaveBeenReset = false;
 
-            m_localProxySettingsHaveBeenReset = false;
-
             // Load new logs from the logging provider now
             if (Build.VERSION.SDK_INT >= Build.VERSION_CODES.JELLY_BEAN) {
                 m_loggingObserver.dispatchChange(false, LoggingProvider.INSERT_URI);
@@ -930,22 +923,14 @@
             if (m_serviceStateUIPaused) {
                 return;
             }
-<<<<<<< HEAD
-            
-=======
-
->>>>>>> 0125b5af
+
             if (!m_boundToTunnelService) {
                 setStatusState(R.drawable.status_icon_disconnected);
                 if (!isServiceRunning()) {
                     m_toggleButton.setText(getText(R.string.start));
                     enableToggleServiceUI();
-<<<<<<< HEAD
                     updateSubscriptionAndAdOptions(true);
                 
-=======
-
->>>>>>> 0125b5af
                     if (!m_localProxySettingsHaveBeenReset) {
                         WebViewProxySettings.resetLocalProxy(this);
                         m_localProxySettingsHaveBeenReset = true;
@@ -953,12 +938,8 @@
                 } else {
                     m_toggleButton.setText(getText(R.string.waiting));
                     disableToggleServiceUI();
-<<<<<<< HEAD
                     updateSubscriptionAndAdOptions(false);
                 
-=======
-
->>>>>>> 0125b5af
                     if (!m_localProxySettingsHaveBeenReset) {
                         WebViewProxySettings.resetLocalProxy(this);
                         m_localProxySettingsHaveBeenReset = true;
@@ -972,10 +953,7 @@
                 }
                 m_toggleButton.setText(getText(R.string.stop));
                 enableToggleServiceUI();
-<<<<<<< HEAD
                 updateSubscriptionAndAdOptions(false);
-=======
->>>>>>> 0125b5af
                 m_localProxySettingsHaveBeenReset = false;
             }
         }
@@ -1003,16 +981,6 @@
             disableToggleServiceUI();
         }
         
-        protected void resumeServiceStateUI() {
-            m_serviceStateUIPaused = false;
-            updateServiceStateUI();
-        }
-
-        protected void pauseServiceStateUI() {
-            m_serviceStateUIPaused = true;
-            disableToggleServiceUI();
-        }
-
         protected void resumeServiceStateUI() {
             m_serviceStateUIPaused = false;
             updateServiceStateUI();
