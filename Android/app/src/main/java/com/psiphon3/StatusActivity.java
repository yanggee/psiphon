/*
 * Copyright (c) 2014, Psiphon Inc.
 * All rights reserved.
 *
 * This program is free software: you can redistribute it and/or modify
 * it under the terms of the GNU General Public License as published by
 * the Free Software Foundation, either version 3 of the License, or
 * (at your option) any later version.
 *
 * This program is distributed in the hope that it will be useful,
 * but WITHOUT ANY WARRANTY; without even the implied warranty of
 * MERCHANTABILITY or FITNESS FOR A PARTICULAR PURPOSE.  See the
 * GNU General Public License for more details.
 *
 * You should have received a copy of the GNU General Public License
 * along with this program.  If not, see <http://www.gnu.org/licenses/>.
 *
 */

package com.psiphon3;

import android.app.AlertDialog;
import android.app.PendingIntent;
import android.content.ActivityNotFoundException;
import android.content.Context;
import android.content.DialogInterface;
import android.content.Intent;
import android.graphics.Bitmap;
import android.graphics.BitmapFactory;
import android.net.Uri;
import android.os.Build;
import android.os.Bundle;
import android.os.Handler;
import android.util.TypedValue;
import android.view.KeyEvent;
import android.view.View;
import android.widget.Button;
import android.widget.ImageButton;
import android.widget.ImageView;
import android.widget.LinearLayout;
import android.widget.TabHost;
import android.widget.TextView;

import com.mopub.mobileads.MoPubErrorCode;
import com.mopub.mobileads.MoPubInterstitial;
import com.mopub.mobileads.MoPubInterstitial.InterstitialAdListener;
import com.mopub.mobileads.MoPubView;
import com.mopub.mobileads.MoPubView.BannerAdListener;
import com.psiphon3.psiphonlibrary.EmbeddedValues;
import com.psiphon3.psiphonlibrary.SupersonicInterstitialAdWrapper;
import com.psiphon3.psiphonlibrary.TunnelManager;
import com.psiphon3.psiphonlibrary.TunnelService;
<<<<<<< HEAD
import com.psiphon3.psiphonlibrary.Utils;
import com.psiphon3.psiphonlibrary.WebViewProxySettings;
import com.supersonic.mediationsdk.logger.SupersonicError;
=======
import com.psiphon3.psiphonlibrary.WebViewProxySettings;
>>>>>>> 7bc3b51c

import net.grandcentrix.tray.AppPreferences;
import net.grandcentrix.tray.core.ItemNotFoundException;

import java.io.File;
import java.io.FileOutputStream;
import java.io.IOException;


public class StatusActivity
    extends com.psiphon3.psiphonlibrary.MainBase.TabbedActivityBase
{
    public static final String BANNER_FILE_NAME = "bannerImage";
    private static final int UNTUNNELED_AD_COUNTDOWN_SECONDS = 10;

    private ImageView m_banner;
    private ImageButton m_statusImage;
    private TextView m_versionLine;
    private TextView m_logLine;
    private MoPubView m_moPubBannerAdView = null;
    private MoPubView m_moPubBannerLargeAdView = null;
    private MoPubInterstitial m_moPubInterstitial = null;
    private int m_fullScreenAdCounter = 0;
    private boolean m_fullScreenAdPending = false;
    private boolean m_tunnelWholeDevicePromptShown = false;
    private boolean m_loadedSponsorTab = false;
    private boolean m_temporarilyDisableInterstitial = false;
<<<<<<< HEAD
    private SupersonicInterstitialAdWrapper m_SupersonicInterstitialAdWrapper;
    int m_SupersonicCountdown = 0;

    final Handler delayHandler = new Handler();

    final Runnable countdownRunnable = new Runnable() {
        @Override
        public void run() {
            if (m_SupersonicCountdown > 0) {
                if (m_toggleButton != null) {
                    runOnUiThread(new Runnable() {
                        @Override
                        public void run() {
                            m_toggleButton.setText(String.valueOf(m_SupersonicCountdown));
                        }
                    });
                }
                m_SupersonicCountdown--;
                delayHandler.postDelayed(this, 1000);
            }
            else {
                resumeServiceStateUI();
                doStartUp();
            }
        }
    };

=======
>>>>>>> 7bc3b51c

    @Override
    protected void onCreate(Bundle savedInstanceState) {
        setContentView(R.layout.main);

        m_banner = (ImageView) findViewById(R.id.banner);
        m_statusImage = (ImageButton)findViewById(R.id.statusViewImage);
        m_versionLine = (TextView)findViewById(R.id.versionline);
        m_logLine = (TextView)findViewById(R.id.lastlogline);
        m_tabHost = (TabHost) findViewById(R.id.tabHost);
        m_toggleButton = (Button) findViewById(R.id.toggleButton);

        // NOTE: super class assumes m_tabHost is initialized in its onCreate

        // Don't let this tab change trigger an interstitial ad
        // OnResume() will reset this flag
        m_temporarilyDisableInterstitial = true;
        
        super.onCreate(savedInstanceState);

        // EmbeddedValues.initialize(this); is called in MainBase.OnCreate

        // Play Store Build instances should use existing banner from previously installed APK
        // (if present). To enable this, non-Play Store Build instances write their banner to
        // a private file.
        try {
            if (EmbeddedValues.IS_PLAY_STORE_BUILD) {
                File bannerImageFile = new File(getFilesDir(), BANNER_FILE_NAME);
                if (bannerImageFile.exists()) {
                    Bitmap bitmap = BitmapFactory.decodeFile(bannerImageFile.getAbsolutePath());
                    m_banner.setImageBitmap(bitmap);
                }
            } else {
                Bitmap bitmap = BitmapFactory.decodeResource(getResources(), R.drawable.banner);
                if (bitmap != null) {
                    FileOutputStream out = openFileOutput(BANNER_FILE_NAME, Context.MODE_PRIVATE);
                    bitmap.compress(Bitmap.CompressFormat.PNG, 100, out);
                    out.close();
                }
            }
        } catch (IOException e) {
            // Ignore failure
        }

        // Auto-start on app first run
        if (m_firstRun) {
            m_firstRun = false;
            startUp();
        }

        m_loadedSponsorTab = false;
        HandleCurrentIntent();

        restoreSponsorTab();
    }

    @Override
    protected void restoreSponsorTab() {
        // HandleCurrentIntent() may have already loaded the sponsor tab
        if (isTunnelConnected() && !m_loadedSponsorTab)
        {
            loadSponsorTab(false);
        }
    }

    @Override
    public void onPause()
    {
<<<<<<< HEAD
        if(m_SupersonicInterstitialAdWrapper != null) {
            m_SupersonicInterstitialAdWrapper.onPause();
        }
=======
>>>>>>> 7bc3b51c
        super.onPause();
    }
    
    @Override
    public void onResume() {
        super.onResume();
<<<<<<< HEAD
        if(m_SupersonicInterstitialAdWrapper != null) {
            m_SupersonicInterstitialAdWrapper.onResume();
        }
=======
>>>>>>> 7bc3b51c
    }

    @Override
    protected void onTunnelStateReceived() {
        m_temporarilyDisableInterstitial = false;
        initAds();
    }
    
    @Override
    public void onDestroy()
    {
        deInitAds();
<<<<<<< HEAD

        delayHandler.removeCallbacks(countdownRunnable);
        if(m_SupersonicInterstitialAdWrapper != null) {
            m_SupersonicInterstitialAdWrapper.onDestroy();
        }
=======
>>>>>>> 7bc3b51c
        super.onDestroy();
    }
    
    private void loadSponsorTab(boolean freshConnect)
    {
        if (!getSkipHomePage())
        {
            resetSponsorHomePage(freshConnect);
        }
    }

    @Override
    protected void onNewIntent(Intent intent)
    {
        super.onNewIntent(intent);

        // If the app is already foreground (so onNewIntent is being called),
        // the incoming intent is not automatically set as the activity's intent
        // (i.e., the intent returned by getIntent()). We want this behaviour,
        // so we'll set it explicitly.
        setIntent(intent);

        // Handle explicit intent that is received when activity is already running
        HandleCurrentIntent();
    }

    @Override
    protected PendingIntent getHandshakePendingIntent() {
        Intent intent = new Intent(
                TunnelManager.INTENT_ACTION_HANDSHAKE,
                null,
                this,
                com.psiphon3.StatusActivity.class);
        intent.addFlags(Intent.FLAG_ACTIVITY_NEW_TASK);
        return PendingIntent.getActivity(
                this,
                0,
                intent,
                PendingIntent.FLAG_UPDATE_CURRENT);
    }

    @Override
    protected PendingIntent getServiceNotificationPendingIntent() {
        Intent intent = new Intent(
                "ACTION_VIEW",
                null,
                this,
                com.psiphon3.StatusActivity.class);
        intent.addFlags(Intent.FLAG_ACTIVITY_NEW_TASK);
        return PendingIntent.getActivity(
                this,
                0,
                intent,
                PendingIntent.FLAG_UPDATE_CURRENT);
    }

    protected void doToggle()
    {
        super.doToggle();
    }
    
    @Override
    public void onTabChanged(String tabId)
    {
        showFullScreenAd();
        super.onTabChanged(tabId);
    }

    @Override
    protected void onTunnelDisconnected() {
        deInitAds();
    }

    static final String MOPUB_BANNER_PROPERTY_ID = "";
    static final String MOPUB_LARGE_BANNER_PROPERTY_ID = "";
    static final String MOPUB_INTERSTITIAL_PROPERTY_ID = "";

    private boolean getShowAds() {
        return m_multiProcessPreferences.getBoolean(getString(R.string.persistent_show_ads_setting), false);
    }

    private boolean shouldShowAds()
    {
        // For now, only show ads when the tunnel is connected, since WebViewProxySettings are
        // probably set and webviews won't load successfully when the tunnel is not connected
        return getShowAds() &&
                isTunnelConnected() &&
                Build.VERSION.SDK_INT > Build.VERSION_CODES.FROYO;
    }
    
    private void showFullScreenAd()
    {
        if (shouldShowAds() && !m_temporarilyDisableInterstitial)
        {
            m_fullScreenAdCounter++;

            if (m_fullScreenAdCounter % 3 == 1)
            {
                if (m_moPubInterstitial != null)
                {
                    m_moPubInterstitial.destroy();
                }
                m_moPubInterstitial = new MoPubInterstitial(this, MOPUB_INTERSTITIAL_PROPERTY_ID);
                if (isTunnelConnected()) {
                    m_moPubInterstitial.setKeywords("client_region:" + getClientRegion());
                }
                
                m_moPubInterstitial.setInterstitialAdListener(new InterstitialAdListener() {
                    @Override
                    public void onInterstitialClicked(MoPubInterstitial arg0) {
                    }
                    @Override
                    public void onInterstitialDismissed(MoPubInterstitial arg0) {
                    }
                    @Override
                    public void onInterstitialFailed(MoPubInterstitial arg0,
                            MoPubErrorCode arg1) {
                    }
                    @Override
                    public void onInterstitialLoaded(MoPubInterstitial interstitial) {
                        if (interstitial != null && interstitial.isReady())
                        {
                            interstitial.show();
                        }
                    }
                    @Override
                    public void onInterstitialShown(MoPubInterstitial arg0) {
                    }
                });
                
                m_moPubInterstitial.load();
            }
        }
    }
    
    private void initBanners()
    {
        if (shouldShowAds())
        {
            if (m_moPubBannerAdView == null)
            {
                m_moPubBannerAdView = new MoPubView(this);
                m_moPubBannerAdView.setAdUnitId(MOPUB_BANNER_PROPERTY_ID);
                if (isTunnelConnected()) {
                    m_moPubBannerAdView.setKeywords("client_region:" + getClientRegion());
                }
                
                m_moPubBannerAdView.setBannerAdListener(new BannerAdListener() {
                    @Override
                    public void onBannerLoaded(MoPubView banner)
                    {
                        if (m_moPubBannerAdView.getParent() == null)
                        {
                            LinearLayout layout = (LinearLayout)findViewById(R.id.bannerLayout);
                            layout.removeAllViewsInLayout();
                            layout.addView(m_moPubBannerAdView);
                        }
                    }
                    @Override
                    public void onBannerClicked(MoPubView arg0) {
                    }
                    @Override
                    public void onBannerCollapsed(MoPubView arg0) {
                    }
                    @Override
                    public void onBannerExpanded(MoPubView arg0) {
                    }
                    @Override
                    public void onBannerFailed(MoPubView arg0,
                            MoPubErrorCode arg1) {
                    }
                });
                
                m_moPubBannerAdView.loadAd();
                m_moPubBannerAdView.setAutorefreshEnabled(true);
            }
            
            if (!showFirstHomePageInApp() && m_moPubBannerLargeAdView == null)
            {
                m_moPubBannerLargeAdView = new MoPubView(this);
                m_moPubBannerLargeAdView.setAdUnitId(MOPUB_LARGE_BANNER_PROPERTY_ID);
                if (isTunnelConnected()) {
                    m_moPubBannerLargeAdView.setKeywords("client_region:" + getClientRegion());
                }
                
                m_moPubBannerLargeAdView.setBannerAdListener(new BannerAdListener() {
                    @Override
                    public void onBannerLoaded(MoPubView banner)
                    {
                        if (m_moPubBannerLargeAdView.getParent() == null)
                        {
                            LinearLayout layout = (LinearLayout)findViewById(R.id.statusLayout);
                            layout.removeAllViewsInLayout();
                            layout.addView(m_moPubBannerLargeAdView);
                        }
                    }
                    @Override
                    public void onBannerClicked(MoPubView arg0) {
                    }
                    @Override
                    public void onBannerCollapsed(MoPubView arg0) {
                    }
                    @Override
                    public void onBannerExpanded(MoPubView arg0) {
                    }
                    @Override
                    public void onBannerFailed(MoPubView arg0,
                            MoPubErrorCode arg1) {
                    }
                });
                
                m_moPubBannerLargeAdView.loadAd();
                m_moPubBannerLargeAdView.setAutorefreshEnabled(true);
            }
        }
    }
    
    private void deInitAds()
    {
        LinearLayout layout = (LinearLayout)findViewById(R.id.bannerLayout);
        layout.removeAllViewsInLayout();
        layout.addView(m_banner);

        LinearLayout statusLayout = (LinearLayout)findViewById(R.id.statusLayout);
        statusLayout.removeAllViewsInLayout();
        statusLayout.addView(m_statusImage);
        statusLayout.addView(m_versionLine);
        statusLayout.addView(m_logLine);

        if (m_moPubBannerAdView != null)
        {
            m_moPubBannerAdView.destroy();
        }
        m_moPubBannerAdView = null;

        if (m_moPubBannerLargeAdView != null)
        {
            m_moPubBannerLargeAdView.destroy();
        }
        m_moPubBannerLargeAdView = null;

        if (m_moPubInterstitial != null)
        {
            m_moPubInterstitial.destroy();
        }
        m_moPubInterstitial = null;
    }
    
    private void initAds()
    {
<<<<<<< HEAD
        if (getShowAds())
=======
        if (shouldShowAds())
>>>>>>> 7bc3b51c
        {
            // make sure WebView proxy settings are up to date
            WebViewProxySettings.setLocalProxy(this, getListeningLocalHttpProxyPort());
            
            initBanners();
            
            if (m_fullScreenAdPending)
            {
                showFullScreenAd();
                m_fullScreenAdPending = false;
            }
        }
    }
    
    protected void HandleCurrentIntent()
    {
        Intent intent = getIntent();

        if (intent == null || intent.getAction() == null)
        {
            return;
        }

        if (0 == intent.getAction().compareTo(TunnelManager.INTENT_ACTION_HANDSHAKE))
        {
            getTunnelStateFromHandshakeIntent(intent);

            // OLD COMMENT:
            // Show the home page. Always do this in browser-only mode, even
            // after an automated reconnect -- since the status activity was
            // brought to the front after an unexpected disconnect. In whole
            // device mode, after an automated reconnect, we don't re-invoke
            // the browser.
            // UPDATED:
            // We don't bring the status activity to the front after an
            // unexpected disconnect in browser-only mode any more.
            // Show the home page, unless this was an automatic reconnect,
            // since the homepage should already be showing.
            if (!intent.getBooleanExtra(TunnelManager.DATA_HANDSHAKE_IS_RECONNECT, false))
            {
                // Don't let this tab change trigger an interstitial ad
                // OnResume() will reset this flag
                m_temporarilyDisableInterstitial = true;

                // Show the full screen ad after OnResume() has initialized ads
                m_fullScreenAdPending = true;
                
                m_tabHost.setCurrentTabByTag("home");
                loadSponsorTab(true);
                m_loadedSponsorTab = true;
            }

            // We only want to respond to the HANDSHAKE_SUCCESS action once,
            // so we need to clear it (by setting it to a non-special intent).
            setIntent(new Intent(
                            "ACTION_VIEW",
                            null,
                            this,
                            this.getClass()));
        }
    }

    public void onToggleClick(View v)
    {
        doToggle();
    }

    public void onOpenBrowserClick(View v)
    {
        displayBrowser(this, null);
    }

    @Override
    public void onFeedbackClick(View v)
    {
        Intent feedbackIntent = new Intent(this, FeedbackActivity.class);
        startActivity(feedbackIntent);
    }

    @Override
    protected void startUp() {
        if(getShowAds() || true) {
            showSuperSonicInterstitialAd();
        } else {
            doStartUp();
        }

    }

    private void doStartUp()
    {
        // If the user hasn't set a whole-device-tunnel preference, show a prompt
        // (and delay starting the tunnel service until the prompt is completed)

        boolean hasPreference;
        AppPreferences mpPreferences = new AppPreferences(this);
        try {
            mpPreferences.getBoolean(TUNNEL_WHOLE_DEVICE_PREFERENCE);
            hasPreference = true;
        } catch (ItemNotFoundException e) {
            hasPreference = false;
        }

        if (m_tunnelWholeDeviceToggle.isEnabled() &&
            !hasPreference &&
            !isServiceRunning())
        {
            if (!m_tunnelWholeDevicePromptShown)
            {
                final Context context = this;

                AlertDialog dialog = new AlertDialog.Builder(context)
                    .setCancelable(false)
                    .setOnKeyListener(
                            new DialogInterface.OnKeyListener() {
                                @Override
                                public boolean onKey(DialogInterface dialog, int keyCode, KeyEvent event) {
                                    // Don't dismiss when hardware search button is clicked (Android 2.3 and earlier)
                                    return keyCode == KeyEvent.KEYCODE_SEARCH;
                                }})
                    .setTitle(R.string.StatusActivity_WholeDeviceTunnelPromptTitle)
                    .setMessage(R.string.StatusActivity_WholeDeviceTunnelPromptMessage)
                    .setPositiveButton(R.string.StatusActivity_WholeDeviceTunnelPositiveButton,
                            new DialogInterface.OnClickListener() {
                                @Override
                                public void onClick(DialogInterface dialog, int whichButton) {
                                    // Persist the "on" setting
                                    updateWholeDevicePreference(true);
                                    startTunnel();
                                }})
                    .setNegativeButton(R.string.StatusActivity_WholeDeviceTunnelNegativeButton,
                                new DialogInterface.OnClickListener() {
                                    @Override
                                    public void onClick(DialogInterface dialog, int whichButton) {
                                        // Turn off and persist the "off" setting
                                        m_tunnelWholeDeviceToggle.setChecked(false);
                                        updateWholeDevicePreference(false);
                                        startTunnel();
                                    }})
                    .setOnCancelListener(
                            new DialogInterface.OnCancelListener() {
                                @Override
                                public void onCancel(DialogInterface dialog) {
                                    // Don't change or persist preference (this prompt may reappear)
                                    startTunnel();
                                }})
                    .show();
                
                // Our text no longer fits in the AlertDialog buttons on Lollipop, so force the
                // font size (on older versions, the text seemed to be scaled down to fit).
                // TODO: custom layout
                if (Build.VERSION.SDK_INT >= Build.VERSION_CODES.LOLLIPOP)
                {
                    dialog.getButton(DialogInterface.BUTTON_POSITIVE).setTextSize(TypedValue.COMPLEX_UNIT_DIP, 10);
                    dialog.getButton(DialogInterface.BUTTON_NEGATIVE).setTextSize(TypedValue.COMPLEX_UNIT_DIP, 10);
                }
                
                m_tunnelWholeDevicePromptShown = true;
            }
            else
            {
                // ...there's a prompt already showing (e.g., user hit Home with the
                // prompt up, then resumed Psiphon)
            }

            // ...wait and let onClick handlers will start tunnel
        }
        else
        {
            // No prompt, just start the tunnel (if not already running)

            startTunnel();
        }
    }

    @Override
    public void displayBrowser(Context context, Uri uri)
    {
        try
        {
            if (getTunnelConfigWholeDevice())
            {
                // TODO: support multiple home pages in whole device mode. This is
                // disabled due to the case where users haven't set a default browser
                // and will get the prompt once per home page.

                if (uri == null)
                {
                    for (String homePage : getHomePages())
                    {
                        uri = Uri.parse(homePage);
                        break;
                    }
                }

                if (uri != null)
                {
                    Intent browserIntent = new Intent(Intent.ACTION_VIEW, uri);
                    context.startActivity(browserIntent);
                }
            }
            else
            {
                Intent intent = new Intent(
                        "ACTION_VIEW",
                        uri,
                        context,
                        org.zirco.ui.activities.MainActivity.class);
                intent.addFlags(Intent.FLAG_ACTIVITY_NEW_TASK);

                // This intent displays the Zirco browser.
                // We use "extras" to communicate Psiphon settings to Zirco.
                // When Zirco is first created, it will use the homePages
                // extras to open tabs for each home page, respectively. When the intent
                // triggers an existing Zirco instance (and it's a singleton) this extra
                // is ignored and the browser is displayed as-is.
                // When a uri is specified, it will open as a new tab. This is
                // independent of the home pages.
                // Note: Zirco now directly accesses PsiphonData to get the current
                // local HTTP proxy port for WebView tunneling.

                intent.putExtra("localProxyPort", getListeningLocalHttpProxyPort());
                intent.putExtra("homePages", getHomePages());
                intent.putExtra("serviceClassName", TunnelService.class.getName());
                intent.putExtra("statusActivityClassName", StatusActivity.class.getName());
                intent.putExtra("feedbackActivityClassName", FeedbackActivity.class.getName());

                context.startActivity(intent);
            }
        }
        catch (ActivityNotFoundException e)
        {
            // Thrown by startActivity; in this case, we ignore and the URI isn't opened
        }
    }

    private void showSuperSonicInterstitialAd() {
        // TODO: split load and show, try to load untunnelled ad as early as posible

        m_SupersonicCountdown = UNTUNNELED_AD_COUNTDOWN_SECONDS;
        pauseServiceStateUI();
        delayHandler.post(countdownRunnable);

        if(m_SupersonicInterstitialAdWrapper == null) {
            m_SupersonicInterstitialAdWrapper  = new SupersonicInterstitialAdWrapper(this);
            m_SupersonicInterstitialAdWrapper.setAdListener(new SupersonicInterstitialAdWrapper.WrapperAdListener() {
                @Override
                public void onFailed(SupersonicError supersonicError) {
                    Utils.MyLog.d("Supersonic interstitial ad failed: " + supersonicError.toString());
                }

                @Override
                public void onShowSuccess() {
                    delayHandler.removeCallbacks(countdownRunnable);
                }

                @Override
                public void onClose() {
                    delayHandler.removeCallbacks(countdownRunnable);
                    resumeStartup();
                }

                @Override
                public void onReady() {
                    delayHandler.removeCallbacks(countdownRunnable);
                    if (m_SupersonicCountdown > 0) {
                        m_SupersonicInterstitialAdWrapper.showInterstitial();
                    }
                }
            });
        }
        m_SupersonicInterstitialAdWrapper.loadInterstitial();
    }

    private void resumeStartup() {
        runOnUiThread(new Runnable() {
            @Override
            public void run() {
                resumeServiceStateUI();
                doStartUp();
            }
        });
    }
}
<|MERGE_RESOLUTION|>--- conflicted
+++ resolved
@@ -1,761 +1,741 @@
-/*
- * Copyright (c) 2014, Psiphon Inc.
- * All rights reserved.
- *
- * This program is free software: you can redistribute it and/or modify
- * it under the terms of the GNU General Public License as published by
- * the Free Software Foundation, either version 3 of the License, or
- * (at your option) any later version.
- *
- * This program is distributed in the hope that it will be useful,
- * but WITHOUT ANY WARRANTY; without even the implied warranty of
- * MERCHANTABILITY or FITNESS FOR A PARTICULAR PURPOSE.  See the
- * GNU General Public License for more details.
- *
- * You should have received a copy of the GNU General Public License
- * along with this program.  If not, see <http://www.gnu.org/licenses/>.
- *
- */
-
-package com.psiphon3;
-
-import android.app.AlertDialog;
-import android.app.PendingIntent;
-import android.content.ActivityNotFoundException;
-import android.content.Context;
-import android.content.DialogInterface;
-import android.content.Intent;
-import android.graphics.Bitmap;
-import android.graphics.BitmapFactory;
-import android.net.Uri;
-import android.os.Build;
-import android.os.Bundle;
-import android.os.Handler;
-import android.util.TypedValue;
-import android.view.KeyEvent;
-import android.view.View;
-import android.widget.Button;
-import android.widget.ImageButton;
-import android.widget.ImageView;
-import android.widget.LinearLayout;
-import android.widget.TabHost;
-import android.widget.TextView;
-
-import com.mopub.mobileads.MoPubErrorCode;
-import com.mopub.mobileads.MoPubInterstitial;
-import com.mopub.mobileads.MoPubInterstitial.InterstitialAdListener;
-import com.mopub.mobileads.MoPubView;
-import com.mopub.mobileads.MoPubView.BannerAdListener;
-import com.psiphon3.psiphonlibrary.EmbeddedValues;
-import com.psiphon3.psiphonlibrary.SupersonicInterstitialAdWrapper;
-import com.psiphon3.psiphonlibrary.TunnelManager;
-import com.psiphon3.psiphonlibrary.TunnelService;
-<<<<<<< HEAD
-import com.psiphon3.psiphonlibrary.Utils;
-import com.psiphon3.psiphonlibrary.WebViewProxySettings;
-import com.supersonic.mediationsdk.logger.SupersonicError;
-=======
-import com.psiphon3.psiphonlibrary.WebViewProxySettings;
->>>>>>> 7bc3b51c
-
-import net.grandcentrix.tray.AppPreferences;
-import net.grandcentrix.tray.core.ItemNotFoundException;
-
-import java.io.File;
-import java.io.FileOutputStream;
-import java.io.IOException;
-
-
-public class StatusActivity
-    extends com.psiphon3.psiphonlibrary.MainBase.TabbedActivityBase
-{
-    public static final String BANNER_FILE_NAME = "bannerImage";
-    private static final int UNTUNNELED_AD_COUNTDOWN_SECONDS = 10;
-
-    private ImageView m_banner;
-    private ImageButton m_statusImage;
-    private TextView m_versionLine;
-    private TextView m_logLine;
-    private MoPubView m_moPubBannerAdView = null;
-    private MoPubView m_moPubBannerLargeAdView = null;
-    private MoPubInterstitial m_moPubInterstitial = null;
-    private int m_fullScreenAdCounter = 0;
-    private boolean m_fullScreenAdPending = false;
-    private boolean m_tunnelWholeDevicePromptShown = false;
-    private boolean m_loadedSponsorTab = false;
-    private boolean m_temporarilyDisableInterstitial = false;
-<<<<<<< HEAD
-    private SupersonicInterstitialAdWrapper m_SupersonicInterstitialAdWrapper;
-    int m_SupersonicCountdown = 0;
-
-    final Handler delayHandler = new Handler();
-
-    final Runnable countdownRunnable = new Runnable() {
-        @Override
-        public void run() {
-            if (m_SupersonicCountdown > 0) {
-                if (m_toggleButton != null) {
-                    runOnUiThread(new Runnable() {
-                        @Override
-                        public void run() {
-                            m_toggleButton.setText(String.valueOf(m_SupersonicCountdown));
-                        }
-                    });
-                }
-                m_SupersonicCountdown--;
-                delayHandler.postDelayed(this, 1000);
-            }
-            else {
-                resumeServiceStateUI();
-                doStartUp();
-            }
-        }
-    };
-
-=======
->>>>>>> 7bc3b51c
-
-    @Override
-    protected void onCreate(Bundle savedInstanceState) {
-        setContentView(R.layout.main);
-
-        m_banner = (ImageView) findViewById(R.id.banner);
-        m_statusImage = (ImageButton)findViewById(R.id.statusViewImage);
-        m_versionLine = (TextView)findViewById(R.id.versionline);
-        m_logLine = (TextView)findViewById(R.id.lastlogline);
-        m_tabHost = (TabHost) findViewById(R.id.tabHost);
-        m_toggleButton = (Button) findViewById(R.id.toggleButton);
-
-        // NOTE: super class assumes m_tabHost is initialized in its onCreate
-
-        // Don't let this tab change trigger an interstitial ad
-        // OnResume() will reset this flag
-        m_temporarilyDisableInterstitial = true;
-        
-        super.onCreate(savedInstanceState);
-
-        // EmbeddedValues.initialize(this); is called in MainBase.OnCreate
-
-        // Play Store Build instances should use existing banner from previously installed APK
-        // (if present). To enable this, non-Play Store Build instances write their banner to
-        // a private file.
-        try {
-            if (EmbeddedValues.IS_PLAY_STORE_BUILD) {
-                File bannerImageFile = new File(getFilesDir(), BANNER_FILE_NAME);
-                if (bannerImageFile.exists()) {
-                    Bitmap bitmap = BitmapFactory.decodeFile(bannerImageFile.getAbsolutePath());
-                    m_banner.setImageBitmap(bitmap);
-                }
-            } else {
-                Bitmap bitmap = BitmapFactory.decodeResource(getResources(), R.drawable.banner);
-                if (bitmap != null) {
-                    FileOutputStream out = openFileOutput(BANNER_FILE_NAME, Context.MODE_PRIVATE);
-                    bitmap.compress(Bitmap.CompressFormat.PNG, 100, out);
-                    out.close();
-                }
-            }
-        } catch (IOException e) {
-            // Ignore failure
-        }
-
-        // Auto-start on app first run
-        if (m_firstRun) {
-            m_firstRun = false;
-            startUp();
-        }
-
-        m_loadedSponsorTab = false;
-        HandleCurrentIntent();
-
-        restoreSponsorTab();
-    }
-
-    @Override
-    protected void restoreSponsorTab() {
-        // HandleCurrentIntent() may have already loaded the sponsor tab
-        if (isTunnelConnected() && !m_loadedSponsorTab)
-        {
-            loadSponsorTab(false);
-        }
-    }
-
-    @Override
-    public void onPause()
-    {
-<<<<<<< HEAD
-        if(m_SupersonicInterstitialAdWrapper != null) {
-            m_SupersonicInterstitialAdWrapper.onPause();
-        }
-=======
->>>>>>> 7bc3b51c
-        super.onPause();
-    }
-    
-    @Override
-    public void onResume() {
-        super.onResume();
-<<<<<<< HEAD
-        if(m_SupersonicInterstitialAdWrapper != null) {
-            m_SupersonicInterstitialAdWrapper.onResume();
-        }
-=======
->>>>>>> 7bc3b51c
-    }
-
-    @Override
-    protected void onTunnelStateReceived() {
-        m_temporarilyDisableInterstitial = false;
-        initAds();
-    }
-    
-    @Override
-    public void onDestroy()
-    {
-        deInitAds();
-<<<<<<< HEAD
-
-        delayHandler.removeCallbacks(countdownRunnable);
-        if(m_SupersonicInterstitialAdWrapper != null) {
-            m_SupersonicInterstitialAdWrapper.onDestroy();
-        }
-=======
->>>>>>> 7bc3b51c
-        super.onDestroy();
-    }
-    
-    private void loadSponsorTab(boolean freshConnect)
-    {
-        if (!getSkipHomePage())
-        {
-            resetSponsorHomePage(freshConnect);
-        }
-    }
-
-    @Override
-    protected void onNewIntent(Intent intent)
-    {
-        super.onNewIntent(intent);
-
-        // If the app is already foreground (so onNewIntent is being called),
-        // the incoming intent is not automatically set as the activity's intent
-        // (i.e., the intent returned by getIntent()). We want this behaviour,
-        // so we'll set it explicitly.
-        setIntent(intent);
-
-        // Handle explicit intent that is received when activity is already running
-        HandleCurrentIntent();
-    }
-
-    @Override
-    protected PendingIntent getHandshakePendingIntent() {
-        Intent intent = new Intent(
-                TunnelManager.INTENT_ACTION_HANDSHAKE,
-                null,
-                this,
-                com.psiphon3.StatusActivity.class);
-        intent.addFlags(Intent.FLAG_ACTIVITY_NEW_TASK);
-        return PendingIntent.getActivity(
-                this,
-                0,
-                intent,
-                PendingIntent.FLAG_UPDATE_CURRENT);
-    }
-
-    @Override
-    protected PendingIntent getServiceNotificationPendingIntent() {
-        Intent intent = new Intent(
-                "ACTION_VIEW",
-                null,
-                this,
-                com.psiphon3.StatusActivity.class);
-        intent.addFlags(Intent.FLAG_ACTIVITY_NEW_TASK);
-        return PendingIntent.getActivity(
-                this,
-                0,
-                intent,
-                PendingIntent.FLAG_UPDATE_CURRENT);
-    }
-
-    protected void doToggle()
-    {
-        super.doToggle();
-    }
-    
-    @Override
-    public void onTabChanged(String tabId)
-    {
-        showFullScreenAd();
-        super.onTabChanged(tabId);
-    }
-
-    @Override
-    protected void onTunnelDisconnected() {
-        deInitAds();
-    }
-
-    static final String MOPUB_BANNER_PROPERTY_ID = "";
-    static final String MOPUB_LARGE_BANNER_PROPERTY_ID = "";
-    static final String MOPUB_INTERSTITIAL_PROPERTY_ID = "";
-
-    private boolean getShowAds() {
-        return m_multiProcessPreferences.getBoolean(getString(R.string.persistent_show_ads_setting), false);
-    }
-
-    private boolean shouldShowAds()
-    {
-        // For now, only show ads when the tunnel is connected, since WebViewProxySettings are
-        // probably set and webviews won't load successfully when the tunnel is not connected
-        return getShowAds() &&
-                isTunnelConnected() &&
-                Build.VERSION.SDK_INT > Build.VERSION_CODES.FROYO;
-    }
-    
-    private void showFullScreenAd()
-    {
-        if (shouldShowAds() && !m_temporarilyDisableInterstitial)
-        {
-            m_fullScreenAdCounter++;
-
-            if (m_fullScreenAdCounter % 3 == 1)
-            {
-                if (m_moPubInterstitial != null)
-                {
-                    m_moPubInterstitial.destroy();
-                }
-                m_moPubInterstitial = new MoPubInterstitial(this, MOPUB_INTERSTITIAL_PROPERTY_ID);
-                if (isTunnelConnected()) {
-                    m_moPubInterstitial.setKeywords("client_region:" + getClientRegion());
-                }
-                
-                m_moPubInterstitial.setInterstitialAdListener(new InterstitialAdListener() {
-                    @Override
-                    public void onInterstitialClicked(MoPubInterstitial arg0) {
-                    }
-                    @Override
-                    public void onInterstitialDismissed(MoPubInterstitial arg0) {
-                    }
-                    @Override
-                    public void onInterstitialFailed(MoPubInterstitial arg0,
-                            MoPubErrorCode arg1) {
-                    }
-                    @Override
-                    public void onInterstitialLoaded(MoPubInterstitial interstitial) {
-                        if (interstitial != null && interstitial.isReady())
-                        {
-                            interstitial.show();
-                        }
-                    }
-                    @Override
-                    public void onInterstitialShown(MoPubInterstitial arg0) {
-                    }
-                });
-                
-                m_moPubInterstitial.load();
-            }
-        }
-    }
-    
-    private void initBanners()
-    {
-        if (shouldShowAds())
-        {
-            if (m_moPubBannerAdView == null)
-            {
-                m_moPubBannerAdView = new MoPubView(this);
-                m_moPubBannerAdView.setAdUnitId(MOPUB_BANNER_PROPERTY_ID);
-                if (isTunnelConnected()) {
-                    m_moPubBannerAdView.setKeywords("client_region:" + getClientRegion());
-                }
-                
-                m_moPubBannerAdView.setBannerAdListener(new BannerAdListener() {
-                    @Override
-                    public void onBannerLoaded(MoPubView banner)
-                    {
-                        if (m_moPubBannerAdView.getParent() == null)
-                        {
-                            LinearLayout layout = (LinearLayout)findViewById(R.id.bannerLayout);
-                            layout.removeAllViewsInLayout();
-                            layout.addView(m_moPubBannerAdView);
-                        }
-                    }
-                    @Override
-                    public void onBannerClicked(MoPubView arg0) {
-                    }
-                    @Override
-                    public void onBannerCollapsed(MoPubView arg0) {
-                    }
-                    @Override
-                    public void onBannerExpanded(MoPubView arg0) {
-                    }
-                    @Override
-                    public void onBannerFailed(MoPubView arg0,
-                            MoPubErrorCode arg1) {
-                    }
-                });
-                
-                m_moPubBannerAdView.loadAd();
-                m_moPubBannerAdView.setAutorefreshEnabled(true);
-            }
-            
-            if (!showFirstHomePageInApp() && m_moPubBannerLargeAdView == null)
-            {
-                m_moPubBannerLargeAdView = new MoPubView(this);
-                m_moPubBannerLargeAdView.setAdUnitId(MOPUB_LARGE_BANNER_PROPERTY_ID);
-                if (isTunnelConnected()) {
-                    m_moPubBannerLargeAdView.setKeywords("client_region:" + getClientRegion());
-                }
-                
-                m_moPubBannerLargeAdView.setBannerAdListener(new BannerAdListener() {
-                    @Override
-                    public void onBannerLoaded(MoPubView banner)
-                    {
-                        if (m_moPubBannerLargeAdView.getParent() == null)
-                        {
-                            LinearLayout layout = (LinearLayout)findViewById(R.id.statusLayout);
-                            layout.removeAllViewsInLayout();
-                            layout.addView(m_moPubBannerLargeAdView);
-                        }
-                    }
-                    @Override
-                    public void onBannerClicked(MoPubView arg0) {
-                    }
-                    @Override
-                    public void onBannerCollapsed(MoPubView arg0) {
-                    }
-                    @Override
-                    public void onBannerExpanded(MoPubView arg0) {
-                    }
-                    @Override
-                    public void onBannerFailed(MoPubView arg0,
-                            MoPubErrorCode arg1) {
-                    }
-                });
-                
-                m_moPubBannerLargeAdView.loadAd();
-                m_moPubBannerLargeAdView.setAutorefreshEnabled(true);
-            }
-        }
-    }
-    
-    private void deInitAds()
-    {
-        LinearLayout layout = (LinearLayout)findViewById(R.id.bannerLayout);
-        layout.removeAllViewsInLayout();
-        layout.addView(m_banner);
-
-        LinearLayout statusLayout = (LinearLayout)findViewById(R.id.statusLayout);
-        statusLayout.removeAllViewsInLayout();
-        statusLayout.addView(m_statusImage);
-        statusLayout.addView(m_versionLine);
-        statusLayout.addView(m_logLine);
-
-        if (m_moPubBannerAdView != null)
-        {
-            m_moPubBannerAdView.destroy();
-        }
-        m_moPubBannerAdView = null;
-
-        if (m_moPubBannerLargeAdView != null)
-        {
-            m_moPubBannerLargeAdView.destroy();
-        }
-        m_moPubBannerLargeAdView = null;
-
-        if (m_moPubInterstitial != null)
-        {
-            m_moPubInterstitial.destroy();
-        }
-        m_moPubInterstitial = null;
-    }
-    
-    private void initAds()
-    {
-<<<<<<< HEAD
-        if (getShowAds())
-=======
-        if (shouldShowAds())
->>>>>>> 7bc3b51c
-        {
-            // make sure WebView proxy settings are up to date
-            WebViewProxySettings.setLocalProxy(this, getListeningLocalHttpProxyPort());
-            
-            initBanners();
-            
-            if (m_fullScreenAdPending)
-            {
-                showFullScreenAd();
-                m_fullScreenAdPending = false;
-            }
-        }
-    }
-    
-    protected void HandleCurrentIntent()
-    {
-        Intent intent = getIntent();
-
-        if (intent == null || intent.getAction() == null)
-        {
-            return;
-        }
-
-        if (0 == intent.getAction().compareTo(TunnelManager.INTENT_ACTION_HANDSHAKE))
-        {
-            getTunnelStateFromHandshakeIntent(intent);
-
-            // OLD COMMENT:
-            // Show the home page. Always do this in browser-only mode, even
-            // after an automated reconnect -- since the status activity was
-            // brought to the front after an unexpected disconnect. In whole
-            // device mode, after an automated reconnect, we don't re-invoke
-            // the browser.
-            // UPDATED:
-            // We don't bring the status activity to the front after an
-            // unexpected disconnect in browser-only mode any more.
-            // Show the home page, unless this was an automatic reconnect,
-            // since the homepage should already be showing.
-            if (!intent.getBooleanExtra(TunnelManager.DATA_HANDSHAKE_IS_RECONNECT, false))
-            {
-                // Don't let this tab change trigger an interstitial ad
-                // OnResume() will reset this flag
-                m_temporarilyDisableInterstitial = true;
-
-                // Show the full screen ad after OnResume() has initialized ads
-                m_fullScreenAdPending = true;
-                
-                m_tabHost.setCurrentTabByTag("home");
-                loadSponsorTab(true);
-                m_loadedSponsorTab = true;
-            }
-
-            // We only want to respond to the HANDSHAKE_SUCCESS action once,
-            // so we need to clear it (by setting it to a non-special intent).
-            setIntent(new Intent(
-                            "ACTION_VIEW",
-                            null,
-                            this,
-                            this.getClass()));
-        }
-    }
-
-    public void onToggleClick(View v)
-    {
-        doToggle();
-    }
-
-    public void onOpenBrowserClick(View v)
-    {
-        displayBrowser(this, null);
-    }
-
-    @Override
-    public void onFeedbackClick(View v)
-    {
-        Intent feedbackIntent = new Intent(this, FeedbackActivity.class);
-        startActivity(feedbackIntent);
-    }
-
-    @Override
-    protected void startUp() {
-        if(getShowAds() || true) {
-            showSuperSonicInterstitialAd();
-        } else {
-            doStartUp();
-        }
-
-    }
-
-    private void doStartUp()
-    {
-        // If the user hasn't set a whole-device-tunnel preference, show a prompt
-        // (and delay starting the tunnel service until the prompt is completed)
-
-        boolean hasPreference;
-        AppPreferences mpPreferences = new AppPreferences(this);
-        try {
-            mpPreferences.getBoolean(TUNNEL_WHOLE_DEVICE_PREFERENCE);
-            hasPreference = true;
-        } catch (ItemNotFoundException e) {
-            hasPreference = false;
-        }
-
-        if (m_tunnelWholeDeviceToggle.isEnabled() &&
-            !hasPreference &&
-            !isServiceRunning())
-        {
-            if (!m_tunnelWholeDevicePromptShown)
-            {
-                final Context context = this;
-
-                AlertDialog dialog = new AlertDialog.Builder(context)
-                    .setCancelable(false)
-                    .setOnKeyListener(
-                            new DialogInterface.OnKeyListener() {
-                                @Override
-                                public boolean onKey(DialogInterface dialog, int keyCode, KeyEvent event) {
-                                    // Don't dismiss when hardware search button is clicked (Android 2.3 and earlier)
-                                    return keyCode == KeyEvent.KEYCODE_SEARCH;
-                                }})
-                    .setTitle(R.string.StatusActivity_WholeDeviceTunnelPromptTitle)
-                    .setMessage(R.string.StatusActivity_WholeDeviceTunnelPromptMessage)
-                    .setPositiveButton(R.string.StatusActivity_WholeDeviceTunnelPositiveButton,
-                            new DialogInterface.OnClickListener() {
-                                @Override
-                                public void onClick(DialogInterface dialog, int whichButton) {
-                                    // Persist the "on" setting
-                                    updateWholeDevicePreference(true);
-                                    startTunnel();
-                                }})
-                    .setNegativeButton(R.string.StatusActivity_WholeDeviceTunnelNegativeButton,
-                                new DialogInterface.OnClickListener() {
-                                    @Override
-                                    public void onClick(DialogInterface dialog, int whichButton) {
-                                        // Turn off and persist the "off" setting
-                                        m_tunnelWholeDeviceToggle.setChecked(false);
-                                        updateWholeDevicePreference(false);
-                                        startTunnel();
-                                    }})
-                    .setOnCancelListener(
-                            new DialogInterface.OnCancelListener() {
-                                @Override
-                                public void onCancel(DialogInterface dialog) {
-                                    // Don't change or persist preference (this prompt may reappear)
-                                    startTunnel();
-                                }})
-                    .show();
-                
-                // Our text no longer fits in the AlertDialog buttons on Lollipop, so force the
-                // font size (on older versions, the text seemed to be scaled down to fit).
-                // TODO: custom layout
-                if (Build.VERSION.SDK_INT >= Build.VERSION_CODES.LOLLIPOP)
-                {
-                    dialog.getButton(DialogInterface.BUTTON_POSITIVE).setTextSize(TypedValue.COMPLEX_UNIT_DIP, 10);
-                    dialog.getButton(DialogInterface.BUTTON_NEGATIVE).setTextSize(TypedValue.COMPLEX_UNIT_DIP, 10);
-                }
-                
-                m_tunnelWholeDevicePromptShown = true;
-            }
-            else
-            {
-                // ...there's a prompt already showing (e.g., user hit Home with the
-                // prompt up, then resumed Psiphon)
-            }
-
-            // ...wait and let onClick handlers will start tunnel
-        }
-        else
-        {
-            // No prompt, just start the tunnel (if not already running)
-
-            startTunnel();
-        }
-    }
-
-    @Override
-    public void displayBrowser(Context context, Uri uri)
-    {
-        try
-        {
-            if (getTunnelConfigWholeDevice())
-            {
-                // TODO: support multiple home pages in whole device mode. This is
-                // disabled due to the case where users haven't set a default browser
-                // and will get the prompt once per home page.
-
-                if (uri == null)
-                {
-                    for (String homePage : getHomePages())
-                    {
-                        uri = Uri.parse(homePage);
-                        break;
-                    }
-                }
-
-                if (uri != null)
-                {
-                    Intent browserIntent = new Intent(Intent.ACTION_VIEW, uri);
-                    context.startActivity(browserIntent);
-                }
-            }
-            else
-            {
-                Intent intent = new Intent(
-                        "ACTION_VIEW",
-                        uri,
-                        context,
-                        org.zirco.ui.activities.MainActivity.class);
-                intent.addFlags(Intent.FLAG_ACTIVITY_NEW_TASK);
-
-                // This intent displays the Zirco browser.
-                // We use "extras" to communicate Psiphon settings to Zirco.
-                // When Zirco is first created, it will use the homePages
-                // extras to open tabs for each home page, respectively. When the intent
-                // triggers an existing Zirco instance (and it's a singleton) this extra
-                // is ignored and the browser is displayed as-is.
-                // When a uri is specified, it will open as a new tab. This is
-                // independent of the home pages.
-                // Note: Zirco now directly accesses PsiphonData to get the current
-                // local HTTP proxy port for WebView tunneling.
-
-                intent.putExtra("localProxyPort", getListeningLocalHttpProxyPort());
-                intent.putExtra("homePages", getHomePages());
-                intent.putExtra("serviceClassName", TunnelService.class.getName());
-                intent.putExtra("statusActivityClassName", StatusActivity.class.getName());
-                intent.putExtra("feedbackActivityClassName", FeedbackActivity.class.getName());
-
-                context.startActivity(intent);
-            }
-        }
-        catch (ActivityNotFoundException e)
-        {
-            // Thrown by startActivity; in this case, we ignore and the URI isn't opened
-        }
-    }
-
-    private void showSuperSonicInterstitialAd() {
-        // TODO: split load and show, try to load untunnelled ad as early as posible
-
-        m_SupersonicCountdown = UNTUNNELED_AD_COUNTDOWN_SECONDS;
-        pauseServiceStateUI();
-        delayHandler.post(countdownRunnable);
-
-        if(m_SupersonicInterstitialAdWrapper == null) {
-            m_SupersonicInterstitialAdWrapper  = new SupersonicInterstitialAdWrapper(this);
-            m_SupersonicInterstitialAdWrapper.setAdListener(new SupersonicInterstitialAdWrapper.WrapperAdListener() {
-                @Override
-                public void onFailed(SupersonicError supersonicError) {
-                    Utils.MyLog.d("Supersonic interstitial ad failed: " + supersonicError.toString());
-                }
-
-                @Override
-                public void onShowSuccess() {
-                    delayHandler.removeCallbacks(countdownRunnable);
-                }
-
-                @Override
-                public void onClose() {
-                    delayHandler.removeCallbacks(countdownRunnable);
-                    resumeStartup();
-                }
-
-                @Override
-                public void onReady() {
-                    delayHandler.removeCallbacks(countdownRunnable);
-                    if (m_SupersonicCountdown > 0) {
-                        m_SupersonicInterstitialAdWrapper.showInterstitial();
-                    }
-                }
-            });
-        }
-        m_SupersonicInterstitialAdWrapper.loadInterstitial();
-    }
-
-    private void resumeStartup() {
-        runOnUiThread(new Runnable() {
-            @Override
-            public void run() {
-                resumeServiceStateUI();
-                doStartUp();
-            }
-        });
-    }
-}
+/*
+ * Copyright (c) 2014, Psiphon Inc.
+ * All rights reserved.
+ *
+ * This program is free software: you can redistribute it and/or modify
+ * it under the terms of the GNU General Public License as published by
+ * the Free Software Foundation, either version 3 of the License, or
+ * (at your option) any later version.
+ *
+ * This program is distributed in the hope that it will be useful,
+ * but WITHOUT ANY WARRANTY; without even the implied warranty of
+ * MERCHANTABILITY or FITNESS FOR A PARTICULAR PURPOSE.  See the
+ * GNU General Public License for more details.
+ *
+ * You should have received a copy of the GNU General Public License
+ * along with this program.  If not, see <http://www.gnu.org/licenses/>.
+ *
+ */
+
+package com.psiphon3;
+
+import android.app.AlertDialog;
+import android.app.PendingIntent;
+import android.content.ActivityNotFoundException;
+import android.content.Context;
+import android.content.DialogInterface;
+import android.content.Intent;
+import android.graphics.Bitmap;
+import android.graphics.BitmapFactory;
+import android.net.Uri;
+import android.os.Build;
+import android.os.Bundle;
+import android.os.Handler;
+import android.util.TypedValue;
+import android.view.KeyEvent;
+import android.view.View;
+import android.widget.Button;
+import android.widget.ImageButton;
+import android.widget.ImageView;
+import android.widget.LinearLayout;
+import android.widget.TabHost;
+import android.widget.TextView;
+
+import com.mopub.mobileads.MoPubErrorCode;
+import com.mopub.mobileads.MoPubInterstitial;
+import com.mopub.mobileads.MoPubInterstitial.InterstitialAdListener;
+import com.mopub.mobileads.MoPubView;
+import com.mopub.mobileads.MoPubView.BannerAdListener;
+import com.psiphon3.psiphonlibrary.EmbeddedValues;
+import com.psiphon3.psiphonlibrary.SupersonicInterstitialAdWrapper;
+import com.psiphon3.psiphonlibrary.TunnelManager;
+import com.psiphon3.psiphonlibrary.TunnelService;
+import com.psiphon3.psiphonlibrary.Utils;
+import com.psiphon3.psiphonlibrary.WebViewProxySettings;
+import com.supersonic.mediationsdk.logger.SupersonicError;
+
+import net.grandcentrix.tray.AppPreferences;
+import net.grandcentrix.tray.core.ItemNotFoundException;
+
+import java.io.File;
+import java.io.FileOutputStream;
+import java.io.IOException;
+
+
+public class StatusActivity
+    extends com.psiphon3.psiphonlibrary.MainBase.TabbedActivityBase
+{
+    public static final String BANNER_FILE_NAME = "bannerImage";
+    private static final int UNTUNNELED_AD_COUNTDOWN_SECONDS = 10;
+
+    private ImageView m_banner;
+    private ImageButton m_statusImage;
+    private TextView m_versionLine;
+    private TextView m_logLine;
+    private MoPubView m_moPubBannerAdView = null;
+    private MoPubView m_moPubBannerLargeAdView = null;
+    private MoPubInterstitial m_moPubInterstitial = null;
+    private int m_fullScreenAdCounter = 0;
+    private boolean m_fullScreenAdPending = false;
+    private boolean m_tunnelWholeDevicePromptShown = false;
+    private boolean m_loadedSponsorTab = false;
+    private boolean m_temporarilyDisableInterstitial = false;
+    private SupersonicInterstitialAdWrapper m_SupersonicInterstitialAdWrapper;
+    int m_SupersonicCountdown = 0;
+
+    final Handler delayHandler = new Handler();
+
+    final Runnable countdownRunnable = new Runnable() {
+        @Override
+        public void run() {
+            if (m_SupersonicCountdown > 0) {
+                if (m_toggleButton != null) {
+                    runOnUiThread(new Runnable() {
+                        @Override
+                        public void run() {
+                            m_toggleButton.setText(String.valueOf(m_SupersonicCountdown));
+                        }
+                    });
+                }
+                m_SupersonicCountdown--;
+                delayHandler.postDelayed(this, 1000);
+            }
+            else {
+                resumeServiceStateUI();
+                doStartUp();
+            }
+        }
+    };
+
+
+    @Override
+    protected void onCreate(Bundle savedInstanceState) {
+        setContentView(R.layout.main);
+
+        m_banner = (ImageView) findViewById(R.id.banner);
+        m_statusImage = (ImageButton)findViewById(R.id.statusViewImage);
+        m_versionLine = (TextView)findViewById(R.id.versionline);
+        m_logLine = (TextView)findViewById(R.id.lastlogline);
+        m_tabHost = (TabHost) findViewById(R.id.tabHost);
+        m_toggleButton = (Button) findViewById(R.id.toggleButton);
+
+        // NOTE: super class assumes m_tabHost is initialized in its onCreate
+
+        // Don't let this tab change trigger an interstitial ad
+        // OnResume() will reset this flag
+        m_temporarilyDisableInterstitial = true;
+        
+        super.onCreate(savedInstanceState);
+
+        // EmbeddedValues.initialize(this); is called in MainBase.OnCreate
+
+        // Play Store Build instances should use existing banner from previously installed APK
+        // (if present). To enable this, non-Play Store Build instances write their banner to
+        // a private file.
+        try {
+            if (EmbeddedValues.IS_PLAY_STORE_BUILD) {
+                File bannerImageFile = new File(getFilesDir(), BANNER_FILE_NAME);
+                if (bannerImageFile.exists()) {
+                    Bitmap bitmap = BitmapFactory.decodeFile(bannerImageFile.getAbsolutePath());
+                    m_banner.setImageBitmap(bitmap);
+                }
+            } else {
+                Bitmap bitmap = BitmapFactory.decodeResource(getResources(), R.drawable.banner);
+                if (bitmap != null) {
+                    FileOutputStream out = openFileOutput(BANNER_FILE_NAME, Context.MODE_PRIVATE);
+                    bitmap.compress(Bitmap.CompressFormat.PNG, 100, out);
+                    out.close();
+                }
+            }
+        } catch (IOException e) {
+            // Ignore failure
+        }
+
+        // Auto-start on app first run
+        if (m_firstRun) {
+            m_firstRun = false;
+            startUp();
+        }
+
+        m_loadedSponsorTab = false;
+        HandleCurrentIntent();
+
+        restoreSponsorTab();
+    }
+
+    @Override
+    protected void restoreSponsorTab() {
+        // HandleCurrentIntent() may have already loaded the sponsor tab
+        if (isTunnelConnected() && !m_loadedSponsorTab)
+        {
+            loadSponsorTab(false);
+        }
+    }
+
+    @Override
+    public void onPause()
+    {
+        if(m_SupersonicInterstitialAdWrapper != null) {
+            m_SupersonicInterstitialAdWrapper.onPause();
+        }
+        super.onPause();
+    }
+    
+    @Override
+    public void onResume() {
+        super.onResume();
+        if(m_SupersonicInterstitialAdWrapper != null) {
+            m_SupersonicInterstitialAdWrapper.onResume();
+        }
+    }
+
+    @Override
+    protected void onTunnelStateReceived() {
+        m_temporarilyDisableInterstitial = false;
+        initAds();
+    }
+    
+    @Override
+    public void onDestroy()
+    {
+        deInitAds();
+
+        delayHandler.removeCallbacks(countdownRunnable);
+        if(m_SupersonicInterstitialAdWrapper != null) {
+            m_SupersonicInterstitialAdWrapper.onDestroy();
+        }
+        super.onDestroy();
+    }
+    
+    private void loadSponsorTab(boolean freshConnect)
+    {
+        if (!getSkipHomePage())
+        {
+            resetSponsorHomePage(freshConnect);
+        }
+    }
+
+    @Override
+    protected void onNewIntent(Intent intent)
+    {
+        super.onNewIntent(intent);
+
+        // If the app is already foreground (so onNewIntent is being called),
+        // the incoming intent is not automatically set as the activity's intent
+        // (i.e., the intent returned by getIntent()). We want this behaviour,
+        // so we'll set it explicitly.
+        setIntent(intent);
+
+        // Handle explicit intent that is received when activity is already running
+        HandleCurrentIntent();
+    }
+
+    @Override
+    protected PendingIntent getHandshakePendingIntent() {
+        Intent intent = new Intent(
+                TunnelManager.INTENT_ACTION_HANDSHAKE,
+                null,
+                this,
+                com.psiphon3.StatusActivity.class);
+        intent.addFlags(Intent.FLAG_ACTIVITY_NEW_TASK);
+        return PendingIntent.getActivity(
+                this,
+                0,
+                intent,
+                PendingIntent.FLAG_UPDATE_CURRENT);
+    }
+
+    @Override
+    protected PendingIntent getServiceNotificationPendingIntent() {
+        Intent intent = new Intent(
+                "ACTION_VIEW",
+                null,
+                this,
+                com.psiphon3.StatusActivity.class);
+        intent.addFlags(Intent.FLAG_ACTIVITY_NEW_TASK);
+        return PendingIntent.getActivity(
+                this,
+                0,
+                intent,
+                PendingIntent.FLAG_UPDATE_CURRENT);
+    }
+
+    protected void doToggle()
+    {
+        super.doToggle();
+    }
+    
+    @Override
+    public void onTabChanged(String tabId)
+    {
+        showFullScreenAd();
+        super.onTabChanged(tabId);
+    }
+
+    @Override
+    protected void onTunnelDisconnected() {
+        deInitAds();
+    }
+
+    static final String MOPUB_BANNER_PROPERTY_ID = "";
+    static final String MOPUB_LARGE_BANNER_PROPERTY_ID = "";
+    static final String MOPUB_INTERSTITIAL_PROPERTY_ID = "";
+
+    private boolean getShowAds() {
+        return m_multiProcessPreferences.getBoolean(getString(R.string.persistent_show_ads_setting), false);
+    }
+
+    private boolean shouldShowAds()
+    {
+        // For now, only show ads when the tunnel is connected, since WebViewProxySettings are
+        // probably set and webviews won't load successfully when the tunnel is not connected
+        return getShowAds() &&
+                isTunnelConnected() &&
+                Build.VERSION.SDK_INT > Build.VERSION_CODES.FROYO;
+    }
+    
+    private void showFullScreenAd()
+    {
+        if (shouldShowAds() && !m_temporarilyDisableInterstitial)
+        {
+            m_fullScreenAdCounter++;
+
+            if (m_fullScreenAdCounter % 3 == 1)
+            {
+                if (m_moPubInterstitial != null)
+                {
+                    m_moPubInterstitial.destroy();
+                }
+                m_moPubInterstitial = new MoPubInterstitial(this, MOPUB_INTERSTITIAL_PROPERTY_ID);
+                if (isTunnelConnected()) {
+                    m_moPubInterstitial.setKeywords("client_region:" + getClientRegion());
+                }
+                
+                m_moPubInterstitial.setInterstitialAdListener(new InterstitialAdListener() {
+                    @Override
+                    public void onInterstitialClicked(MoPubInterstitial arg0) {
+                    }
+                    @Override
+                    public void onInterstitialDismissed(MoPubInterstitial arg0) {
+                    }
+                    @Override
+                    public void onInterstitialFailed(MoPubInterstitial arg0,
+                            MoPubErrorCode arg1) {
+                    }
+                    @Override
+                    public void onInterstitialLoaded(MoPubInterstitial interstitial) {
+                        if (interstitial != null && interstitial.isReady())
+                        {
+                            interstitial.show();
+                        }
+                    }
+                    @Override
+                    public void onInterstitialShown(MoPubInterstitial arg0) {
+                    }
+                });
+                
+                m_moPubInterstitial.load();
+            }
+        }
+    }
+    
+    private void initBanners()
+    {
+        if (shouldShowAds())
+        {
+            if (m_moPubBannerAdView == null)
+            {
+                m_moPubBannerAdView = new MoPubView(this);
+                m_moPubBannerAdView.setAdUnitId(MOPUB_BANNER_PROPERTY_ID);
+                if (isTunnelConnected()) {
+                    m_moPubBannerAdView.setKeywords("client_region:" + getClientRegion());
+                }
+                
+                m_moPubBannerAdView.setBannerAdListener(new BannerAdListener() {
+                    @Override
+                    public void onBannerLoaded(MoPubView banner)
+                    {
+                        if (m_moPubBannerAdView.getParent() == null)
+                        {
+                            LinearLayout layout = (LinearLayout)findViewById(R.id.bannerLayout);
+                            layout.removeAllViewsInLayout();
+                            layout.addView(m_moPubBannerAdView);
+                        }
+                    }
+                    @Override
+                    public void onBannerClicked(MoPubView arg0) {
+                    }
+                    @Override
+                    public void onBannerCollapsed(MoPubView arg0) {
+                    }
+                    @Override
+                    public void onBannerExpanded(MoPubView arg0) {
+                    }
+                    @Override
+                    public void onBannerFailed(MoPubView arg0,
+                            MoPubErrorCode arg1) {
+                    }
+                });
+                
+                m_moPubBannerAdView.loadAd();
+                m_moPubBannerAdView.setAutorefreshEnabled(true);
+            }
+            
+            if (!showFirstHomePageInApp() && m_moPubBannerLargeAdView == null)
+            {
+                m_moPubBannerLargeAdView = new MoPubView(this);
+                m_moPubBannerLargeAdView.setAdUnitId(MOPUB_LARGE_BANNER_PROPERTY_ID);
+                if (isTunnelConnected()) {
+                    m_moPubBannerLargeAdView.setKeywords("client_region:" + getClientRegion());
+                }
+                
+                m_moPubBannerLargeAdView.setBannerAdListener(new BannerAdListener() {
+                    @Override
+                    public void onBannerLoaded(MoPubView banner)
+                    {
+                        if (m_moPubBannerLargeAdView.getParent() == null)
+                        {
+                            LinearLayout layout = (LinearLayout)findViewById(R.id.statusLayout);
+                            layout.removeAllViewsInLayout();
+                            layout.addView(m_moPubBannerLargeAdView);
+                        }
+                    }
+                    @Override
+                    public void onBannerClicked(MoPubView arg0) {
+                    }
+                    @Override
+                    public void onBannerCollapsed(MoPubView arg0) {
+                    }
+                    @Override
+                    public void onBannerExpanded(MoPubView arg0) {
+                    }
+                    @Override
+                    public void onBannerFailed(MoPubView arg0,
+                            MoPubErrorCode arg1) {
+                    }
+                });
+                
+                m_moPubBannerLargeAdView.loadAd();
+                m_moPubBannerLargeAdView.setAutorefreshEnabled(true);
+            }
+        }
+    }
+    
+    private void deInitAds()
+    {
+        LinearLayout layout = (LinearLayout)findViewById(R.id.bannerLayout);
+        layout.removeAllViewsInLayout();
+        layout.addView(m_banner);
+
+        LinearLayout statusLayout = (LinearLayout)findViewById(R.id.statusLayout);
+        statusLayout.removeAllViewsInLayout();
+        statusLayout.addView(m_statusImage);
+        statusLayout.addView(m_versionLine);
+        statusLayout.addView(m_logLine);
+
+        if (m_moPubBannerAdView != null)
+        {
+            m_moPubBannerAdView.destroy();
+        }
+        m_moPubBannerAdView = null;
+
+        if (m_moPubBannerLargeAdView != null)
+        {
+            m_moPubBannerLargeAdView.destroy();
+        }
+        m_moPubBannerLargeAdView = null;
+
+        if (m_moPubInterstitial != null)
+        {
+            m_moPubInterstitial.destroy();
+        }
+        m_moPubInterstitial = null;
+    }
+    
+    private void initAds()
+    {
+        if (shouldShowAds())
+        {
+            // make sure WebView proxy settings are up to date
+            WebViewProxySettings.setLocalProxy(this, getListeningLocalHttpProxyPort());
+            
+            initBanners();
+            
+            if (m_fullScreenAdPending)
+            {
+                showFullScreenAd();
+                m_fullScreenAdPending = false;
+            }
+        }
+    }
+    
+    protected void HandleCurrentIntent()
+    {
+        Intent intent = getIntent();
+
+        if (intent == null || intent.getAction() == null)
+        {
+            return;
+        }
+
+        if (0 == intent.getAction().compareTo(TunnelManager.INTENT_ACTION_HANDSHAKE))
+        {
+            getTunnelStateFromHandshakeIntent(intent);
+
+            // OLD COMMENT:
+            // Show the home page. Always do this in browser-only mode, even
+            // after an automated reconnect -- since the status activity was
+            // brought to the front after an unexpected disconnect. In whole
+            // device mode, after an automated reconnect, we don't re-invoke
+            // the browser.
+            // UPDATED:
+            // We don't bring the status activity to the front after an
+            // unexpected disconnect in browser-only mode any more.
+            // Show the home page, unless this was an automatic reconnect,
+            // since the homepage should already be showing.
+            if (!intent.getBooleanExtra(TunnelManager.DATA_HANDSHAKE_IS_RECONNECT, false))
+            {
+                // Don't let this tab change trigger an interstitial ad
+                // OnResume() will reset this flag
+                m_temporarilyDisableInterstitial = true;
+
+                // Show the full screen ad after OnResume() has initialized ads
+                m_fullScreenAdPending = true;
+                
+                m_tabHost.setCurrentTabByTag("home");
+                loadSponsorTab(true);
+                m_loadedSponsorTab = true;
+            }
+
+            // We only want to respond to the HANDSHAKE_SUCCESS action once,
+            // so we need to clear it (by setting it to a non-special intent).
+            setIntent(new Intent(
+                            "ACTION_VIEW",
+                            null,
+                            this,
+                            this.getClass()));
+        }
+    }
+
+    public void onToggleClick(View v)
+    {
+        doToggle();
+    }
+
+    public void onOpenBrowserClick(View v)
+    {
+        displayBrowser(this, null);
+    }
+
+    @Override
+    public void onFeedbackClick(View v)
+    {
+        Intent feedbackIntent = new Intent(this, FeedbackActivity.class);
+        startActivity(feedbackIntent);
+    }
+
+    @Override
+    protected void startUp() {
+        if(getShowAds() || true) {
+            showSuperSonicInterstitialAd();
+        } else {
+            doStartUp();
+        }
+
+    }
+
+    private void doStartUp()
+    {
+        // If the user hasn't set a whole-device-tunnel preference, show a prompt
+        // (and delay starting the tunnel service until the prompt is completed)
+
+        boolean hasPreference;
+        AppPreferences mpPreferences = new AppPreferences(this);
+        try {
+            mpPreferences.getBoolean(TUNNEL_WHOLE_DEVICE_PREFERENCE);
+            hasPreference = true;
+        } catch (ItemNotFoundException e) {
+            hasPreference = false;
+        }
+
+        if (m_tunnelWholeDeviceToggle.isEnabled() &&
+            !hasPreference &&
+            !isServiceRunning())
+        {
+            if (!m_tunnelWholeDevicePromptShown)
+            {
+                final Context context = this;
+
+                AlertDialog dialog = new AlertDialog.Builder(context)
+                    .setCancelable(false)
+                    .setOnKeyListener(
+                            new DialogInterface.OnKeyListener() {
+                                @Override
+                                public boolean onKey(DialogInterface dialog, int keyCode, KeyEvent event) {
+                                    // Don't dismiss when hardware search button is clicked (Android 2.3 and earlier)
+                                    return keyCode == KeyEvent.KEYCODE_SEARCH;
+                                }})
+                    .setTitle(R.string.StatusActivity_WholeDeviceTunnelPromptTitle)
+                    .setMessage(R.string.StatusActivity_WholeDeviceTunnelPromptMessage)
+                    .setPositiveButton(R.string.StatusActivity_WholeDeviceTunnelPositiveButton,
+                            new DialogInterface.OnClickListener() {
+                                @Override
+                                public void onClick(DialogInterface dialog, int whichButton) {
+                                    // Persist the "on" setting
+                                    updateWholeDevicePreference(true);
+                                    startTunnel();
+                                }})
+                    .setNegativeButton(R.string.StatusActivity_WholeDeviceTunnelNegativeButton,
+                                new DialogInterface.OnClickListener() {
+                                    @Override
+                                    public void onClick(DialogInterface dialog, int whichButton) {
+                                        // Turn off and persist the "off" setting
+                                        m_tunnelWholeDeviceToggle.setChecked(false);
+                                        updateWholeDevicePreference(false);
+                                        startTunnel();
+                                    }})
+                    .setOnCancelListener(
+                            new DialogInterface.OnCancelListener() {
+                                @Override
+                                public void onCancel(DialogInterface dialog) {
+                                    // Don't change or persist preference (this prompt may reappear)
+                                    startTunnel();
+                                }})
+                    .show();
+                
+                // Our text no longer fits in the AlertDialog buttons on Lollipop, so force the
+                // font size (on older versions, the text seemed to be scaled down to fit).
+                // TODO: custom layout
+                if (Build.VERSION.SDK_INT >= Build.VERSION_CODES.LOLLIPOP)
+                {
+                    dialog.getButton(DialogInterface.BUTTON_POSITIVE).setTextSize(TypedValue.COMPLEX_UNIT_DIP, 10);
+                    dialog.getButton(DialogInterface.BUTTON_NEGATIVE).setTextSize(TypedValue.COMPLEX_UNIT_DIP, 10);
+                }
+                
+                m_tunnelWholeDevicePromptShown = true;
+            }
+            else
+            {
+                // ...there's a prompt already showing (e.g., user hit Home with the
+                // prompt up, then resumed Psiphon)
+            }
+
+            // ...wait and let onClick handlers will start tunnel
+        }
+        else
+        {
+            // No prompt, just start the tunnel (if not already running)
+
+            startTunnel();
+        }
+    }
+
+    @Override
+    public void displayBrowser(Context context, Uri uri)
+    {
+        try
+        {
+            if (getTunnelConfigWholeDevice())
+            {
+                // TODO: support multiple home pages in whole device mode. This is
+                // disabled due to the case where users haven't set a default browser
+                // and will get the prompt once per home page.
+
+                if (uri == null)
+                {
+                    for (String homePage : getHomePages())
+                    {
+                        uri = Uri.parse(homePage);
+                        break;
+                    }
+                }
+
+                if (uri != null)
+                {
+                    Intent browserIntent = new Intent(Intent.ACTION_VIEW, uri);
+                    context.startActivity(browserIntent);
+                }
+            }
+            else
+            {
+                Intent intent = new Intent(
+                        "ACTION_VIEW",
+                        uri,
+                        context,
+                        org.zirco.ui.activities.MainActivity.class);
+                intent.addFlags(Intent.FLAG_ACTIVITY_NEW_TASK);
+
+                // This intent displays the Zirco browser.
+                // We use "extras" to communicate Psiphon settings to Zirco.
+                // When Zirco is first created, it will use the homePages
+                // extras to open tabs for each home page, respectively. When the intent
+                // triggers an existing Zirco instance (and it's a singleton) this extra
+                // is ignored and the browser is displayed as-is.
+                // When a uri is specified, it will open as a new tab. This is
+                // independent of the home pages.
+                // Note: Zirco now directly accesses PsiphonData to get the current
+                // local HTTP proxy port for WebView tunneling.
+
+                intent.putExtra("localProxyPort", getListeningLocalHttpProxyPort());
+                intent.putExtra("homePages", getHomePages());
+                intent.putExtra("serviceClassName", TunnelService.class.getName());
+                intent.putExtra("statusActivityClassName", StatusActivity.class.getName());
+                intent.putExtra("feedbackActivityClassName", FeedbackActivity.class.getName());
+
+                context.startActivity(intent);
+            }
+        }
+        catch (ActivityNotFoundException e)
+        {
+            // Thrown by startActivity; in this case, we ignore and the URI isn't opened
+        }
+    }
+
+    private void showSuperSonicInterstitialAd() {
+        // TODO: split load and show, try to load untunnelled ad as early as posible
+
+        m_SupersonicCountdown = UNTUNNELED_AD_COUNTDOWN_SECONDS;
+        pauseServiceStateUI();
+        delayHandler.post(countdownRunnable);
+
+        if(m_SupersonicInterstitialAdWrapper == null) {
+            m_SupersonicInterstitialAdWrapper  = new SupersonicInterstitialAdWrapper(this);
+            m_SupersonicInterstitialAdWrapper.setAdListener(new SupersonicInterstitialAdWrapper.WrapperAdListener() {
+                @Override
+                public void onFailed(SupersonicError supersonicError) {
+                    Utils.MyLog.d("Supersonic interstitial ad failed: " + supersonicError.toString());
+                }
+
+                @Override
+                public void onShowSuccess() {
+                    delayHandler.removeCallbacks(countdownRunnable);
+                }
+
+                @Override
+                public void onClose() {
+                    delayHandler.removeCallbacks(countdownRunnable);
+                    resumeStartup();
+                }
+
+                @Override
+                public void onReady() {
+                    delayHandler.removeCallbacks(countdownRunnable);
+                    if (m_SupersonicCountdown > 0) {
+                        m_SupersonicInterstitialAdWrapper.showInterstitial();
+                    }
+                }
+            });
+        }
+        m_SupersonicInterstitialAdWrapper.loadInterstitial();
+    }
+
+    private void resumeStartup() {
+        runOnUiThread(new Runnable() {
+            @Override
+            public void run() {
+                resumeServiceStateUI();
+                doStartUp();
+            }
+        });
+    }
+}