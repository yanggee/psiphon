/*
 * Copyright (c) 2014, Psiphon Inc.
 * All rights reserved.
 *
 * This program is free software: you can redistribute it and/or modify
 * it under the terms of the GNU General Public License as published by
 * the Free Software Foundation, either version 3 of the License, or
 * (at your option) any later version.
 *
 * This program is distributed in the hope that it will be useful,
 * but WITHOUT ANY WARRANTY; without even the implied warranty of
 * MERCHANTABILITY or FITNESS FOR A PARTICULAR PURPOSE.  See the
 * GNU General Public License for more details.
 *
 * You should have received a copy of the GNU General Public License
 * along with this program.  If not, see <http://www.gnu.org/licenses/>.
 *
 */

package com.psiphon3;

import android.app.AlertDialog;
import android.content.Context;
import android.content.DialogInterface;
import android.content.Intent;
import android.graphics.Bitmap;
import android.graphics.BitmapFactory;
import android.os.Build;
import android.os.Bundle;
import android.os.Handler;
import android.preference.PreferenceManager;
import android.text.format.DateUtils;
import android.util.TypedValue;
import android.view.KeyEvent;
import android.view.View;
import android.widget.Button;
import android.widget.ImageView;
import android.widget.TabHost;
import android.widget.TextView;

import com.mopub.mobileads.MoPubErrorCode;
import com.mopub.mobileads.MoPubInterstitial;
import com.mopub.mobileads.MoPubInterstitial.InterstitialAdListener;
import com.psiphon3.psiphonlibrary.EmbeddedValues;
import com.psiphon3.psiphonlibrary.PsiphonData;
import com.psiphon3.psiphonlibrary.SupersonicRewardedVideoWrapper;
import com.psiphon3.subscription.R;
import com.psiphon3.util.IabHelper;
import com.psiphon3.util.IabResult;
import com.psiphon3.util.Inventory;
import com.psiphon3.util.Purchase;
import com.supersonic.mediationsdk.logger.SupersonicError;
import com.supersonic.mediationsdk.model.Placement;
import com.supersonic.mediationsdk.sdk.RewardedVideoListener;

import java.io.File;
import java.io.FileOutputStream;
import java.io.IOException;
import java.util.ArrayList;
import java.util.Arrays;
import java.util.List;


public class StatusActivity
    extends com.psiphon3.psiphonlibrary.MainBase.TabbedActivityBase implements RewardedVideoListener
{
    public static final String BANNER_FILE_NAME = "bannerImage";

    private ImageView m_banner;
    private boolean m_tunnelWholeDevicePromptShown = false;
    private boolean m_loadedSponsorTab = false;
    private IabHelper m_iabHelper = null;
    private MoPubInterstitial m_moPubInterstitial = null;
    private boolean m_moPubInterstitialShowWhenLoaded = false;
    private SupersonicRewardedVideoWrapper m_supersonicWrapper;

    public StatusActivity()
    {
        super();
        m_eventsInterface = new Events();
    }

    @Override
    protected void onCreate(Bundle savedInstanceState)
    {
        setContentView(R.layout.main);

        m_banner = (ImageView)findViewById(R.id.banner);
        m_tabHost = (TabHost)findViewById(R.id.tabHost);
        m_toggleButton = (Button)findViewById(R.id.toggleButton);



        // NOTE: super class assumes m_tabHost is initialized in its onCreate

        super.onCreate(savedInstanceState);

        if(m_supersonicWrapper == null) {
            m_supersonicWrapper = new SupersonicRewardedVideoWrapper(this, "PsiphonProVideoPlacement");
        }
        m_supersonicWrapper.setRewardedVideoListener(this);
        findViewById(R.id.watchRewardedVideoButton).setEnabled(m_supersonicWrapper.isRewardedVideoAvailable());

        if (m_firstRun)
        {
            EmbeddedValues.initialize(this);
        }

        // Play Store Build instances should use existing banner from previously installed APK
        // (if present). To enable this, non-Play Store Build instances write their banner to
        // a private file.
        try
        {
            if (EmbeddedValues.IS_PLAY_STORE_BUILD)
            {
                File bannerImageFile = new File(getFilesDir(), BANNER_FILE_NAME);
                if (bannerImageFile.exists())
                {
                    Bitmap bitmap = BitmapFactory.decodeFile(bannerImageFile.getAbsolutePath());
                    m_banner.setImageBitmap(bitmap);
                }
            }
            else
            {
                Bitmap bitmap = BitmapFactory.decodeResource(getResources(), R.drawable.banner);
                if (bitmap != null)
                {
                    FileOutputStream out = openFileOutput(BANNER_FILE_NAME, Context.MODE_PRIVATE);
                    bitmap.compress(Bitmap.CompressFormat.PNG, 100, out);
                    out.close();
                }
            }
        }
        catch (IOException e)
        {
            // Ignore failure
        }

        m_loadedSponsorTab = false;
        HandleCurrentIntent();
        
        // HandleCurrentIntent() may have already loaded the sponsor tab
        if (PsiphonData.getPsiphonData().getDataTransferStats().isConnected() &&
                !m_loadedSponsorTab)
        {
            loadSponsorTab(false);
        }
    }

    @Override
    protected void onResume()
    {
<<<<<<< HEAD
        super.onResume();
        m_supersonicWrapper.onResume();
=======
>>>>>>> e0f40f20
        startIab();
        super.onResume();
    }

    private void loadSponsorTab(boolean freshConnect)
    {
        resetSponsorHomePage(freshConnect);
    }

    @Override
    protected void onNewIntent(Intent intent)
    {
        super.onNewIntent(intent);

        // If the app is already foreground (so onNewIntent is being called),
        // the incoming intent is not automatically set as the activity's intent
        // (i.e., the intent returned by getIntent()). We want this behaviour,
        // so we'll set it explicitly.
        setIntent(intent);

        // Handle explicit intent that is received when activity is already running
        HandleCurrentIntent();
    }

    protected void HandleCurrentIntent()
    {
        Intent intent = getIntent();

        if (intent == null || intent.getAction() == null)
        {
            return;
        }

        if (0 == intent.getAction().compareTo(HANDSHAKE_SUCCESS))
        {
            if (!PsiphonData.getPsiphonData().getHasValidSubscriptionOrFreeTime())
            {
                startIab();
            }
            
            // Show the home page. Always do this in browser-only mode, even
            // after an automated reconnect -- since the status activity was
            // brought to the front after an unexpected disconnect. In whole
            // device mode, after an automated reconnect, we don't re-invoke
            // the browser.
            if (!PsiphonData.getPsiphonData().getTunnelWholeDevice()
                || !intent.getBooleanExtra(HANDSHAKE_SUCCESS_IS_RECONNECT, false))
            {
                m_tabHost.setCurrentTabByTag("home");
                loadSponsorTab(true);
                m_loadedSponsorTab = true;

                //m_eventsInterface.displayBrowser(this);
            }

            // We only want to respond to the HANDSHAKE_SUCCESS action once,
            // so we need to clear it (by setting it to a non-special intent).
            setIntent(new Intent(
                            "ACTION_VIEW",
                            null,
                            this,
                            this.getClass()));
        }

        // No explicit action for UNEXPECTED_DISCONNECT, just show the activity
    }
    
    @Override
    protected void onPause()
    {
        if (PsiphonData.getPsiphonData().getDataTransferStats().isConnected() &&
                !PsiphonData.getPsiphonData().getHasValidSubscriptionOrFreeTime())
        {
            doToggle();
        }
        m_supersonicWrapper.onPause();
        super.onPause();
    }
    
    @Override
    public void onDestroy()
    {
        deInitAds();
        delayHandler.removeCallbacks(enableFreeTrial);
        m_supersonicWrapper.onDestroy();
        super.onDestroy();
    }

    public void onToggleClick(View v)
    {
        doToggle();
    }

    public void onOpenBrowserClick(View v)
    {
        m_eventsInterface.displayBrowser(this);
    }

    @Override
    public void onFeedbackClick(View v)
    {
        Intent feedbackIntent = new Intent(this, FeedbackActivity.class);
        startActivity(feedbackIntent);
    }

    @Override
    protected void startUp()
    {
        if (PsiphonData.getPsiphonData().getHasValidSubscriptionOrFreeTime())
        {
            doStartUp();
        }
        else
        {
            pauseServiceStateUI();
            freeTrialCountdown = 10;
            delayHandler.postDelayed(enableFreeTrial, 1000);
            showFullScreenAd();
        }
    }
    
    private void doStartUp()
    {
        // Abort any outstanding ad requests
        deInitAds();
        
        // If the user hasn't set a whole-device-tunnel preference, show a prompt
        // (and delay starting the tunnel service until the prompt is completed)

        boolean hasPreference = PreferenceManager.getDefaultSharedPreferences(this).contains(TUNNEL_WHOLE_DEVICE_PREFERENCE);

        if (m_tunnelWholeDeviceToggle.isEnabled() &&
            !hasPreference &&
            !isServiceRunning())
        {
            if (!m_tunnelWholeDevicePromptShown)
            {
                final Context context = this;

                AlertDialog dialog = new AlertDialog.Builder(context)
                    .setCancelable(false)
                    .setOnKeyListener(
                            new DialogInterface.OnKeyListener() {
                                @Override
                                public boolean onKey(DialogInterface dialog, int keyCode, KeyEvent event) {
                                    // Don't dismiss when hardware search button is clicked (Android 2.3 and earlier)
                                    return keyCode == KeyEvent.KEYCODE_SEARCH;
                                }})
                    .setTitle(R.string.StatusActivity_WholeDeviceTunnelPromptTitle)
                    .setMessage(R.string.StatusActivity_WholeDeviceTunnelPromptMessage)
                    .setPositiveButton(R.string.StatusActivity_WholeDeviceTunnelPositiveButton,
                            new DialogInterface.OnClickListener() {
                                @Override
                                public void onClick(DialogInterface dialog, int whichButton) {
                                    // Persist the "on" setting
                                    updateWholeDevicePreference(true);
                                    startTunnel(context);
                                }})
                    .setNegativeButton(R.string.StatusActivity_WholeDeviceTunnelNegativeButton,
                                new DialogInterface.OnClickListener() {
                                    @Override
                                    public void onClick(DialogInterface dialog, int whichButton) {
                                        // Turn off and persist the "off" setting
                                        m_tunnelWholeDeviceToggle.setChecked(false);
                                        updateWholeDevicePreference(false);
                                        startTunnel(context);
                                    }})
                    .setOnCancelListener(
                            new DialogInterface.OnCancelListener() {
                                @Override
                                public void onCancel(DialogInterface dialog) {
                                    // Don't change or persist preference (this prompt may reappear)
                                    startTunnel(context);
                                }})
                    .show();
                
                // Our text no longer fits in the AlertDialog buttons on Lollipop, so force the
                // font size (on older versions, the text seemed to be scaled down to fit).
                // TODO: custom layout
                if (Build.VERSION.SDK_INT >= Build.VERSION_CODES.LOLLIPOP)
                {
                    dialog.getButton(DialogInterface.BUTTON_POSITIVE).setTextSize(TypedValue.COMPLEX_UNIT_DIP, 10);
                    dialog.getButton(DialogInterface.BUTTON_NEGATIVE).setTextSize(TypedValue.COMPLEX_UNIT_DIP, 10);
                }
                
                m_tunnelWholeDevicePromptShown = true;
            }
            else
            {
                // ...there's a prompt already showing (e.g., user hit Home with the
                // prompt up, then resumed Psiphon)
            }

            // ...wait and let onClick handlers will start tunnel
        }
        else
        {
            // No prompt, just start the tunnel (if not already running)

            startTunnel(this);
        }
    }

    static final String IAB_PUBLIC_KEY = "";
    static final String IAB_BASIC_MONTHLY_SUBSCRIPTION_SKU = "";
    static final String[] OTHER_VALID_IAB_SUBSCRIPTION_SKUS = {};
    static final int IAB_REQUEST_CODE = 10001;

    synchronized
    private void startIab()
    {
        if (m_iabHelper == null)
        {
            m_iabHelper = new IabHelper(this, IAB_PUBLIC_KEY);
            m_iabHelper.startSetup(m_iabSetupFinishedListener);
        }
        else
        {
            queryInventory();
        }
    }
    
    private IabHelper.OnIabSetupFinishedListener m_iabSetupFinishedListener =
            new IabHelper.OnIabSetupFinishedListener()
    {
        @Override
        public void onIabSetupFinished(IabResult result)
        {
            if (result.isFailure())
            {
                handleIabFailure(result);
            }
            else
            {
                queryInventory();
            }
        }
    };
    
    private IabHelper.QueryInventoryFinishedListener m_iabQueryInventoryFinishedListener =
            new IabHelper.QueryInventoryFinishedListener()
    {
        @Override
        public void onQueryInventoryFinished(IabResult result, Inventory inventory)
        {
            if (result.isFailure())
            {
                handleIabFailure(result);
                return;
            }
            
            List<String> validSubscriptionSkus = new ArrayList<String>(Arrays.asList(OTHER_VALID_IAB_SUBSCRIPTION_SKUS));
            validSubscriptionSkus.add(IAB_BASIC_MONTHLY_SUBSCRIPTION_SKU);
            for (String validSku : validSubscriptionSkus)
            {
                if (inventory.hasPurchase(validSku))
                {
                    proceedWithValidSubscription();
                    return;
                }
            }

            if (PsiphonData.getPsiphonData().getDataTransferStats().isConnected() &&
                    !PsiphonData.getPsiphonData().getHasValidSubscriptionOrFreeTime())
            {
                // Stop the tunnel
                doToggle();
            }
        }
    };
    
    private IabHelper.OnIabPurchaseFinishedListener m_iabPurchaseFinishedListener = 
            new IabHelper.OnIabPurchaseFinishedListener()
    {
        @Override
        public void onIabPurchaseFinished(IabResult result, Purchase purchase) 
        {
            if (result.isFailure())
            {
                handleIabFailure(result);
            }      
            else if (purchase.getSku().equals(IAB_BASIC_MONTHLY_SUBSCRIPTION_SKU))
            {
                proceedWithValidSubscription();
            }
        }
    };
    
    private void queryInventory()
    {
        try
        {
            if (m_iabHelper != null)
            {
                m_iabHelper.queryInventoryAsync(m_iabQueryInventoryFinishedListener);
            }
        }
        catch (IllegalStateException ex)
        {
            handleIabFailure(null);
        }
    }
    
    private void launchSubscriptionPurchaseFlow()
    {
        try
        {
            if (m_iabHelper != null)
            {
                m_iabHelper.launchSubscriptionPurchaseFlow(this, IAB_BASIC_MONTHLY_SUBSCRIPTION_SKU,
                        IAB_REQUEST_CODE, m_iabPurchaseFinishedListener);
            }
        }
        catch (IllegalStateException ex)
        {
            handleIabFailure(null);
        }
    }
    
    private void proceedWithValidSubscription()
    {
        PsiphonData.getPsiphonData().setHasValidSubscription();

        // Auto-start on app first run
        if (m_firstRun)
        {
            m_firstRun = false;
            doStartUp();
        }
    }
    
    // NOTE: result may be null
    private void handleIabFailure(IabResult result)
    {
        // try again next time
        deInitIab();
        
        if (PsiphonData.getPsiphonData().getDataTransferStats().isConnected() &&
                !PsiphonData.getPsiphonData().getHasValidSubscriptionOrFreeTime())
        {
            // Stop the tunnel
            doToggle();
        }
        else
        {
            if (result != null &&
                    result.getResponse() == IabHelper.IABHELPER_USER_CANCELLED)
            {
                // do nothing, onResume() calls startIAB()
            }
            else
            {
                // Start the tunnel anyway, IAB will get checked again once the tunnel is connected
                if (m_firstRun)
                {
                    m_firstRun = false;
                    doStartUp();
                }
            }
        }
    }

    static final int INTERSTITIAL_REWARD_MINUTES = 60;
    static final int VIDEO_REWARD_MINUTES = 100;
    private Handler delayHandler = new Handler();
    private Runnable enableFreeTrial = new Runnable()
    {
        @Override
        public void run()
        {
            if (freeTrialCountdown > 0)
            {
                m_toggleButton.setText(String.valueOf(freeTrialCountdown));
                freeTrialCountdown--;
                delayHandler.postDelayed(this, 1000);
            }
            else
            {
                resumeServiceStateUI();
                PsiphonData.getPsiphonData().startFreeTrial(INTERSTITIAL_REWARD_MINUTES);
            }
        }
    };
    private int freeTrialCountdown;

    // updateSubscriptionAndAdOptions() gets called once in onCreate().
    // Don't show these options during the first few calls, to allow time for IAB to check
    // for a valid subscription.
    private int updateSubscriptionAndAdOptionsFlickerHackCountdown = 3;
    @Override
    protected void updateSubscriptionAndAdOptions(boolean show)
    {
        if (updateSubscriptionAndAdOptionsFlickerHackCountdown > 0)
        {
            show = false;
            updateSubscriptionAndAdOptionsFlickerHackCountdown--;
        }

        if (PsiphonData.getPsiphonData().getHasValidSubscription())
        {
            show = false;
        }

        if (show && !PsiphonData.getPsiphonData().getHasValidSubscriptionOrFreeTime() &&
                m_moPubInterstitial == null)
        {
            loadFullScreenAd();
        }

        TextView textViewRemainingMinutes = (TextView) findViewById(R.id.timeRemaining);
        if (show)
        {
            textViewRemainingMinutes.setText(String.format(
                    getResources().getString(R.string.FreeTrialRemainingTime),
                    DateUtils.formatElapsedTime(
                    PsiphonData.getPsiphonData().getFreeTrialRemainingMillis() / 1000)));
        }

        findViewById(R.id.subscriptionPromptMessage).setVisibility(show ? View.VISIBLE : View.GONE);
        findViewById(R.id.subscribeButton).setVisibility(show ? View.VISIBLE : View.GONE);
        findViewById(R.id.watchRewardedVideoButton).setVisibility(show ? View.VISIBLE : View.GONE);
        textViewRemainingMinutes.setVisibility(show ? View.VISIBLE : View.GONE);
    }

    @Override
    public void onSubscribeButtonClick(View v)
    {
        launchSubscriptionPurchaseFlow();
    }

    @Override
    public void onWatchRewardedVideoButtonClick(View v)
    {
        if(m_supersonicWrapper != null) {
            m_supersonicWrapper.playVideo();
        }
    }

    synchronized
    private void deInitIab()
    {
        if (m_iabHelper != null)
        {
            m_iabHelper.dispose();
            m_iabHelper = null;
        }
    }
    
    @Override
    protected void onActivityResult(int requestCode, int resultCode, Intent data)
    {
        if (requestCode == IAB_REQUEST_CODE)
        {
            if (m_iabHelper != null)
            {
                m_iabHelper.handleActivityResult(requestCode, resultCode, data);
            }
        }
        else
        {
            super.onActivityResult(requestCode, resultCode, data);
        }
    }

    static final String MOPUB_INTERSTITIAL_PROPERTY_ID = "";

    synchronized
    private void loadFullScreenAd()
    {
        if (m_moPubInterstitial != null)
        {
            m_moPubInterstitial.destroy();
        }
        m_moPubInterstitial = new MoPubInterstitial(this, MOPUB_INTERSTITIAL_PROPERTY_ID);
        
        m_moPubInterstitial.setInterstitialAdListener(new InterstitialAdListener() {
            @Override
            public void onInterstitialClicked(MoPubInterstitial arg0) {
            }
            @Override
            public void onInterstitialDismissed(MoPubInterstitial arg0) {
                startUp();
            }
            @Override
            public void onInterstitialFailed(MoPubInterstitial interstitial,
                    MoPubErrorCode errorCode) {
            }
            @Override
            public void onInterstitialLoaded(MoPubInterstitial interstitial) {
                if (interstitial != null && interstitial.isReady() &&
                        m_moPubInterstitialShowWhenLoaded)
                {
                    interstitial.show();
                }
            }
            @Override
            public void onInterstitialShown(MoPubInterstitial arg0) {
                // Enable the free trial right away
                delayHandler.removeCallbacks(enableFreeTrial);
                resumeServiceStateUI();
                PsiphonData.getPsiphonData().startFreeTrial(INTERSTITIAL_REWARD_MINUTES);
            }
        });

        m_moPubInterstitialShowWhenLoaded = false;
        m_moPubInterstitial.load();
    }

    private void showFullScreenAd()
    {
        if (m_moPubInterstitial != null)
        {
            if (m_moPubInterstitial.isReady())
            {
                m_moPubInterstitial.show();
            }
            else
            {
                m_moPubInterstitialShowWhenLoaded = true;
            }
        }
    }

    synchronized
    private void deInitAds()
    {
        if (m_moPubInterstitial != null)
        {
            m_moPubInterstitial.destroy();
        }
        m_moPubInterstitial = null;
    }

    @Override
    public void onRewardedVideoInitSuccess() {

    }

    @Override
    public void onRewardedVideoInitFail(SupersonicError supersonicError) {

    }

    @Override
    public void onRewardedVideoAdOpened() {

    }

    @Override
    public void onRewardedVideoAdClosed() {

    }

    @Override
    public void onVideoAvailabilityChanged(final boolean b) {
        this.runOnUiThread(new Runnable() {
            public void run() {
                findViewById(R.id.watchRewardedVideoButton).setEnabled(b);
            }
        });
    }

    @Override
    public void onVideoStart() {

    }

    @Override
    public void onVideoEnd() {

    }

    @Override
    public void onRewardedVideoAdRewarded(Placement placement) {
        PsiphonData.getPsiphonData().startFreeTrial(VIDEO_REWARD_MINUTES);
    }

    @Override
    public void onRewardedVideoShowFail(SupersonicError supersonicError) {

    }
}
<|MERGE_RESOLUTION|>--- conflicted
+++ resolved
@@ -1,739 +1,735 @@
-/*
- * Copyright (c) 2014, Psiphon Inc.
- * All rights reserved.
- *
- * This program is free software: you can redistribute it and/or modify
- * it under the terms of the GNU General Public License as published by
- * the Free Software Foundation, either version 3 of the License, or
- * (at your option) any later version.
- *
- * This program is distributed in the hope that it will be useful,
- * but WITHOUT ANY WARRANTY; without even the implied warranty of
- * MERCHANTABILITY or FITNESS FOR A PARTICULAR PURPOSE.  See the
- * GNU General Public License for more details.
- *
- * You should have received a copy of the GNU General Public License
- * along with this program.  If not, see <http://www.gnu.org/licenses/>.
- *
- */
-
-package com.psiphon3;
-
-import android.app.AlertDialog;
-import android.content.Context;
-import android.content.DialogInterface;
-import android.content.Intent;
-import android.graphics.Bitmap;
-import android.graphics.BitmapFactory;
-import android.os.Build;
-import android.os.Bundle;
-import android.os.Handler;
-import android.preference.PreferenceManager;
-import android.text.format.DateUtils;
-import android.util.TypedValue;
-import android.view.KeyEvent;
-import android.view.View;
-import android.widget.Button;
-import android.widget.ImageView;
-import android.widget.TabHost;
-import android.widget.TextView;
-
-import com.mopub.mobileads.MoPubErrorCode;
-import com.mopub.mobileads.MoPubInterstitial;
-import com.mopub.mobileads.MoPubInterstitial.InterstitialAdListener;
-import com.psiphon3.psiphonlibrary.EmbeddedValues;
-import com.psiphon3.psiphonlibrary.PsiphonData;
-import com.psiphon3.psiphonlibrary.SupersonicRewardedVideoWrapper;
-import com.psiphon3.subscription.R;
-import com.psiphon3.util.IabHelper;
-import com.psiphon3.util.IabResult;
-import com.psiphon3.util.Inventory;
-import com.psiphon3.util.Purchase;
-import com.supersonic.mediationsdk.logger.SupersonicError;
-import com.supersonic.mediationsdk.model.Placement;
-import com.supersonic.mediationsdk.sdk.RewardedVideoListener;
-
-import java.io.File;
-import java.io.FileOutputStream;
-import java.io.IOException;
-import java.util.ArrayList;
-import java.util.Arrays;
-import java.util.List;
-
-
-public class StatusActivity
-    extends com.psiphon3.psiphonlibrary.MainBase.TabbedActivityBase implements RewardedVideoListener
-{
-    public static final String BANNER_FILE_NAME = "bannerImage";
-
-    private ImageView m_banner;
-    private boolean m_tunnelWholeDevicePromptShown = false;
-    private boolean m_loadedSponsorTab = false;
-    private IabHelper m_iabHelper = null;
-    private MoPubInterstitial m_moPubInterstitial = null;
-    private boolean m_moPubInterstitialShowWhenLoaded = false;
-    private SupersonicRewardedVideoWrapper m_supersonicWrapper;
-
-    public StatusActivity()
-    {
-        super();
-        m_eventsInterface = new Events();
-    }
-
-    @Override
-    protected void onCreate(Bundle savedInstanceState)
-    {
-        setContentView(R.layout.main);
-
-        m_banner = (ImageView)findViewById(R.id.banner);
-        m_tabHost = (TabHost)findViewById(R.id.tabHost);
-        m_toggleButton = (Button)findViewById(R.id.toggleButton);
-
-
-
-        // NOTE: super class assumes m_tabHost is initialized in its onCreate
-
-        super.onCreate(savedInstanceState);
-
-        if(m_supersonicWrapper == null) {
-            m_supersonicWrapper = new SupersonicRewardedVideoWrapper(this, "PsiphonProVideoPlacement");
-        }
-        m_supersonicWrapper.setRewardedVideoListener(this);
-        findViewById(R.id.watchRewardedVideoButton).setEnabled(m_supersonicWrapper.isRewardedVideoAvailable());
-
-        if (m_firstRun)
-        {
-            EmbeddedValues.initialize(this);
-        }
-
-        // Play Store Build instances should use existing banner from previously installed APK
-        // (if present). To enable this, non-Play Store Build instances write their banner to
-        // a private file.
-        try
-        {
-            if (EmbeddedValues.IS_PLAY_STORE_BUILD)
-            {
-                File bannerImageFile = new File(getFilesDir(), BANNER_FILE_NAME);
-                if (bannerImageFile.exists())
-                {
-                    Bitmap bitmap = BitmapFactory.decodeFile(bannerImageFile.getAbsolutePath());
-                    m_banner.setImageBitmap(bitmap);
-                }
-            }
-            else
-            {
-                Bitmap bitmap = BitmapFactory.decodeResource(getResources(), R.drawable.banner);
-                if (bitmap != null)
-                {
-                    FileOutputStream out = openFileOutput(BANNER_FILE_NAME, Context.MODE_PRIVATE);
-                    bitmap.compress(Bitmap.CompressFormat.PNG, 100, out);
-                    out.close();
-                }
-            }
-        }
-        catch (IOException e)
-        {
-            // Ignore failure
-        }
-
-        m_loadedSponsorTab = false;
-        HandleCurrentIntent();
-        
-        // HandleCurrentIntent() may have already loaded the sponsor tab
-        if (PsiphonData.getPsiphonData().getDataTransferStats().isConnected() &&
-                !m_loadedSponsorTab)
-        {
-            loadSponsorTab(false);
-        }
-    }
-
-    @Override
-    protected void onResume()
-    {
-<<<<<<< HEAD
-        super.onResume();
-        m_supersonicWrapper.onResume();
-=======
->>>>>>> e0f40f20
-        startIab();
-        super.onResume();
-    }
-
-    private void loadSponsorTab(boolean freshConnect)
-    {
-        resetSponsorHomePage(freshConnect);
-    }
-
-    @Override
-    protected void onNewIntent(Intent intent)
-    {
-        super.onNewIntent(intent);
-
-        // If the app is already foreground (so onNewIntent is being called),
-        // the incoming intent is not automatically set as the activity's intent
-        // (i.e., the intent returned by getIntent()). We want this behaviour,
-        // so we'll set it explicitly.
-        setIntent(intent);
-
-        // Handle explicit intent that is received when activity is already running
-        HandleCurrentIntent();
-    }
-
-    protected void HandleCurrentIntent()
-    {
-        Intent intent = getIntent();
-
-        if (intent == null || intent.getAction() == null)
-        {
-            return;
-        }
-
-        if (0 == intent.getAction().compareTo(HANDSHAKE_SUCCESS))
-        {
-            if (!PsiphonData.getPsiphonData().getHasValidSubscriptionOrFreeTime())
-            {
-                startIab();
-            }
-            
-            // Show the home page. Always do this in browser-only mode, even
-            // after an automated reconnect -- since the status activity was
-            // brought to the front after an unexpected disconnect. In whole
-            // device mode, after an automated reconnect, we don't re-invoke
-            // the browser.
-            if (!PsiphonData.getPsiphonData().getTunnelWholeDevice()
-                || !intent.getBooleanExtra(HANDSHAKE_SUCCESS_IS_RECONNECT, false))
-            {
-                m_tabHost.setCurrentTabByTag("home");
-                loadSponsorTab(true);
-                m_loadedSponsorTab = true;
-
-                //m_eventsInterface.displayBrowser(this);
-            }
-
-            // We only want to respond to the HANDSHAKE_SUCCESS action once,
-            // so we need to clear it (by setting it to a non-special intent).
-            setIntent(new Intent(
-                            "ACTION_VIEW",
-                            null,
-                            this,
-                            this.getClass()));
-        }
-
-        // No explicit action for UNEXPECTED_DISCONNECT, just show the activity
-    }
-    
-    @Override
-    protected void onPause()
-    {
-        if (PsiphonData.getPsiphonData().getDataTransferStats().isConnected() &&
-                !PsiphonData.getPsiphonData().getHasValidSubscriptionOrFreeTime())
-        {
-            doToggle();
-        }
-        m_supersonicWrapper.onPause();
-        super.onPause();
-    }
-    
-    @Override
-    public void onDestroy()
-    {
-        deInitAds();
-        delayHandler.removeCallbacks(enableFreeTrial);
-        m_supersonicWrapper.onDestroy();
-        super.onDestroy();
-    }
-
-    public void onToggleClick(View v)
-    {
-        doToggle();
-    }
-
-    public void onOpenBrowserClick(View v)
-    {
-        m_eventsInterface.displayBrowser(this);
-    }
-
-    @Override
-    public void onFeedbackClick(View v)
-    {
-        Intent feedbackIntent = new Intent(this, FeedbackActivity.class);
-        startActivity(feedbackIntent);
-    }
-
-    @Override
-    protected void startUp()
-    {
-        if (PsiphonData.getPsiphonData().getHasValidSubscriptionOrFreeTime())
-        {
-            doStartUp();
-        }
-        else
-        {
-            pauseServiceStateUI();
-            freeTrialCountdown = 10;
-            delayHandler.postDelayed(enableFreeTrial, 1000);
-            showFullScreenAd();
-        }
-    }
-    
-    private void doStartUp()
-    {
-        // Abort any outstanding ad requests
-        deInitAds();
-        
-        // If the user hasn't set a whole-device-tunnel preference, show a prompt
-        // (and delay starting the tunnel service until the prompt is completed)
-
-        boolean hasPreference = PreferenceManager.getDefaultSharedPreferences(this).contains(TUNNEL_WHOLE_DEVICE_PREFERENCE);
-
-        if (m_tunnelWholeDeviceToggle.isEnabled() &&
-            !hasPreference &&
-            !isServiceRunning())
-        {
-            if (!m_tunnelWholeDevicePromptShown)
-            {
-                final Context context = this;
-
-                AlertDialog dialog = new AlertDialog.Builder(context)
-                    .setCancelable(false)
-                    .setOnKeyListener(
-                            new DialogInterface.OnKeyListener() {
-                                @Override
-                                public boolean onKey(DialogInterface dialog, int keyCode, KeyEvent event) {
-                                    // Don't dismiss when hardware search button is clicked (Android 2.3 and earlier)
-                                    return keyCode == KeyEvent.KEYCODE_SEARCH;
-                                }})
-                    .setTitle(R.string.StatusActivity_WholeDeviceTunnelPromptTitle)
-                    .setMessage(R.string.StatusActivity_WholeDeviceTunnelPromptMessage)
-                    .setPositiveButton(R.string.StatusActivity_WholeDeviceTunnelPositiveButton,
-                            new DialogInterface.OnClickListener() {
-                                @Override
-                                public void onClick(DialogInterface dialog, int whichButton) {
-                                    // Persist the "on" setting
-                                    updateWholeDevicePreference(true);
-                                    startTunnel(context);
-                                }})
-                    .setNegativeButton(R.string.StatusActivity_WholeDeviceTunnelNegativeButton,
-                                new DialogInterface.OnClickListener() {
-                                    @Override
-                                    public void onClick(DialogInterface dialog, int whichButton) {
-                                        // Turn off and persist the "off" setting
-                                        m_tunnelWholeDeviceToggle.setChecked(false);
-                                        updateWholeDevicePreference(false);
-                                        startTunnel(context);
-                                    }})
-                    .setOnCancelListener(
-                            new DialogInterface.OnCancelListener() {
-                                @Override
-                                public void onCancel(DialogInterface dialog) {
-                                    // Don't change or persist preference (this prompt may reappear)
-                                    startTunnel(context);
-                                }})
-                    .show();
-                
-                // Our text no longer fits in the AlertDialog buttons on Lollipop, so force the
-                // font size (on older versions, the text seemed to be scaled down to fit).
-                // TODO: custom layout
-                if (Build.VERSION.SDK_INT >= Build.VERSION_CODES.LOLLIPOP)
-                {
-                    dialog.getButton(DialogInterface.BUTTON_POSITIVE).setTextSize(TypedValue.COMPLEX_UNIT_DIP, 10);
-                    dialog.getButton(DialogInterface.BUTTON_NEGATIVE).setTextSize(TypedValue.COMPLEX_UNIT_DIP, 10);
-                }
-                
-                m_tunnelWholeDevicePromptShown = true;
-            }
-            else
-            {
-                // ...there's a prompt already showing (e.g., user hit Home with the
-                // prompt up, then resumed Psiphon)
-            }
-
-            // ...wait and let onClick handlers will start tunnel
-        }
-        else
-        {
-            // No prompt, just start the tunnel (if not already running)
-
-            startTunnel(this);
-        }
-    }
-
-    static final String IAB_PUBLIC_KEY = "";
-    static final String IAB_BASIC_MONTHLY_SUBSCRIPTION_SKU = "";
-    static final String[] OTHER_VALID_IAB_SUBSCRIPTION_SKUS = {};
-    static final int IAB_REQUEST_CODE = 10001;
-
-    synchronized
-    private void startIab()
-    {
-        if (m_iabHelper == null)
-        {
-            m_iabHelper = new IabHelper(this, IAB_PUBLIC_KEY);
-            m_iabHelper.startSetup(m_iabSetupFinishedListener);
-        }
-        else
-        {
-            queryInventory();
-        }
-    }
-    
-    private IabHelper.OnIabSetupFinishedListener m_iabSetupFinishedListener =
-            new IabHelper.OnIabSetupFinishedListener()
-    {
-        @Override
-        public void onIabSetupFinished(IabResult result)
-        {
-            if (result.isFailure())
-            {
-                handleIabFailure(result);
-            }
-            else
-            {
-                queryInventory();
-            }
-        }
-    };
-    
-    private IabHelper.QueryInventoryFinishedListener m_iabQueryInventoryFinishedListener =
-            new IabHelper.QueryInventoryFinishedListener()
-    {
-        @Override
-        public void onQueryInventoryFinished(IabResult result, Inventory inventory)
-        {
-            if (result.isFailure())
-            {
-                handleIabFailure(result);
-                return;
-            }
-            
-            List<String> validSubscriptionSkus = new ArrayList<String>(Arrays.asList(OTHER_VALID_IAB_SUBSCRIPTION_SKUS));
-            validSubscriptionSkus.add(IAB_BASIC_MONTHLY_SUBSCRIPTION_SKU);
-            for (String validSku : validSubscriptionSkus)
-            {
-                if (inventory.hasPurchase(validSku))
-                {
-                    proceedWithValidSubscription();
-                    return;
-                }
-            }
-
-            if (PsiphonData.getPsiphonData().getDataTransferStats().isConnected() &&
-                    !PsiphonData.getPsiphonData().getHasValidSubscriptionOrFreeTime())
-            {
-                // Stop the tunnel
-                doToggle();
-            }
-        }
-    };
-    
-    private IabHelper.OnIabPurchaseFinishedListener m_iabPurchaseFinishedListener = 
-            new IabHelper.OnIabPurchaseFinishedListener()
-    {
-        @Override
-        public void onIabPurchaseFinished(IabResult result, Purchase purchase) 
-        {
-            if (result.isFailure())
-            {
-                handleIabFailure(result);
-            }      
-            else if (purchase.getSku().equals(IAB_BASIC_MONTHLY_SUBSCRIPTION_SKU))
-            {
-                proceedWithValidSubscription();
-            }
-        }
-    };
-    
-    private void queryInventory()
-    {
-        try
-        {
-            if (m_iabHelper != null)
-            {
-                m_iabHelper.queryInventoryAsync(m_iabQueryInventoryFinishedListener);
-            }
-        }
-        catch (IllegalStateException ex)
-        {
-            handleIabFailure(null);
-        }
-    }
-    
-    private void launchSubscriptionPurchaseFlow()
-    {
-        try
-        {
-            if (m_iabHelper != null)
-            {
-                m_iabHelper.launchSubscriptionPurchaseFlow(this, IAB_BASIC_MONTHLY_SUBSCRIPTION_SKU,
-                        IAB_REQUEST_CODE, m_iabPurchaseFinishedListener);
-            }
-        }
-        catch (IllegalStateException ex)
-        {
-            handleIabFailure(null);
-        }
-    }
-    
-    private void proceedWithValidSubscription()
-    {
-        PsiphonData.getPsiphonData().setHasValidSubscription();
-
-        // Auto-start on app first run
-        if (m_firstRun)
-        {
-            m_firstRun = false;
-            doStartUp();
-        }
-    }
-    
-    // NOTE: result may be null
-    private void handleIabFailure(IabResult result)
-    {
-        // try again next time
-        deInitIab();
-        
-        if (PsiphonData.getPsiphonData().getDataTransferStats().isConnected() &&
-                !PsiphonData.getPsiphonData().getHasValidSubscriptionOrFreeTime())
-        {
-            // Stop the tunnel
-            doToggle();
-        }
-        else
-        {
-            if (result != null &&
-                    result.getResponse() == IabHelper.IABHELPER_USER_CANCELLED)
-            {
-                // do nothing, onResume() calls startIAB()
-            }
-            else
-            {
-                // Start the tunnel anyway, IAB will get checked again once the tunnel is connected
-                if (m_firstRun)
-                {
-                    m_firstRun = false;
-                    doStartUp();
-                }
-            }
-        }
-    }
-
-    static final int INTERSTITIAL_REWARD_MINUTES = 60;
-    static final int VIDEO_REWARD_MINUTES = 100;
-    private Handler delayHandler = new Handler();
-    private Runnable enableFreeTrial = new Runnable()
-    {
-        @Override
-        public void run()
-        {
-            if (freeTrialCountdown > 0)
-            {
-                m_toggleButton.setText(String.valueOf(freeTrialCountdown));
-                freeTrialCountdown--;
-                delayHandler.postDelayed(this, 1000);
-            }
-            else
-            {
-                resumeServiceStateUI();
-                PsiphonData.getPsiphonData().startFreeTrial(INTERSTITIAL_REWARD_MINUTES);
-            }
-        }
-    };
-    private int freeTrialCountdown;
-
-    // updateSubscriptionAndAdOptions() gets called once in onCreate().
-    // Don't show these options during the first few calls, to allow time for IAB to check
-    // for a valid subscription.
-    private int updateSubscriptionAndAdOptionsFlickerHackCountdown = 3;
-    @Override
-    protected void updateSubscriptionAndAdOptions(boolean show)
-    {
-        if (updateSubscriptionAndAdOptionsFlickerHackCountdown > 0)
-        {
-            show = false;
-            updateSubscriptionAndAdOptionsFlickerHackCountdown--;
-        }
-
-        if (PsiphonData.getPsiphonData().getHasValidSubscription())
-        {
-            show = false;
-        }
-
-        if (show && !PsiphonData.getPsiphonData().getHasValidSubscriptionOrFreeTime() &&
-                m_moPubInterstitial == null)
-        {
-            loadFullScreenAd();
-        }
-
-        TextView textViewRemainingMinutes = (TextView) findViewById(R.id.timeRemaining);
-        if (show)
-        {
-            textViewRemainingMinutes.setText(String.format(
-                    getResources().getString(R.string.FreeTrialRemainingTime),
-                    DateUtils.formatElapsedTime(
-                    PsiphonData.getPsiphonData().getFreeTrialRemainingMillis() / 1000)));
-        }
-
-        findViewById(R.id.subscriptionPromptMessage).setVisibility(show ? View.VISIBLE : View.GONE);
-        findViewById(R.id.subscribeButton).setVisibility(show ? View.VISIBLE : View.GONE);
-        findViewById(R.id.watchRewardedVideoButton).setVisibility(show ? View.VISIBLE : View.GONE);
-        textViewRemainingMinutes.setVisibility(show ? View.VISIBLE : View.GONE);
-    }
-
-    @Override
-    public void onSubscribeButtonClick(View v)
-    {
-        launchSubscriptionPurchaseFlow();
-    }
-
-    @Override
-    public void onWatchRewardedVideoButtonClick(View v)
-    {
-        if(m_supersonicWrapper != null) {
-            m_supersonicWrapper.playVideo();
-        }
-    }
-
-    synchronized
-    private void deInitIab()
-    {
-        if (m_iabHelper != null)
-        {
-            m_iabHelper.dispose();
-            m_iabHelper = null;
-        }
-    }
-    
-    @Override
-    protected void onActivityResult(int requestCode, int resultCode, Intent data)
-    {
-        if (requestCode == IAB_REQUEST_CODE)
-        {
-            if (m_iabHelper != null)
-            {
-                m_iabHelper.handleActivityResult(requestCode, resultCode, data);
-            }
-        }
-        else
-        {
-            super.onActivityResult(requestCode, resultCode, data);
-        }
-    }
-
-    static final String MOPUB_INTERSTITIAL_PROPERTY_ID = "";
-
-    synchronized
-    private void loadFullScreenAd()
-    {
-        if (m_moPubInterstitial != null)
-        {
-            m_moPubInterstitial.destroy();
-        }
-        m_moPubInterstitial = new MoPubInterstitial(this, MOPUB_INTERSTITIAL_PROPERTY_ID);
-        
-        m_moPubInterstitial.setInterstitialAdListener(new InterstitialAdListener() {
-            @Override
-            public void onInterstitialClicked(MoPubInterstitial arg0) {
-            }
-            @Override
-            public void onInterstitialDismissed(MoPubInterstitial arg0) {
-                startUp();
-            }
-            @Override
-            public void onInterstitialFailed(MoPubInterstitial interstitial,
-                    MoPubErrorCode errorCode) {
-            }
-            @Override
-            public void onInterstitialLoaded(MoPubInterstitial interstitial) {
-                if (interstitial != null && interstitial.isReady() &&
-                        m_moPubInterstitialShowWhenLoaded)
-                {
-                    interstitial.show();
-                }
-            }
-            @Override
-            public void onInterstitialShown(MoPubInterstitial arg0) {
-                // Enable the free trial right away
-                delayHandler.removeCallbacks(enableFreeTrial);
-                resumeServiceStateUI();
-                PsiphonData.getPsiphonData().startFreeTrial(INTERSTITIAL_REWARD_MINUTES);
-            }
-        });
-
-        m_moPubInterstitialShowWhenLoaded = false;
-        m_moPubInterstitial.load();
-    }
-
-    private void showFullScreenAd()
-    {
-        if (m_moPubInterstitial != null)
-        {
-            if (m_moPubInterstitial.isReady())
-            {
-                m_moPubInterstitial.show();
-            }
-            else
-            {
-                m_moPubInterstitialShowWhenLoaded = true;
-            }
-        }
-    }
-
-    synchronized
-    private void deInitAds()
-    {
-        if (m_moPubInterstitial != null)
-        {
-            m_moPubInterstitial.destroy();
-        }
-        m_moPubInterstitial = null;
-    }
-
-    @Override
-    public void onRewardedVideoInitSuccess() {
-
-    }
-
-    @Override
-    public void onRewardedVideoInitFail(SupersonicError supersonicError) {
-
-    }
-
-    @Override
-    public void onRewardedVideoAdOpened() {
-
-    }
-
-    @Override
-    public void onRewardedVideoAdClosed() {
-
-    }
-
-    @Override
-    public void onVideoAvailabilityChanged(final boolean b) {
-        this.runOnUiThread(new Runnable() {
-            public void run() {
-                findViewById(R.id.watchRewardedVideoButton).setEnabled(b);
-            }
-        });
-    }
-
-    @Override
-    public void onVideoStart() {
-
-    }
-
-    @Override
-    public void onVideoEnd() {
-
-    }
-
-    @Override
-    public void onRewardedVideoAdRewarded(Placement placement) {
-        PsiphonData.getPsiphonData().startFreeTrial(VIDEO_REWARD_MINUTES);
-    }
-
-    @Override
-    public void onRewardedVideoShowFail(SupersonicError supersonicError) {
-
-    }
-}
+/*
+ * Copyright (c) 2014, Psiphon Inc.
+ * All rights reserved.
+ *
+ * This program is free software: you can redistribute it and/or modify
+ * it under the terms of the GNU General Public License as published by
+ * the Free Software Foundation, either version 3 of the License, or
+ * (at your option) any later version.
+ *
+ * This program is distributed in the hope that it will be useful,
+ * but WITHOUT ANY WARRANTY; without even the implied warranty of
+ * MERCHANTABILITY or FITNESS FOR A PARTICULAR PURPOSE.  See the
+ * GNU General Public License for more details.
+ *
+ * You should have received a copy of the GNU General Public License
+ * along with this program.  If not, see <http://www.gnu.org/licenses/>.
+ *
+ */
+
+package com.psiphon3;
+
+import android.app.AlertDialog;
+import android.content.Context;
+import android.content.DialogInterface;
+import android.content.Intent;
+import android.graphics.Bitmap;
+import android.graphics.BitmapFactory;
+import android.os.Build;
+import android.os.Bundle;
+import android.os.Handler;
+import android.preference.PreferenceManager;
+import android.text.format.DateUtils;
+import android.util.TypedValue;
+import android.view.KeyEvent;
+import android.view.View;
+import android.widget.Button;
+import android.widget.ImageView;
+import android.widget.TabHost;
+import android.widget.TextView;
+
+import com.mopub.mobileads.MoPubErrorCode;
+import com.mopub.mobileads.MoPubInterstitial;
+import com.mopub.mobileads.MoPubInterstitial.InterstitialAdListener;
+import com.psiphon3.psiphonlibrary.EmbeddedValues;
+import com.psiphon3.psiphonlibrary.PsiphonData;
+import com.psiphon3.psiphonlibrary.SupersonicRewardedVideoWrapper;
+import com.psiphon3.subscription.R;
+import com.psiphon3.util.IabHelper;
+import com.psiphon3.util.IabResult;
+import com.psiphon3.util.Inventory;
+import com.psiphon3.util.Purchase;
+import com.supersonic.mediationsdk.logger.SupersonicError;
+import com.supersonic.mediationsdk.model.Placement;
+import com.supersonic.mediationsdk.sdk.RewardedVideoListener;
+
+import java.io.File;
+import java.io.FileOutputStream;
+import java.io.IOException;
+import java.util.ArrayList;
+import java.util.Arrays;
+import java.util.List;
+
+
+public class StatusActivity
+    extends com.psiphon3.psiphonlibrary.MainBase.TabbedActivityBase implements RewardedVideoListener
+{
+    public static final String BANNER_FILE_NAME = "bannerImage";
+
+    private ImageView m_banner;
+    private boolean m_tunnelWholeDevicePromptShown = false;
+    private boolean m_loadedSponsorTab = false;
+    private IabHelper m_iabHelper = null;
+    private MoPubInterstitial m_moPubInterstitial = null;
+    private boolean m_moPubInterstitialShowWhenLoaded = false;
+    private SupersonicRewardedVideoWrapper m_supersonicWrapper;
+
+    public StatusActivity()
+    {
+        super();
+        m_eventsInterface = new Events();
+    }
+
+    @Override
+    protected void onCreate(Bundle savedInstanceState)
+    {
+        setContentView(R.layout.main);
+
+        m_banner = (ImageView)findViewById(R.id.banner);
+        m_tabHost = (TabHost)findViewById(R.id.tabHost);
+        m_toggleButton = (Button)findViewById(R.id.toggleButton);
+
+
+
+        // NOTE: super class assumes m_tabHost is initialized in its onCreate
+
+        super.onCreate(savedInstanceState);
+
+        if(m_supersonicWrapper == null) {
+            m_supersonicWrapper = new SupersonicRewardedVideoWrapper(this, "PsiphonProVideoPlacement");
+        }
+        m_supersonicWrapper.setRewardedVideoListener(this);
+        findViewById(R.id.watchRewardedVideoButton).setEnabled(m_supersonicWrapper.isRewardedVideoAvailable());
+
+        if (m_firstRun)
+        {
+            EmbeddedValues.initialize(this);
+        }
+
+        // Play Store Build instances should use existing banner from previously installed APK
+        // (if present). To enable this, non-Play Store Build instances write their banner to
+        // a private file.
+        try
+        {
+            if (EmbeddedValues.IS_PLAY_STORE_BUILD)
+            {
+                File bannerImageFile = new File(getFilesDir(), BANNER_FILE_NAME);
+                if (bannerImageFile.exists())
+                {
+                    Bitmap bitmap = BitmapFactory.decodeFile(bannerImageFile.getAbsolutePath());
+                    m_banner.setImageBitmap(bitmap);
+                }
+            }
+            else
+            {
+                Bitmap bitmap = BitmapFactory.decodeResource(getResources(), R.drawable.banner);
+                if (bitmap != null)
+                {
+                    FileOutputStream out = openFileOutput(BANNER_FILE_NAME, Context.MODE_PRIVATE);
+                    bitmap.compress(Bitmap.CompressFormat.PNG, 100, out);
+                    out.close();
+                }
+            }
+        }
+        catch (IOException e)
+        {
+            // Ignore failure
+        }
+
+        m_loadedSponsorTab = false;
+        HandleCurrentIntent();
+        
+        // HandleCurrentIntent() may have already loaded the sponsor tab
+        if (PsiphonData.getPsiphonData().getDataTransferStats().isConnected() &&
+                !m_loadedSponsorTab)
+        {
+            loadSponsorTab(false);
+        }
+    }
+
+    @Override
+    protected void onResume()
+    {
+        startIab();
+        super.onResume();
+        m_supersonicWrapper.onResume();
+    }
+
+    private void loadSponsorTab(boolean freshConnect)
+    {
+        resetSponsorHomePage(freshConnect);
+    }
+
+    @Override
+    protected void onNewIntent(Intent intent)
+    {
+        super.onNewIntent(intent);
+
+        // If the app is already foreground (so onNewIntent is being called),
+        // the incoming intent is not automatically set as the activity's intent
+        // (i.e., the intent returned by getIntent()). We want this behaviour,
+        // so we'll set it explicitly.
+        setIntent(intent);
+
+        // Handle explicit intent that is received when activity is already running
+        HandleCurrentIntent();
+    }
+
+    protected void HandleCurrentIntent()
+    {
+        Intent intent = getIntent();
+
+        if (intent == null || intent.getAction() == null)
+        {
+            return;
+        }
+
+        if (0 == intent.getAction().compareTo(HANDSHAKE_SUCCESS))
+        {
+            if (!PsiphonData.getPsiphonData().getHasValidSubscriptionOrFreeTime())
+            {
+                startIab();
+            }
+            
+            // Show the home page. Always do this in browser-only mode, even
+            // after an automated reconnect -- since the status activity was
+            // brought to the front after an unexpected disconnect. In whole
+            // device mode, after an automated reconnect, we don't re-invoke
+            // the browser.
+            if (!PsiphonData.getPsiphonData().getTunnelWholeDevice()
+                || !intent.getBooleanExtra(HANDSHAKE_SUCCESS_IS_RECONNECT, false))
+            {
+                m_tabHost.setCurrentTabByTag("home");
+                loadSponsorTab(true);
+                m_loadedSponsorTab = true;
+
+                //m_eventsInterface.displayBrowser(this);
+            }
+
+            // We only want to respond to the HANDSHAKE_SUCCESS action once,
+            // so we need to clear it (by setting it to a non-special intent).
+            setIntent(new Intent(
+                            "ACTION_VIEW",
+                            null,
+                            this,
+                            this.getClass()));
+        }
+
+        // No explicit action for UNEXPECTED_DISCONNECT, just show the activity
+    }
+    
+    @Override
+    protected void onPause()
+    {
+        if (PsiphonData.getPsiphonData().getDataTransferStats().isConnected() &&
+                !PsiphonData.getPsiphonData().getHasValidSubscriptionOrFreeTime())
+        {
+            doToggle();
+        }
+        m_supersonicWrapper.onPause();
+        super.onPause();
+    }
+    
+    @Override
+    public void onDestroy()
+    {
+        deInitAds();
+        delayHandler.removeCallbacks(enableFreeTrial);
+        m_supersonicWrapper.onDestroy();
+        super.onDestroy();
+    }
+
+    public void onToggleClick(View v)
+    {
+        doToggle();
+    }
+
+    public void onOpenBrowserClick(View v)
+    {
+        m_eventsInterface.displayBrowser(this);
+    }
+
+    @Override
+    public void onFeedbackClick(View v)
+    {
+        Intent feedbackIntent = new Intent(this, FeedbackActivity.class);
+        startActivity(feedbackIntent);
+    }
+
+    @Override
+    protected void startUp()
+    {
+        if (PsiphonData.getPsiphonData().getHasValidSubscriptionOrFreeTime())
+        {
+            doStartUp();
+        }
+        else
+        {
+            pauseServiceStateUI();
+            freeTrialCountdown = 10;
+            delayHandler.postDelayed(enableFreeTrial, 1000);
+            showFullScreenAd();
+        }
+    }
+    
+    private void doStartUp()
+    {
+        // Abort any outstanding ad requests
+        deInitAds();
+        
+        // If the user hasn't set a whole-device-tunnel preference, show a prompt
+        // (and delay starting the tunnel service until the prompt is completed)
+
+        boolean hasPreference = PreferenceManager.getDefaultSharedPreferences(this).contains(TUNNEL_WHOLE_DEVICE_PREFERENCE);
+
+        if (m_tunnelWholeDeviceToggle.isEnabled() &&
+            !hasPreference &&
+            !isServiceRunning())
+        {
+            if (!m_tunnelWholeDevicePromptShown)
+            {
+                final Context context = this;
+
+                AlertDialog dialog = new AlertDialog.Builder(context)
+                    .setCancelable(false)
+                    .setOnKeyListener(
+                            new DialogInterface.OnKeyListener() {
+                                @Override
+                                public boolean onKey(DialogInterface dialog, int keyCode, KeyEvent event) {
+                                    // Don't dismiss when hardware search button is clicked (Android 2.3 and earlier)
+                                    return keyCode == KeyEvent.KEYCODE_SEARCH;
+                                }})
+                    .setTitle(R.string.StatusActivity_WholeDeviceTunnelPromptTitle)
+                    .setMessage(R.string.StatusActivity_WholeDeviceTunnelPromptMessage)
+                    .setPositiveButton(R.string.StatusActivity_WholeDeviceTunnelPositiveButton,
+                            new DialogInterface.OnClickListener() {
+                                @Override
+                                public void onClick(DialogInterface dialog, int whichButton) {
+                                    // Persist the "on" setting
+                                    updateWholeDevicePreference(true);
+                                    startTunnel(context);
+                                }})
+                    .setNegativeButton(R.string.StatusActivity_WholeDeviceTunnelNegativeButton,
+                                new DialogInterface.OnClickListener() {
+                                    @Override
+                                    public void onClick(DialogInterface dialog, int whichButton) {
+                                        // Turn off and persist the "off" setting
+                                        m_tunnelWholeDeviceToggle.setChecked(false);
+                                        updateWholeDevicePreference(false);
+                                        startTunnel(context);
+                                    }})
+                    .setOnCancelListener(
+                            new DialogInterface.OnCancelListener() {
+                                @Override
+                                public void onCancel(DialogInterface dialog) {
+                                    // Don't change or persist preference (this prompt may reappear)
+                                    startTunnel(context);
+                                }})
+                    .show();
+                
+                // Our text no longer fits in the AlertDialog buttons on Lollipop, so force the
+                // font size (on older versions, the text seemed to be scaled down to fit).
+                // TODO: custom layout
+                if (Build.VERSION.SDK_INT >= Build.VERSION_CODES.LOLLIPOP)
+                {
+                    dialog.getButton(DialogInterface.BUTTON_POSITIVE).setTextSize(TypedValue.COMPLEX_UNIT_DIP, 10);
+                    dialog.getButton(DialogInterface.BUTTON_NEGATIVE).setTextSize(TypedValue.COMPLEX_UNIT_DIP, 10);
+                }
+                
+                m_tunnelWholeDevicePromptShown = true;
+            }
+            else
+            {
+                // ...there's a prompt already showing (e.g., user hit Home with the
+                // prompt up, then resumed Psiphon)
+            }
+
+            // ...wait and let onClick handlers will start tunnel
+        }
+        else
+        {
+            // No prompt, just start the tunnel (if not already running)
+
+            startTunnel(this);
+        }
+    }
+
+    static final String IAB_PUBLIC_KEY = "";
+    static final String IAB_BASIC_MONTHLY_SUBSCRIPTION_SKU = "";
+    static final String[] OTHER_VALID_IAB_SUBSCRIPTION_SKUS = {};
+    static final int IAB_REQUEST_CODE = 10001;
+
+    synchronized
+    private void startIab()
+    {
+        if (m_iabHelper == null)
+        {
+            m_iabHelper = new IabHelper(this, IAB_PUBLIC_KEY);
+            m_iabHelper.startSetup(m_iabSetupFinishedListener);
+        }
+        else
+        {
+            queryInventory();
+        }
+    }
+    
+    private IabHelper.OnIabSetupFinishedListener m_iabSetupFinishedListener =
+            new IabHelper.OnIabSetupFinishedListener()
+    {
+        @Override
+        public void onIabSetupFinished(IabResult result)
+        {
+            if (result.isFailure())
+            {
+                handleIabFailure(result);
+            }
+            else
+            {
+                queryInventory();
+            }
+        }
+    };
+    
+    private IabHelper.QueryInventoryFinishedListener m_iabQueryInventoryFinishedListener =
+            new IabHelper.QueryInventoryFinishedListener()
+    {
+        @Override
+        public void onQueryInventoryFinished(IabResult result, Inventory inventory)
+        {
+            if (result.isFailure())
+            {
+                handleIabFailure(result);
+                return;
+            }
+            
+            List<String> validSubscriptionSkus = new ArrayList<String>(Arrays.asList(OTHER_VALID_IAB_SUBSCRIPTION_SKUS));
+            validSubscriptionSkus.add(IAB_BASIC_MONTHLY_SUBSCRIPTION_SKU);
+            for (String validSku : validSubscriptionSkus)
+            {
+                if (inventory.hasPurchase(validSku))
+                {
+                    proceedWithValidSubscription();
+                    return;
+                }
+            }
+
+            if (PsiphonData.getPsiphonData().getDataTransferStats().isConnected() &&
+                    !PsiphonData.getPsiphonData().getHasValidSubscriptionOrFreeTime())
+            {
+                // Stop the tunnel
+                doToggle();
+            }
+        }
+    };
+    
+    private IabHelper.OnIabPurchaseFinishedListener m_iabPurchaseFinishedListener = 
+            new IabHelper.OnIabPurchaseFinishedListener()
+    {
+        @Override
+        public void onIabPurchaseFinished(IabResult result, Purchase purchase) 
+        {
+            if (result.isFailure())
+            {
+                handleIabFailure(result);
+            }      
+            else if (purchase.getSku().equals(IAB_BASIC_MONTHLY_SUBSCRIPTION_SKU))
+            {
+                proceedWithValidSubscription();
+            }
+        }
+    };
+    
+    private void queryInventory()
+    {
+        try
+        {
+            if (m_iabHelper != null)
+            {
+                m_iabHelper.queryInventoryAsync(m_iabQueryInventoryFinishedListener);
+            }
+        }
+        catch (IllegalStateException ex)
+        {
+            handleIabFailure(null);
+        }
+    }
+    
+    private void launchSubscriptionPurchaseFlow()
+    {
+        try
+        {
+            if (m_iabHelper != null)
+            {
+                m_iabHelper.launchSubscriptionPurchaseFlow(this, IAB_BASIC_MONTHLY_SUBSCRIPTION_SKU,
+                        IAB_REQUEST_CODE, m_iabPurchaseFinishedListener);
+            }
+        }
+        catch (IllegalStateException ex)
+        {
+            handleIabFailure(null);
+        }
+    }
+    
+    private void proceedWithValidSubscription()
+    {
+        PsiphonData.getPsiphonData().setHasValidSubscription();
+
+        // Auto-start on app first run
+        if (m_firstRun)
+        {
+            m_firstRun = false;
+            doStartUp();
+        }
+    }
+    
+    // NOTE: result may be null
+    private void handleIabFailure(IabResult result)
+    {
+        // try again next time
+        deInitIab();
+        
+        if (PsiphonData.getPsiphonData().getDataTransferStats().isConnected() &&
+                !PsiphonData.getPsiphonData().getHasValidSubscriptionOrFreeTime())
+        {
+            // Stop the tunnel
+            doToggle();
+        }
+        else
+        {
+            if (result != null &&
+                    result.getResponse() == IabHelper.IABHELPER_USER_CANCELLED)
+            {
+                // do nothing, onResume() calls startIAB()
+            }
+            else
+            {
+                // Start the tunnel anyway, IAB will get checked again once the tunnel is connected
+                if (m_firstRun)
+                {
+                    m_firstRun = false;
+                    doStartUp();
+                }
+            }
+        }
+    }
+
+    static final int INTERSTITIAL_REWARD_MINUTES = 60;
+    static final int VIDEO_REWARD_MINUTES = 100;
+    private Handler delayHandler = new Handler();
+    private Runnable enableFreeTrial = new Runnable()
+    {
+        @Override
+        public void run()
+        {
+            if (freeTrialCountdown > 0)
+            {
+                m_toggleButton.setText(String.valueOf(freeTrialCountdown));
+                freeTrialCountdown--;
+                delayHandler.postDelayed(this, 1000);
+            }
+            else
+            {
+                resumeServiceStateUI();
+                PsiphonData.getPsiphonData().startFreeTrial(INTERSTITIAL_REWARD_MINUTES);
+            }
+        }
+    };
+    private int freeTrialCountdown;
+
+    // updateSubscriptionAndAdOptions() gets called once in onCreate().
+    // Don't show these options during the first few calls, to allow time for IAB to check
+    // for a valid subscription.
+    private int updateSubscriptionAndAdOptionsFlickerHackCountdown = 3;
+    @Override
+    protected void updateSubscriptionAndAdOptions(boolean show)
+    {
+        if (updateSubscriptionAndAdOptionsFlickerHackCountdown > 0)
+        {
+            show = false;
+            updateSubscriptionAndAdOptionsFlickerHackCountdown--;
+        }
+
+        if (PsiphonData.getPsiphonData().getHasValidSubscription())
+        {
+            show = false;
+        }
+
+        if (show && !PsiphonData.getPsiphonData().getHasValidSubscriptionOrFreeTime() &&
+                m_moPubInterstitial == null)
+        {
+            loadFullScreenAd();
+        }
+
+        TextView textViewRemainingMinutes = (TextView) findViewById(R.id.timeRemaining);
+        if (show)
+        {
+            textViewRemainingMinutes.setText(String.format(
+                    getResources().getString(R.string.FreeTrialRemainingTime),
+                    DateUtils.formatElapsedTime(
+                    PsiphonData.getPsiphonData().getFreeTrialRemainingMillis() / 1000)));
+        }
+
+        findViewById(R.id.subscriptionPromptMessage).setVisibility(show ? View.VISIBLE : View.GONE);
+        findViewById(R.id.subscribeButton).setVisibility(show ? View.VISIBLE : View.GONE);
+        findViewById(R.id.watchRewardedVideoButton).setVisibility(show ? View.VISIBLE : View.GONE);
+        textViewRemainingMinutes.setVisibility(show ? View.VISIBLE : View.GONE);
+    }
+
+    @Override
+    public void onSubscribeButtonClick(View v)
+    {
+        launchSubscriptionPurchaseFlow();
+    }
+
+    @Override
+    public void onWatchRewardedVideoButtonClick(View v)
+    {
+        if(m_supersonicWrapper != null) {
+            m_supersonicWrapper.playVideo();
+        }
+    }
+
+    synchronized
+    private void deInitIab()
+    {
+        if (m_iabHelper != null)
+        {
+            m_iabHelper.dispose();
+            m_iabHelper = null;
+        }
+    }
+    
+    @Override
+    protected void onActivityResult(int requestCode, int resultCode, Intent data)
+    {
+        if (requestCode == IAB_REQUEST_CODE)
+        {
+            if (m_iabHelper != null)
+            {
+                m_iabHelper.handleActivityResult(requestCode, resultCode, data);
+            }
+        }
+        else
+        {
+            super.onActivityResult(requestCode, resultCode, data);
+        }
+    }
+
+    static final String MOPUB_INTERSTITIAL_PROPERTY_ID = "";
+
+    synchronized
+    private void loadFullScreenAd()
+    {
+        if (m_moPubInterstitial != null)
+        {
+            m_moPubInterstitial.destroy();
+        }
+        m_moPubInterstitial = new MoPubInterstitial(this, MOPUB_INTERSTITIAL_PROPERTY_ID);
+        
+        m_moPubInterstitial.setInterstitialAdListener(new InterstitialAdListener() {
+            @Override
+            public void onInterstitialClicked(MoPubInterstitial arg0) {
+            }
+            @Override
+            public void onInterstitialDismissed(MoPubInterstitial arg0) {
+                startUp();
+            }
+            @Override
+            public void onInterstitialFailed(MoPubInterstitial interstitial,
+                    MoPubErrorCode errorCode) {
+            }
+            @Override
+            public void onInterstitialLoaded(MoPubInterstitial interstitial) {
+                if (interstitial != null && interstitial.isReady() &&
+                        m_moPubInterstitialShowWhenLoaded)
+                {
+                    interstitial.show();
+                }
+            }
+            @Override
+            public void onInterstitialShown(MoPubInterstitial arg0) {
+                // Enable the free trial right away
+                delayHandler.removeCallbacks(enableFreeTrial);
+                resumeServiceStateUI();
+                PsiphonData.getPsiphonData().startFreeTrial(INTERSTITIAL_REWARD_MINUTES);
+            }
+        });
+
+        m_moPubInterstitialShowWhenLoaded = false;
+        m_moPubInterstitial.load();
+    }
+
+    private void showFullScreenAd()
+    {
+        if (m_moPubInterstitial != null)
+        {
+            if (m_moPubInterstitial.isReady())
+            {
+                m_moPubInterstitial.show();
+            }
+            else
+            {
+                m_moPubInterstitialShowWhenLoaded = true;
+            }
+        }
+    }
+
+    synchronized
+    private void deInitAds()
+    {
+        if (m_moPubInterstitial != null)
+        {
+            m_moPubInterstitial.destroy();
+        }
+        m_moPubInterstitial = null;
+    }
+
+    @Override
+    public void onRewardedVideoInitSuccess() {
+
+    }
+
+    @Override
+    public void onRewardedVideoInitFail(SupersonicError supersonicError) {
+
+    }
+
+    @Override
+    public void onRewardedVideoAdOpened() {
+
+    }
+
+    @Override
+    public void onRewardedVideoAdClosed() {
+
+    }
+
+    @Override
+    public void onVideoAvailabilityChanged(final boolean b) {
+        this.runOnUiThread(new Runnable() {
+            public void run() {
+                findViewById(R.id.watchRewardedVideoButton).setEnabled(b);
+            }
+        });
+    }
+
+    @Override
+    public void onVideoStart() {
+
+    }
+
+    @Override
+    public void onVideoEnd() {
+
+    }
+
+    @Override
+    public void onRewardedVideoAdRewarded(Placement placement) {
+        PsiphonData.getPsiphonData().startFreeTrial(VIDEO_REWARD_MINUTES);
+    }
+
+    @Override
+    public void onRewardedVideoShowFail(SupersonicError supersonicError) {
+
+    }
+}