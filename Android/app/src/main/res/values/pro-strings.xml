<?xml version="1.0" encoding="utf-8"?>
<resources>
    <!-- The name of the app. "Pro" is intended to indicate that this version of
         Psiphon has additional features and is not totally free; it's supported
         by ads or subscription. -->
    <string name="app_name_psiphon_pro">Psiphon Pro</string>

    <!-- Descriptive text telling the user how they can use Psiphon Pro: either
         by subscribing or by having ads in the app.
         Insert one or more newline characters as needed to keep the lines approximately as short
         as the English. -->
    <string name="SubscriptionPromptMessage">Subscribe now for unlimited ad-free use of Psiphon Pro.\n\nOr press Start to try ad-supported Psiphon Pro for free for 60 minutes.\n\nThank you for supporting Psiphon!</string>

    <!-- Prompt text telling the user that can continue to use Psiphon by watching
         a video ad. (This is an alternative to subscribing.) -->
    <string name="RewardedVideoPrompt">NEW! Watch a video to earn 100 minutes of uninterrupted Psiphon Pro.</string>

    <!-- Text indicating to the user how much time they have left in their free trial. -->
    <string name="FreeTrialRemainingTime">Free trial: %s</string>

<<<<<<< HEAD
    <!-- New option title in the 'More options' dialog. It appears in the Proxy Setting category.
        When clicked a new screen opens where users can specify additional HTTP headers to be added to
        to HTTP proxy requests. Users may specify up to 3 custom headers -->
    <string name="custom_proxy_headers_title">Custom HTTP headers</string>

    <!--  Summary text for 'Custom HTTP header' option, appears underneath the option title -->
    <string name="custom_proxy_headers_summary">Setup additional custom HTTP headers for proxy requests</string>

    <!-- Checkbox that toggles adding custom headers feature-->
    <string name="custom_proxy_headers_checkbox_title">Add custom HTTP headers</string>

    <!--  Summary text for 'Add custom HTTP headers' checkbox, appears underneath the checkbox title -->
    <string name="custom_proxy_headers_checkbox_description">Add custom HTTP headers to all outgoing HTTP proxy requests</string>
    <string name="custom_proxy_header_group_1">Header 1</string>
    <string name="custom_proxy_header_group_2">Header 2</string>
    <string name="custom_proxy_header_group_3">Header 3</string>
    <string name="custom_proxy_header_name">Enter header name</string>
    <string name="custom_proxy_header_value">Enter header value</string>
    <string name="custom_proxy_header_ignored_values">Warning: headers with empty names will be ignored!</string>
    <string name="custom_proxy_header_invalid_name">Error: header name contains illegal characters!</string>
=======
    <!-- Label for button that leads user to buy subscription or time pass to premium service.
         When the user has a subscription or time pass, advertisements are removed from the app
         ("ad-free"), additional features are enabled, and the app no longer periodically disconnects. -->
    <string name="SubscribeButton">Get unlimited ad-free Psiphon Pro!</string>

    <!-- Label for button that user will click in order to buy a subscription for Psiphon Pro.
         Insert one or more newline characters as needed to keep the lines approximately as short
         as the English. -->
    <string name="PaymentChooserFragment.Subscription">Buy Subscription\nNEW! 7 day free trial\n(%1$s / day)</string>

    <!-- Label for button that user will click to buy a 7-day pass for Psiphon Pro. -->
    <string name="PaymentChooserFragment.TimePass7Day">Buy 7-day Pass\n(%1$s / day)</string>

    <!-- Label for button that user will click to buy a 30-day pass for Psiphon Pro. -->
    <string name="PaymentChooserFragment.TimePass30Day">Buy 30-day Pass\n(%1$s / day)</string>

    <!-- Label for button that user will click to buy a 90-day pass for Psiphon Pro. -->
    <string name="PaymentChooserFragment.TimePass90Day">Buy 90-day Pass\n(%1$s / day)</string>

    <!-- One of the features of paying for premium Psiphon Pro usage. Should be short and
         exclamatory. Indicates that premium access results in all in-app advertisements being
         removed. -->
    <string name="PaymentChooserFragment.NoAdsExclaim">No ads!</string>

    <!-- One of the features of paying for premium Psiphon Pro usage. Should be short and
         exclamatory. Indicates that premium access results in additional features being unlocked
         (such as egress region selection). -->
    <string name="PaymentChooserFragment.FeaturesExclaim">Unlocked features!</string>

    <!-- One of the features of paying for premium Psiphon Pro usage. Should be short and
         exclamatory. Indicates that premium access results in no interruptions due to free trial
         time expiring (as happens with non-premium access). -->
    <string name="PaymentChooserFragment.InterruptionsExclaim">No interruptions!</string>

    <!-- Text in the screen where the user chooses to buy a subscription or a pass for a specific
         amount of time. This string is a description specifically about buying a subscription.
         The parenthetical remark about credit card requirements should be separated by a newline. -->
    <string name="PaymentChooserFragment.SubscriptionDescription">Subscribe for uninterrupted service at the best price.\n(Requires a valid credit card.)</string>

    <!-- Text in the screen where the user chooses to buy a subscription or a pass for a specific
         amount of time. This string is a description specifically about buying a time pass.
         The parenthetical remark about credit card requirements should be separated by a newline. -->
    <string name="PaymentChooserFragment.TimePassDescription">Buy a time pass.\n(Does not require a credit card. Google Play gift cards or credit may be used.)</string>

>>>>>>> d3926e29
</resources><|MERGE_RESOLUTION|>--- conflicted
+++ resolved
@@ -18,7 +18,11 @@
     <!-- Text indicating to the user how much time they have left in their free trial. -->
     <string name="FreeTrialRemainingTime">Free trial: %s</string>
 
-<<<<<<< HEAD
+    <!-- Label for button that leads user to buy subscription or time pass to premium service.
+         When the user has a subscription or time pass, advertisements are removed from the app
+         ("ad-free"), additional features are enabled, and the app no longer periodically disconnects. -->
+    <string name="SubscribeButton">Get unlimited ad-free Psiphon Pro!</string>
+    
     <!-- New option title in the 'More options' dialog. It appears in the Proxy Setting category.
         When clicked a new screen opens where users can specify additional HTTP headers to be added to
         to HTTP proxy requests. Users may specify up to 3 custom headers -->
@@ -39,12 +43,7 @@
     <string name="custom_proxy_header_value">Enter header value</string>
     <string name="custom_proxy_header_ignored_values">Warning: headers with empty names will be ignored!</string>
     <string name="custom_proxy_header_invalid_name">Error: header name contains illegal characters!</string>
-=======
-    <!-- Label for button that leads user to buy subscription or time pass to premium service.
-         When the user has a subscription or time pass, advertisements are removed from the app
-         ("ad-free"), additional features are enabled, and the app no longer periodically disconnects. -->
-    <string name="SubscribeButton">Get unlimited ad-free Psiphon Pro!</string>
-
+    
     <!-- Label for button that user will click in order to buy a subscription for Psiphon Pro.
          Insert one or more newline characters as needed to keep the lines approximately as short
          as the English. -->
@@ -84,5 +83,4 @@
          The parenthetical remark about credit card requirements should be separated by a newline. -->
     <string name="PaymentChooserFragment.TimePassDescription">Buy a time pass.\n(Does not require a credit card. Google Play gift cards or credit may be used.)</string>
 
->>>>>>> d3926e29
 </resources>