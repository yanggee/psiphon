<?xml version="1.0" encoding="utf-8"?>

<!--
 * Copyright (c) 2013, Psiphon Inc.
 * All rights reserved.
-->

<RelativeLayout xmlns:android="http://schemas.android.com/apk/res/android"
    android:layout_width="fill_parent"
    android:layout_height="fill_parent"
    android:layout_weight="1.0"
    android:orientation="vertical" >

    <RelativeLayout
        android:id="@+id/tablayout"
        android:layout_width="fill_parent"
        android:layout_height="wrap_content" >

        <HorizontalScrollView
            android:layout_width="fill_parent"
            android:layout_height="wrap_content"
            android:fillViewport="true"
            android:scrollbars="none" >

            <TabWidget
                android:id="@android:id/tabs"
                android:layout_width="wrap_content"
                android:layout_height="wrap_content" />
        </HorizontalScrollView>
    </RelativeLayout>

    <FrameLayout
        android:id="@android:id/tabcontent"
        android:layout_width="fill_parent"
        android:layout_height="fill_parent"
        android:layout_below="@+id/tablayout" >

        <ViewFlipper
            android:id="@+id/sponsorViewFlipper"
            android:layout_width="fill_parent"
            android:layout_height="fill_parent" >

            <ScrollView
                android:id="@+id/statusLayout"
                android:layout_width="fill_parent"
                android:layout_height="fill_parent"
                android:orientation="vertical"
                android:scrollbarAlwaysDrawVerticalTrack="false" >

                <LinearLayout
                    android:layout_width="fill_parent"
                    android:layout_height="wrap_content"
                    android:padding="10dp"
                    android:orientation="vertical" >

<<<<<<< HEAD
                    <LinearLayout
                        android:id="@+id/largeAdSlot"
                        android:orientation="vertical"
                        android:layout_width="wrap_content"
                        android:layout_height="wrap_content"
                        android:layout_gravity="center" />

=======
>>>>>>> 77b7812f
                    <ImageButton
                        android:id="@+id/statusViewImage"
                        android:layout_width="wrap_content"
                        android:layout_height="150dp"
                        android:layout_gravity="center"
                        android:background="@android:color/transparent"
                        android:padding="20dp"
                        android:scaleType="fitCenter" />

                    <TextView
                        android:id="@+id/versionline"
                        android:layout_width="wrap_content"
                        android:layout_height="wrap_content"
                        android:layout_gravity="center"
                        android:text="" />

                    <TextView
                        android:id="@+id/lastlogline"
                        android:layout_width="wrap_content"
                        android:layout_height="wrap_content"
                        android:layout_gravity="center"
                        android:text="" />

                </LinearLayout>
            </ScrollView>

            <RelativeLayout
                android:id="@+id/sponsorLayout"
                android:layout_width="match_parent"
                android:layout_height="match_parent" >

                <WebView
                    android:id="@+id/sponsorWebView"
                    android:layout_width="fill_parent"
                    android:layout_height="fill_parent" />

                <ProgressBar
                    android:id="@+id/sponsorWebViewProgressBar"
                    style="?android:attr/progressBarStyleHorizontal"
                    android:layout_width="fill_parent"
                    android:layout_height="wrap_content"
                    android:layout_alignParentBottom="true"
                    android:progressDrawable="@drawable/home_progressbar" />
            </RelativeLayout>
        </ViewFlipper>

        <ScrollView
            android:id="@+id/settingsView"
            android:layout_width="fill_parent"
            android:layout_height="fill_parent"
            android:orientation="vertical"
            android:scrollbarAlwaysDrawVerticalTrack="false"
            android:weightSum="1.0" >

            <LinearLayout
                android:layout_width="fill_parent"
                android:layout_height="wrap_content"
                android:gravity="center"
                android:orientation="vertical" >

                <LinearLayout
                    android:layout_width="wrap_content"
                    android:layout_height="wrap_content"
                    android:layout_gravity="center"
                    android:orientation="horizontal" >

                    <TextView
                        android:id="@+id/regionPrompt"
                        android:layout_width="wrap_content"
                        android:layout_height="wrap_content"
                        android:layout_gravity="center"
                        android:layout_marginRight="5dp"
                        android:text="@string/region_selector"
                        android:textAppearance="?android:attr/textAppearanceSmall" />

                    <Spinner
                        android:id="@+id/regionSelector"
                        android:layout_width="wrap_content"
                        android:layout_height="wrap_content"
                        android:layout_gravity="center"
                        android:drawSelectorOnTop="true"
                        android:textAppearance="?android:attr/textAppearanceSmall" />
                </LinearLayout>

                <LinearLayout
                    android:layout_width="wrap_content"
                    android:layout_height="wrap_content"
                    android:layout_gravity="center"
                    android:orientation="vertical" >

                    <CheckBox
                        android:id="@+id/tunnelWholeDeviceToggle"
                        android:layout_width="wrap_content"
                        android:layout_height="wrap_content"
                        android:layout_gravity="left"
                        android:onClick="onTunnelWholeDeviceToggle"
                        android:text="@string/tunnel_whole_device_toggle"
                        android:textAppearance="?android:attr/textAppearanceSmall" />

                    <CheckBox
                        android:id="@+id/downloadOnWifiOnlyToggle"
                        android:layout_width="wrap_content"
                        android:layout_height="wrap_content"
                        android:layout_gravity="left"
                        android:onClick="onDownloadOnWifiOnlyToggle"
                        android:text="@string/preference_download_wifi_only_toggle"
                        android:textAppearance="?android:attr/textAppearanceSmall" />

                    <CheckBox
                        android:id="@+id/disableTimeoutsToggle"
                        android:layout_width="wrap_content"
                        android:layout_height="wrap_content"
                        android:layout_gravity="left"
                        android:onClick="onDisableTimeoutsToggle"
                        android:text="@string/disable_timeouts"
                        android:textAppearance="?android:attr/textAppearanceSmall" />
                </LinearLayout>

                <LinearLayout
                    android:layout_width="wrap_content"
                    android:layout_height="wrap_content"
                    android:layout_gravity="center"
                    android:layout_marginTop="8dp"
                    android:orientation="horizontal" >

                    <Button
                        android:id="@+id/moreOptionsButton"
                        android:layout_width="wrap_content"
                        android:layout_height="wrap_content"
                        android:layout_gravity="center"
                        android:onClick="onMoreOptionsClick"
                        android:text="@string/moreOptions"
                        android:textAppearance="?android:attr/textAppearanceSmall" />

                    <Button
                        android:id="@+id/feedbackButton"
                        android:layout_width="wrap_content"
                        android:layout_height="wrap_content"
                        android:layout_gravity="center"
                        android:onClick="onFeedbackClick"
                        android:text="@string/feedback"
                        android:textAppearance="?android:attr/textAppearanceSmall" />

                    <Button
                        android:id="@+id/aboutButton"
                        android:layout_width="wrap_content"
                        android:layout_height="wrap_content"
                        android:layout_gravity="center"
                        android:onClick="onAboutClick"
                        android:text="@string/about"
                        android:textAppearance="?android:attr/textAppearanceSmall" />
                </LinearLayout>
            </LinearLayout>
        </ScrollView>

        <ScrollView
            android:id="@+id/statisticsView"
            android:layout_width="fill_parent"
            android:layout_height="fill_parent"
            android:orientation="vertical"
            android:scrollbarAlwaysDrawVerticalTrack="false"
            android:weightSum="1.0" >

            <include
                android:layout_width="match_parent"
                android:layout_height="wrap_content"
                layout="@layout/statistics" />
        </ScrollView>

        <LinearLayout
            android:id="@+id/logsTab"
            android:layout_width="fill_parent"
            android:layout_height="fill_parent"
            android:orientation="vertical"
            android:scrollbarAlwaysDrawVerticalTrack="false"
            android:weightSum="1.0" >

            <ListView
                android:id="@+id/statusList"
                android:layout_width="match_parent"
                android:layout_height="match_parent"
                android:divider="#000000"
                android:drawSelectorOnTop="false" />
        </LinearLayout>
    </FrameLayout>

</RelativeLayout><|MERGE_RESOLUTION|>--- conflicted
+++ resolved
@@ -53,16 +53,6 @@
                     android:padding="10dp"
                     android:orientation="vertical" >
 
-<<<<<<< HEAD
-                    <LinearLayout
-                        android:id="@+id/largeAdSlot"
-                        android:orientation="vertical"
-                        android:layout_width="wrap_content"
-                        android:layout_height="wrap_content"
-                        android:layout_gravity="center" />
-
-=======
->>>>>>> 77b7812f
                     <ImageButton
                         android:id="@+id/statusViewImage"
                         android:layout_width="wrap_content"
