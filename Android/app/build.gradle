--- conflicted
+++ resolved
@@ -70,21 +70,13 @@
 
 dependencies {
     compile fileTree(dir: 'libs', include: ['*.jar'])
-<<<<<<< HEAD
     compile 'com.google.android.gms:play-services:8.4.0'
-    compile 'com.android.support:appcompat-v7:23.3.0'
-=======
     compile 'com.android.support:appcompat-v7:23.4.0'
->>>>>>> 23d074a3
     compile files('libs/jackson-core-2.2.0.jar')
     compile files('libs/achartengine-1.0.0.jar')
     compile files('libs/snakeyaml-1.10-android.jar')
     compile files('libs/classes.jar')
-<<<<<<< HEAD
     compile project(':mopub-sdk')
-    compile 'com.google.android.gms:play-services-safetynet:8.4.0'
-=======
     compile 'com.google.android.gms:play-services-safetynet:9.0.2'
->>>>>>> 23d074a3
     compile project(':tray')
 }