apply plugin: 'com.android.application'

android {
    compileSdkVersion 23
    buildToolsVersion "23.0.3"
    useLibrary 'org.apache.http.legacy'

    def versionPropsFile = new File('version.properties')

    if (versionPropsFile.canRead()) {
        def Properties props = new Properties()

        props.load(new FileInputStream(versionPropsFile))
        if (props != null && props.containsKey('VERSION_CODE')) {
            def verName = props['VERSION_CODE']
            def verCode = verName.toInteger()
            defaultConfig {
                project.ext.set("archivesBaseName", "PsiphonAndroid");
                applicationId "com.psiphon3"
                resValue "string", "tray__authority", "${applicationId}.tray"
                minSdkVersion 9
                targetSdkVersion 23
                versionCode verCode
                versionName verName
            }
        } else {
            throw new GradleException('version.properties found but entries are missing')
        }
    } else {
        throw new GradleException("Could not read version.properties!")
    }

    signingConfigs {
        release
    }

    buildTypes {
        release {
            minifyEnabled true
            proguardFiles getDefaultProguardFile('proguard-android.txt'), 'proguard-rules.pro'
            signingConfig signingConfigs.release
        }
    }
    lintOptions {
        checkReleaseBuilds false
        // Or, if you prefer, you can continue to check for errors in release builds,
        // but continue the build even when errors are found:
        abortOnError false
    }

    def propFile = new File('signing.properties')
    if (propFile.canRead()) {
        def Properties props = new Properties()
        props.load(new FileInputStream(propFile))

        if (props != null && props.containsKey('STORE_FILE') && props.containsKey('STORE_PASSWORD') &&
            props.containsKey('KEY_ALIAS') && props.containsKey('KEY_PASSWORD')) {
            android.signingConfigs.release.storeFile = file(props['STORE_FILE'])
            android.signingConfigs.release.storePassword = props['STORE_PASSWORD']
            android.signingConfigs.release.keyAlias = props['KEY_ALIAS']
            android.signingConfigs.release.keyPassword = props['KEY_PASSWORD']
        } else {
            throw new GradleException('signing.properties found but some entries are missing')
        }
    } else {
        throw new GradleException('signing.properties not found!')
    }

}
repositories {
    maven {
        url "https://dl.bintray.com/supersonic/android-sdk"
    }
}

dependencies {
    compile fileTree(dir: 'libs', include: ['*.jar'])
    compile 'com.android.support:appcompat-v7:23.4.0'
    compile files('libs/jackson-core-2.2.0.jar')
    compile files('libs/achartengine-1.0.0.jar')
    compile files('libs/snakeyaml-1.10-android.jar')
    compile files('libs/classes.jar')
<<<<<<< HEAD
=======
    compile 'com.google.android.gms:play-services-safetynet:9.0.2'
    compile 'com.supersonic.sdk:mediationsdk:6.4.3@jar'
>>>>>>> fd9ca85d
    compile project(':tray')
    compile project(':mopub-sdk')
    compile 'com.google.android.gms:play-services:9.0.2'
    compile 'com.google.android.gms:play-services-safetynet:9.0.2'
}<|MERGE_RESOLUTION|>--- conflicted
+++ resolved
@@ -80,13 +80,9 @@
     compile files('libs/achartengine-1.0.0.jar')
     compile files('libs/snakeyaml-1.10-android.jar')
     compile files('libs/classes.jar')
-<<<<<<< HEAD
-=======
-    compile 'com.google.android.gms:play-services-safetynet:9.0.2'
-    compile 'com.supersonic.sdk:mediationsdk:6.4.3@jar'
->>>>>>> fd9ca85d
     compile project(':tray')
     compile project(':mopub-sdk')
     compile 'com.google.android.gms:play-services:9.0.2'
     compile 'com.google.android.gms:play-services-safetynet:9.0.2'
+    compile 'com.supersonic.sdk:mediationsdk:6.4.3@jar'
 }