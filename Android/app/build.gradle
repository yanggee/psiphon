apply plugin: 'com.android.application'

android {
    compileSdkVersion 23
    buildToolsVersion "23.0.3"
    useLibrary 'org.apache.http.legacy'

    def versionPropsFile = new File('version.properties')

    if (versionPropsFile.canRead()) {
        def Properties props = new Properties()

        props.load(new FileInputStream(versionPropsFile))
        if (props != null && props.containsKey('VERSION_CODE')) {
            def verName = props['VERSION_CODE']
            def verCode = verName.toInteger()
            defaultConfig {
                project.ext.set("archivesBaseName", "PsiphonAndroid");
                applicationId "com.psiphon3.subscription"
                resValue "string", "tray__authority", "${applicationId}.tray"
                minSdkVersion 9
                targetSdkVersion 23
                versionCode verCode
                versionName verName
            }
        } else {
            throw new GradleException('version.properties found but entries are missing')
        }
    } else {
        throw new GradleException("Could not read version.properties!")
    }

    signingConfigs {
        release
    }

    buildTypes {
        debug {
            minifyEnabled true
            proguardFiles getDefaultProguardFile('proguard-android.txt'), 'proguard-rules.pro'
        }
        release {
            minifyEnabled true
            proguardFiles getDefaultProguardFile('proguard-android.txt'), 'proguard-rules.pro'
            signingConfig signingConfigs.release
        }
    }
    lintOptions {
        checkReleaseBuilds false
        // Or, if you prefer, you can continue to check for errors in release builds,
        // but continue the build even when errors are found:
        abortOnError false
    }

    def propFile = new File('signing.properties')
    if (propFile.canRead()) {
        def Properties props = new Properties()
        props.load(new FileInputStream(propFile))

        if (props != null && props.containsKey('STORE_FILE') && props.containsKey('STORE_PASSWORD') &&
            props.containsKey('KEY_ALIAS') && props.containsKey('KEY_PASSWORD')) {
            android.signingConfigs.release.storeFile = file(props['STORE_FILE'])
            android.signingConfigs.release.storePassword = props['STORE_PASSWORD']
            android.signingConfigs.release.keyAlias = props['KEY_ALIAS']
            android.signingConfigs.release.keyPassword = props['KEY_PASSWORD']
        } else {
            throw new GradleException('signing.properties found but some entries are missing')
        }
    } else {
        throw new GradleException('signing.properties not found!')
    }

}
repositories {
    maven {
        url "https://dl.bintray.com/supersonic/android-sdk"
    }
    maven {
        url "https://dl.bintray.com/supersonic/android-adapters"
    }
}

repositories {
    jcenter()
    flatDir {
        dirs project(':mopub-sdk').file('libs')
    }
}

dependencies {
    compile fileTree(dir: 'libs', include: ['*.jar'])
    compile 'com.android.support:appcompat-v7:23.4.0'
    compile files('libs/jackson-core-2.2.0.jar')
    compile files('libs/achartengine-1.0.0.jar')
    compile files('libs/snakeyaml-1.10-android.jar')
    compile files('libs/classes.jar')
    compile project(':tray')
    compile project(':mopub-sdk')
    compile project(':unity-ads-2')
    compile 'com.google.android.gms:play-services:9.0.2'
    compile 'com.google.android.gms:play-services-safetynet:9.0.2'
<<<<<<< HEAD
=======
    compile 'com.supersonic.sdk:mediationsdk:6.4.10@jar'
    compile 'com.supersonic.adapters:adcolonyadapter:2.0.1@jar'
    compile 'com.supersonic.adapters:applovinadapter:2.0.1@jar'
    compile 'com.supersonic.adapters:inmobiadapter:2.0.1@jar'
    compile 'com.supersonic.adapters:unityadsadapter:2.0.2@jar'
    compile 'com.supersonic.adapters:vungleadapter:2.0.3@jar'
>>>>>>> 0125b5af
}<|MERGE_RESOLUTION|>--- conflicted
+++ resolved
@@ -71,14 +71,6 @@
     }
 
 }
-repositories {
-    maven {
-        url "https://dl.bintray.com/supersonic/android-sdk"
-    }
-    maven {
-        url "https://dl.bintray.com/supersonic/android-adapters"
-    }
-}
 
 repositories {
     jcenter()
@@ -99,13 +91,4 @@
     compile project(':unity-ads-2')
     compile 'com.google.android.gms:play-services:9.0.2'
     compile 'com.google.android.gms:play-services-safetynet:9.0.2'
-<<<<<<< HEAD
-=======
-    compile 'com.supersonic.sdk:mediationsdk:6.4.10@jar'
-    compile 'com.supersonic.adapters:adcolonyadapter:2.0.1@jar'
-    compile 'com.supersonic.adapters:applovinadapter:2.0.1@jar'
-    compile 'com.supersonic.adapters:inmobiadapter:2.0.1@jar'
-    compile 'com.supersonic.adapters:unityadsadapter:2.0.2@jar'
-    compile 'com.supersonic.adapters:vungleadapter:2.0.3@jar'
->>>>>>> 0125b5af
 }