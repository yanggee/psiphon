apply plugin: 'com.android.application'

android {
    compileSdkVersion 23
    buildToolsVersion "23.0.3"
    useLibrary 'org.apache.http.legacy'

    repositories{
        flatDir{
            dirs 'libs'
        }
    }

    def versionPropsFile = new File('version.properties')

    if (versionPropsFile.canRead()) {
        def Properties props = new Properties()

        props.load(new FileInputStream(versionPropsFile))
        if (props != null && props.containsKey('VERSION_CODE')) {
            def verName = props['VERSION_CODE']
            def verCode = verName.toInteger()
            defaultConfig {
                project.ext.set("archivesBaseName", "PsiphonAndroid");
                applicationId "com.psiphon3.subscription"
                resValue "string", "tray__authority", "${applicationId}.tray"
                minSdkVersion 9
                targetSdkVersion 23
                versionCode verCode
                versionName verName
            }
        } else {
            throw new GradleException('version.properties found but entries are missing')
        }
    } else {
        throw new GradleException("Could not read version.properties!")
    }

    signingConfigs {
        release
    }

    buildTypes {
        debug {
            minifyEnabled true
            proguardFiles getDefaultProguardFile('proguard-android.txt'), 'proguard-rules.pro'
        }
        release {
            minifyEnabled true
            proguardFiles getDefaultProguardFile('proguard-android.txt'), 'proguard-rules.pro'
            signingConfig signingConfigs.release
        }
    }
    lintOptions {
        checkReleaseBuilds false
        // Or, if you prefer, you can continue to check for errors in release builds,
        // but continue the build even when errors are found:
        abortOnError false
    }

    def propFile = new File('signing.properties')
    if (propFile.canRead()) {
        def Properties props = new Properties()
        props.load(new FileInputStream(propFile))

        if (props != null && props.containsKey('STORE_FILE') && props.containsKey('STORE_PASSWORD') &&
            props.containsKey('KEY_ALIAS') && props.containsKey('KEY_PASSWORD')) {
            android.signingConfigs.release.storeFile = file(props['STORE_FILE'])
            android.signingConfigs.release.storePassword = props['STORE_PASSWORD']
            android.signingConfigs.release.keyAlias = props['KEY_ALIAS']
            android.signingConfigs.release.keyPassword = props['KEY_PASSWORD']
        } else {
            throw new GradleException('signing.properties found but some entries are missing')
        }
    } else {
        throw new GradleException('signing.properties not found!')
    }

}

repositories {
    jcenter()
    flatDir {
        dirs project(':mopub-sdk').file('libs')
    }
}

dependencies {
    compile fileTree(dir: 'libs', include: ['*.jar'])
    compile 'com.android.support:appcompat-v7:23.4.0'
    compile files('libs/jackson-core-2.2.0.jar')
    compile files('libs/achartengine-1.0.0.jar')
    compile files('libs/snakeyaml-1.10-android.jar')
<<<<<<< HEAD
    compile files('libs/classes.jar')
=======
    compile(name:'ca.psiphon', ext:'aar')
    compile 'com.google.android.gms:play-services-safetynet:9.0.2'
>>>>>>> 4989700d
    compile project(':tray')
    compile project(':mopub-sdk')
    compile project(':unity-ads-2')
    compile 'com.google.android.gms:play-services:9.0.2'
    compile 'com.google.android.gms:play-services-safetynet:9.0.2'
    compile 'com.android.support:cardview-v7:23.4.0'
}<|MERGE_RESOLUTION|>--- conflicted
+++ resolved
@@ -91,12 +91,7 @@
     compile files('libs/jackson-core-2.2.0.jar')
     compile files('libs/achartengine-1.0.0.jar')
     compile files('libs/snakeyaml-1.10-android.jar')
-<<<<<<< HEAD
-    compile files('libs/classes.jar')
-=======
     compile(name:'ca.psiphon', ext:'aar')
-    compile 'com.google.android.gms:play-services-safetynet:9.0.2'
->>>>>>> 4989700d
     compile project(':tray')
     compile project(':mopub-sdk')
     compile project(':unity-ads-2')
