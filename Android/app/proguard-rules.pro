--- conflicted
+++ resolved
@@ -42,13 +42,11 @@
 -keep class com.vungle.** { *; }
 -keep class javax.inject.*
 
-<<<<<<< HEAD
+-keep public class com.google.android.gms.ads.** {
+   public *;
+}
+
 -keep class com.aerserv.** { *; }
 -keepclassmembers class com.aerserv.** { *; }
 -dontwarn com.aerserv.**
 -dontwarn com.moat.**
-=======
--keep public class com.google.android.gms.ads.** {
-   public *;
-}
->>>>>>> ac665501
