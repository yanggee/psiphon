<?xml version="1.0" encoding="utf-8"?>
<resources>
    <string name="app_name">Psiphon 3</string>
    <string name="ssh_connecting">SSH connecting…</string>
    <string name="ssh_connected">SSH connected</string>
    <string name="ssh_connection_failed">SSH connection failed</string>
    <string name="ssh_authenticating">SSH authenticating…</string>
    <string name="ssh_authentication_failed">SSH authentication failed</string>
    <string name="ssh_authenticated">SSH authenticated</string>
    <string name="socks_starting">SOCKS starting…</string>
    <string name="socks_running">SOCKS running on port %d</string>
    <string name="socks_stopped">SOCKS stopped</string>
    <string name="ssh_stopped">SSH stopped</string>
    <string name="error_message">An error occurred: </string>
    <string name="http_proxy_starting">HTTP proxy starting…</string>
    <string name="http_proxy_running">HTTP proxy running on port %d</string>
    <string name="http_proxy_stopped">HTTP proxy stopped</string>
    <string name="http_proxy_stopped_unexpectedly">HTTP proxy stopped unexpectedly</string>
    <string name="ServerInterface.FailedToCreateServerEntries">Failed to create server entries to store.</string>
    <string name="ServerInterface.FailedToStoreServerEntries">Failed to store server entries.</string>
    <string name="ServerInterface.FailedToReadStoredServerEntries">Failed to read stored server entries.</string>
    <string name="ServerInterface.FailedToParseStoredServerEntries">Failed to parse stored server entries.</string>
    <string name="ServerInterface.FailedToParseEmbeddedServerEntries">Failed to parse embedded server entries.</string>
    <string name="ServerInterface.FailedToParseHandshake">Failed to parse handshake.</string>
    <string name="ServerInterface.FailedToStoreLastConnected">Failed to store last connected time.</string>
    <string name="ServerInterface.FailedToParseLastConnected">Failed to parse JSON last connected time response.</string>
    <string name="ServerInterface.FailedToReadLastConnected">Failed to read last connected time.</string>
    <string name="PsiphonAndroidService.HandshakeRequestFailed">Handshake request failed.</string>
    <string name="PsiphonAndroidService.ConnectedRequestFailed">Connected request failed.</string>
    <string name="ssh_disconnected_unexpectedly">SSH disconnected unexpectedly</string>
    <string name="client_version">Client Version %s</string>
    <string name="no_server_entries">There are no servers to connect to</string>
    <string name="ServerInterface.InvalidRemoteServerList">Invalid remote server list</string>
    <string name="TunnelService.FetchRemoteServerListFailed">Fetch remote server list failed</string>
    <string name="ServerEntryAuth.WrongPublicKey">Remote server entry signed with different public key</string>
    <string name="ServerEntryAuth.InvalidSignature">Invalid signature on remote server entry</string>
    <string name="ServerEntryAuth.FailedToParseRemoteServerEntry">Failed to parse remote server entry</string>
    <string name="starting_tunnel">Starting tunnel…</string>
    <string name="stopping_tunnel">Stopping tunnel…</string>
    <string name="stopped_tunnel">Stopped tunnel</string>
    <string name="ServerInterface.StopRequested">Stop requested</string>
    <string name="ServerInterface.HTTPSRequestFailed">HTTPS request failed with error: </string>
    <string name="socks_ports_failed">Failed to start SOCKS proxy: no available ports found</string>
    <string name="http_proxy_ports_failed">Failed to start HTTP proxy: no available ports found</string>
    <string name="socks_port_in_use">Port %d is already in use by another app.  Cannot continue.</string>
    <string name="transparent_proxy_running">Transparent proxy running on port %d</string>
    <string name="transparent_proxy_ports_failed">Failed to start transparent proxy: no available ports found</string>
    <string name="transparent_proxy_command_failed">Transparent proxy configuration command failed: %s</string>
    <string name="transparent_proxy_stopped">Transparent proxy stopped</string>
    <string name="dns_proxy_running">DNS proxy running on port %d</string>
    <string name="dns_proxy_ports_failed">Failed to start DNS proxy: no available ports found</string>
    <string name="dns_proxy_stopped">DNS proxy stopped</string>
    <string name="dns_proxy_failed">Failed to start DNS proxy</string>
    <string name="transparent_proxy_failed">Failed to start transparent proxy: %s</string>
    <string name="iptables_binary_not_found">Cannot find iptables implementation required for transparent proxy</string>
    <string name="root_access_denied">Root access denied</string>
    <string name="psiphon_stopped">Stopped</string>
    <string name="psiphon_running_whole_device">Running in whole device mode</string>
    <string name="psiphon_running_browser_only">Running in browser-only mode</string>
    <string name="waiting_for_network_connectivity">Waiting for network connectivity…</string>
    <string name="checking_for_root_access">Checking for root access…</string>
    <string name="psiphon_service_notification_message_connecting">Connecting…</string>
    <string name="psiphon_service_notification_id">Psiphon Service Notification</string>
    <string name="preferred_servers">Preferred servers: %d</string>
    <string name="selecting_server">Selecting server...</string>
    <string name="fetch_remote_server_list">Fetching remote server list...</string>
    <string name="vpn_service_failed">VPN service failed: %s</string>
    <string name="vpn_service_running">VPN service running</string>
    <string name="vpn_service_stopped">VPN service stopped</string>
    <string name="vpn_service_revoked">VPN service revoked</string>
    <string name="tun2socks_error">tun2socks: %s</string>
    <string name="tun2socks_failed">VPN to SOCKS failed</string>
    <string name="tun2socks_running">VPN to SOCKS running</string>
    <string name="tun2socks_stopped">VPN to SOCKS stopped</string>
    <string name="vpn_service_no_private_address_available">No private address available for VPN service</string>
    <string name="psiphon_running_generic">Running...</string>
    <string name="data_transfer_total_bytes_sent">Total bytes sent: %1$s (%2$.2f%% compressed)</string>
    <string name="data_transfer_total_bytes_received">Total bytes received: %1$s (%2$.2f%% compressed)</string>
    <string name="data_transfer_total_elapsed_time">Total connection time: %s</string>
    <string name="check_tunnel_failed">Check tunnel failed. Your device may not support the whole device tunnel option.</string>
<<<<<<< HEAD
    <string name="Diagnostics.AttachmentWriteFailed">Failed to create or write feedback diagnostics file</string>
    <string name="Diagnostics.EncryptedFailed">Failed to encrypt feedback diagnostic information. This information will not be attached to the feedback email.</string>
=======
    <string name="debug_message">%s</string>
>>>>>>> 3ebe001a
</resources>
<|MERGE_RESOLUTION|>--- conflicted
+++ resolved
@@ -1,87 +1,84 @@
-<?xml version="1.0" encoding="utf-8"?>
-<resources>
-    <string name="app_name">Psiphon 3</string>
-    <string name="ssh_connecting">SSH connecting…</string>
-    <string name="ssh_connected">SSH connected</string>
-    <string name="ssh_connection_failed">SSH connection failed</string>
-    <string name="ssh_authenticating">SSH authenticating…</string>
-    <string name="ssh_authentication_failed">SSH authentication failed</string>
-    <string name="ssh_authenticated">SSH authenticated</string>
-    <string name="socks_starting">SOCKS starting…</string>
-    <string name="socks_running">SOCKS running on port %d</string>
-    <string name="socks_stopped">SOCKS stopped</string>
-    <string name="ssh_stopped">SSH stopped</string>
-    <string name="error_message">An error occurred: </string>
-    <string name="http_proxy_starting">HTTP proxy starting…</string>
-    <string name="http_proxy_running">HTTP proxy running on port %d</string>
-    <string name="http_proxy_stopped">HTTP proxy stopped</string>
-    <string name="http_proxy_stopped_unexpectedly">HTTP proxy stopped unexpectedly</string>
-    <string name="ServerInterface.FailedToCreateServerEntries">Failed to create server entries to store.</string>
-    <string name="ServerInterface.FailedToStoreServerEntries">Failed to store server entries.</string>
-    <string name="ServerInterface.FailedToReadStoredServerEntries">Failed to read stored server entries.</string>
-    <string name="ServerInterface.FailedToParseStoredServerEntries">Failed to parse stored server entries.</string>
-    <string name="ServerInterface.FailedToParseEmbeddedServerEntries">Failed to parse embedded server entries.</string>
-    <string name="ServerInterface.FailedToParseHandshake">Failed to parse handshake.</string>
-    <string name="ServerInterface.FailedToStoreLastConnected">Failed to store last connected time.</string>
-    <string name="ServerInterface.FailedToParseLastConnected">Failed to parse JSON last connected time response.</string>
-    <string name="ServerInterface.FailedToReadLastConnected">Failed to read last connected time.</string>
-    <string name="PsiphonAndroidService.HandshakeRequestFailed">Handshake request failed.</string>
-    <string name="PsiphonAndroidService.ConnectedRequestFailed">Connected request failed.</string>
-    <string name="ssh_disconnected_unexpectedly">SSH disconnected unexpectedly</string>
-    <string name="client_version">Client Version %s</string>
-    <string name="no_server_entries">There are no servers to connect to</string>
-    <string name="ServerInterface.InvalidRemoteServerList">Invalid remote server list</string>
-    <string name="TunnelService.FetchRemoteServerListFailed">Fetch remote server list failed</string>
-    <string name="ServerEntryAuth.WrongPublicKey">Remote server entry signed with different public key</string>
-    <string name="ServerEntryAuth.InvalidSignature">Invalid signature on remote server entry</string>
-    <string name="ServerEntryAuth.FailedToParseRemoteServerEntry">Failed to parse remote server entry</string>
-    <string name="starting_tunnel">Starting tunnel…</string>
-    <string name="stopping_tunnel">Stopping tunnel…</string>
-    <string name="stopped_tunnel">Stopped tunnel</string>
-    <string name="ServerInterface.StopRequested">Stop requested</string>
-    <string name="ServerInterface.HTTPSRequestFailed">HTTPS request failed with error: </string>
-    <string name="socks_ports_failed">Failed to start SOCKS proxy: no available ports found</string>
-    <string name="http_proxy_ports_failed">Failed to start HTTP proxy: no available ports found</string>
-    <string name="socks_port_in_use">Port %d is already in use by another app.  Cannot continue.</string>
-    <string name="transparent_proxy_running">Transparent proxy running on port %d</string>
-    <string name="transparent_proxy_ports_failed">Failed to start transparent proxy: no available ports found</string>
-    <string name="transparent_proxy_command_failed">Transparent proxy configuration command failed: %s</string>
-    <string name="transparent_proxy_stopped">Transparent proxy stopped</string>
-    <string name="dns_proxy_running">DNS proxy running on port %d</string>
-    <string name="dns_proxy_ports_failed">Failed to start DNS proxy: no available ports found</string>
-    <string name="dns_proxy_stopped">DNS proxy stopped</string>
-    <string name="dns_proxy_failed">Failed to start DNS proxy</string>
-    <string name="transparent_proxy_failed">Failed to start transparent proxy: %s</string>
-    <string name="iptables_binary_not_found">Cannot find iptables implementation required for transparent proxy</string>
-    <string name="root_access_denied">Root access denied</string>
-    <string name="psiphon_stopped">Stopped</string>
-    <string name="psiphon_running_whole_device">Running in whole device mode</string>
-    <string name="psiphon_running_browser_only">Running in browser-only mode</string>
-    <string name="waiting_for_network_connectivity">Waiting for network connectivity…</string>
-    <string name="checking_for_root_access">Checking for root access…</string>
-    <string name="psiphon_service_notification_message_connecting">Connecting…</string>
-    <string name="psiphon_service_notification_id">Psiphon Service Notification</string>
-    <string name="preferred_servers">Preferred servers: %d</string>
-    <string name="selecting_server">Selecting server...</string>
-    <string name="fetch_remote_server_list">Fetching remote server list...</string>
-    <string name="vpn_service_failed">VPN service failed: %s</string>
-    <string name="vpn_service_running">VPN service running</string>
-    <string name="vpn_service_stopped">VPN service stopped</string>
-    <string name="vpn_service_revoked">VPN service revoked</string>
-    <string name="tun2socks_error">tun2socks: %s</string>
-    <string name="tun2socks_failed">VPN to SOCKS failed</string>
-    <string name="tun2socks_running">VPN to SOCKS running</string>
-    <string name="tun2socks_stopped">VPN to SOCKS stopped</string>
-    <string name="vpn_service_no_private_address_available">No private address available for VPN service</string>
-    <string name="psiphon_running_generic">Running...</string>
-    <string name="data_transfer_total_bytes_sent">Total bytes sent: %1$s (%2$.2f%% compressed)</string>
-    <string name="data_transfer_total_bytes_received">Total bytes received: %1$s (%2$.2f%% compressed)</string>
-    <string name="data_transfer_total_elapsed_time">Total connection time: %s</string>
-    <string name="check_tunnel_failed">Check tunnel failed. Your device may not support the whole device tunnel option.</string>
-<<<<<<< HEAD
-    <string name="Diagnostics.AttachmentWriteFailed">Failed to create or write feedback diagnostics file</string>
-    <string name="Diagnostics.EncryptedFailed">Failed to encrypt feedback diagnostic information. This information will not be attached to the feedback email.</string>
-=======
-    <string name="debug_message">%s</string>
->>>>>>> 3ebe001a
-</resources>
+<?xml version="1.0" encoding="utf-8"?>
+<resources>
+    <string name="app_name">Psiphon 3</string>
+    <string name="ssh_connecting">SSH connecting…</string>
+    <string name="ssh_connected">SSH connected</string>
+    <string name="ssh_connection_failed">SSH connection failed</string>
+    <string name="ssh_authenticating">SSH authenticating…</string>
+    <string name="ssh_authentication_failed">SSH authentication failed</string>
+    <string name="ssh_authenticated">SSH authenticated</string>
+    <string name="socks_starting">SOCKS starting…</string>
+    <string name="socks_running">SOCKS running on port %d</string>
+    <string name="socks_stopped">SOCKS stopped</string>
+    <string name="ssh_stopped">SSH stopped</string>
+    <string name="error_message">An error occurred: </string>
+    <string name="http_proxy_starting">HTTP proxy starting…</string>
+    <string name="http_proxy_running">HTTP proxy running on port %d</string>
+    <string name="http_proxy_stopped">HTTP proxy stopped</string>
+    <string name="http_proxy_stopped_unexpectedly">HTTP proxy stopped unexpectedly</string>
+    <string name="ServerInterface.FailedToCreateServerEntries">Failed to create server entries to store.</string>
+    <string name="ServerInterface.FailedToStoreServerEntries">Failed to store server entries.</string>
+    <string name="ServerInterface.FailedToReadStoredServerEntries">Failed to read stored server entries.</string>
+    <string name="ServerInterface.FailedToParseStoredServerEntries">Failed to parse stored server entries.</string>
+    <string name="ServerInterface.FailedToParseEmbeddedServerEntries">Failed to parse embedded server entries.</string>
+    <string name="ServerInterface.FailedToParseHandshake">Failed to parse handshake.</string>
+    <string name="ServerInterface.FailedToStoreLastConnected">Failed to store last connected time.</string>
+    <string name="ServerInterface.FailedToParseLastConnected">Failed to parse JSON last connected time response.</string>
+    <string name="ServerInterface.FailedToReadLastConnected">Failed to read last connected time.</string>
+    <string name="PsiphonAndroidService.HandshakeRequestFailed">Handshake request failed.</string>
+    <string name="PsiphonAndroidService.ConnectedRequestFailed">Connected request failed.</string>
+    <string name="ssh_disconnected_unexpectedly">SSH disconnected unexpectedly</string>
+    <string name="client_version">Client Version %s</string>
+    <string name="no_server_entries">There are no servers to connect to</string>
+    <string name="ServerInterface.InvalidRemoteServerList">Invalid remote server list</string>
+    <string name="TunnelService.FetchRemoteServerListFailed">Fetch remote server list failed</string>
+    <string name="ServerEntryAuth.WrongPublicKey">Remote server entry signed with different public key</string>
+    <string name="ServerEntryAuth.InvalidSignature">Invalid signature on remote server entry</string>
+    <string name="ServerEntryAuth.FailedToParseRemoteServerEntry">Failed to parse remote server entry</string>
+    <string name="starting_tunnel">Starting tunnel…</string>
+    <string name="stopping_tunnel">Stopping tunnel…</string>
+    <string name="stopped_tunnel">Stopped tunnel</string>
+    <string name="ServerInterface.StopRequested">Stop requested</string>
+    <string name="ServerInterface.HTTPSRequestFailed">HTTPS request failed with error: </string>
+    <string name="socks_ports_failed">Failed to start SOCKS proxy: no available ports found</string>
+    <string name="http_proxy_ports_failed">Failed to start HTTP proxy: no available ports found</string>
+    <string name="socks_port_in_use">Port %d is already in use by another app.  Cannot continue.</string>
+    <string name="transparent_proxy_running">Transparent proxy running on port %d</string>
+    <string name="transparent_proxy_ports_failed">Failed to start transparent proxy: no available ports found</string>
+    <string name="transparent_proxy_command_failed">Transparent proxy configuration command failed: %s</string>
+    <string name="transparent_proxy_stopped">Transparent proxy stopped</string>
+    <string name="dns_proxy_running">DNS proxy running on port %d</string>
+    <string name="dns_proxy_ports_failed">Failed to start DNS proxy: no available ports found</string>
+    <string name="dns_proxy_stopped">DNS proxy stopped</string>
+    <string name="dns_proxy_failed">Failed to start DNS proxy</string>
+    <string name="transparent_proxy_failed">Failed to start transparent proxy: %s</string>
+    <string name="iptables_binary_not_found">Cannot find iptables implementation required for transparent proxy</string>
+    <string name="root_access_denied">Root access denied</string>
+    <string name="psiphon_stopped">Stopped</string>
+    <string name="psiphon_running_whole_device">Running in whole device mode</string>
+    <string name="psiphon_running_browser_only">Running in browser-only mode</string>
+    <string name="waiting_for_network_connectivity">Waiting for network connectivity…</string>
+    <string name="checking_for_root_access">Checking for root access…</string>
+    <string name="psiphon_service_notification_message_connecting">Connecting…</string>
+    <string name="psiphon_service_notification_id">Psiphon Service Notification</string>
+    <string name="preferred_servers">Preferred servers: %d</string>
+    <string name="selecting_server">Selecting server...</string>
+    <string name="fetch_remote_server_list">Fetching remote server list...</string>
+    <string name="vpn_service_failed">VPN service failed: %s</string>
+    <string name="vpn_service_running">VPN service running</string>
+    <string name="vpn_service_stopped">VPN service stopped</string>
+    <string name="vpn_service_revoked">VPN service revoked</string>
+    <string name="tun2socks_error">tun2socks: %s</string>
+    <string name="tun2socks_failed">VPN to SOCKS failed</string>
+    <string name="tun2socks_running">VPN to SOCKS running</string>
+    <string name="tun2socks_stopped">VPN to SOCKS stopped</string>
+    <string name="vpn_service_no_private_address_available">No private address available for VPN service</string>
+    <string name="psiphon_running_generic">Running...</string>
+    <string name="data_transfer_total_bytes_sent">Total bytes sent: %1$s (%2$.2f%% compressed)</string>
+    <string name="data_transfer_total_bytes_received">Total bytes received: %1$s (%2$.2f%% compressed)</string>
+    <string name="data_transfer_total_elapsed_time">Total connection time: %s</string>
+    <string name="check_tunnel_failed">Check tunnel failed. Your device may not support the whole device tunnel option.</string>
+    <string name="debug_message">%s</string>
+    <string name="Diagnostics.AttachmentWriteFailed">Failed to create or write feedback diagnostics file</string>
+    <string name="Diagnostics.EncryptedFailed">Failed to encrypt feedback diagnostic information. This information will not be attached to the feedback email.</string>
+</resources>