<?xml version="1.0" encoding="utf-8"?>

<!--
 * Copyright (c) 2013, Psiphon Inc.
 * All rights reserved.
-->

<RelativeLayout xmlns:android="http://schemas.android.com/apk/res/android"
    android:layout_width="fill_parent"
    android:layout_height="fill_parent"
    android:layout_weight="1.0"
    android:orientation="vertical" >

    <RelativeLayout
        android:id="@+id/tablayout"
        android:layout_width="fill_parent"
        android:layout_height="wrap_content" >

        <HorizontalScrollView
            android:layout_width="fill_parent"
            android:layout_height="wrap_content"
            android:fillViewport="true"
            android:scrollbars="none" >

            <TabWidget
                android:id="@android:id/tabs"
                android:layout_width="wrap_content"
                android:layout_height="wrap_content" />
        </HorizontalScrollView>
    </RelativeLayout>

    <FrameLayout
        android:id="@android:id/tabcontent"
        android:layout_width="fill_parent"
        android:layout_height="fill_parent"
        android:layout_below="@+id/tablayout" >

        <ViewFlipper
            android:id="@+id/sponsorViewFlipper"
            android:layout_width="fill_parent"
            android:layout_height="fill_parent" >

            <LinearLayout
                android:id="@+id/statusLayout"
                android:layout_width="fill_parent"
                android:layout_height="fill_parent"
                android:layout_gravity="center"
                android:gravity="center"
                android:orientation="vertical" >

                <ImageButton
                    android:id="@+id/statusViewImage"
                    android:layout_width="wrap_content"
                    android:layout_height="150dp"
                    android:layout_gravity="center"
                    android:background="@android:color/transparent"
                    android:padding="20dp"
                    android:scaleType="fitCenter" />

                <TextView
                    android:id="@+id/versionline"
                    android:layout_width="wrap_content"
                    android:layout_height="wrap_content"
                    android:layout_gravity="center"
                    android:text="" />

                <TextView
                    android:id="@+id/lastlogline"
                    android:layout_width="wrap_content"
                    android:layout_height="wrap_content"
                    android:layout_gravity="center"
                    android:text="" />
            </LinearLayout>

            <RelativeLayout
                android:id="@+id/sponsorLayout"
                android:layout_width="match_parent"
                android:layout_height="match_parent" >

                <WebView
                    android:id="@+id/sponsorWebView"
                    android:layout_width="fill_parent"
                    android:layout_height="fill_parent" />

                <ProgressBar
                    android:id="@+id/sponsorWebViewProgressBar"
                    style="?android:attr/progressBarStyleHorizontal"
                    android:layout_width="fill_parent"
                    android:layout_height="wrap_content"
                    android:layout_alignParentBottom="true"
                    android:progressDrawable="@drawable/home_progressbar" />
<<<<<<< HEAD
                
=======
>>>>>>> c7e12158
            </RelativeLayout>
        </ViewFlipper>

        <ScrollView
            android:id="@+id/settingsView"
            android:layout_width="fill_parent"
            android:layout_height="fill_parent"
            android:orientation="vertical"
            android:scrollbarAlwaysDrawVerticalTrack="false"
            android:weightSum="1.0" >

            <LinearLayout
                android:layout_width="fill_parent"
                android:layout_height="wrap_content"
                android:gravity="center"
                android:orientation="vertical" >

                <LinearLayout
                    android:layout_width="wrap_content"
                    android:layout_height="wrap_content"
                    android:layout_gravity="center"
                    android:orientation="horizontal" >

                    <TextView
                        android:id="@+id/regionPrompt"
                        android:layout_width="wrap_content"
                        android:layout_height="wrap_content"
                        android:layout_gravity="center"
                        android:layout_marginRight="5dp"
                        android:text="@string/region_selector"
                        android:textAppearance="?android:attr/textAppearanceSmall" />

                    <Spinner
                        android:id="@+id/regionSelector"
                        android:layout_width="wrap_content"
                        android:layout_height="wrap_content"
                        android:layout_gravity="center"
                        android:drawSelectorOnTop="true"
                        android:textAppearance="?android:attr/textAppearanceSmall" />
                </LinearLayout>

                <LinearLayout
                    android:layout_width="wrap_content"
                    android:layout_height="wrap_content"
                    android:layout_gravity="center"
                    android:orientation="vertical" >

                    <CheckBox
                        android:id="@+id/tunnelWholeDeviceToggle"
                        android:layout_width="wrap_content"
                        android:layout_height="wrap_content"
                        android:layout_gravity="left"
                        android:onClick="onTunnelWholeDeviceToggle"
                        android:text="@string/tunnel_whole_device_toggle"
                        android:textAppearance="?android:attr/textAppearanceSmall" />

                    <CheckBox
                        android:id="@+id/WdmForceIptablesToggle"
                        android:layout_width="wrap_content"
                        android:layout_height="wrap_content"
                        android:layout_gravity="left"
                        android:onClick="onWdmForceIptablesToggle"
                        android:text="@string/wdm_force_iptables_toggle"
                        android:textAppearance="?android:attr/textAppearanceSmall" />
                </LinearLayout>

                <LinearLayout
                    android:layout_width="wrap_content"
                    android:layout_height="wrap_content"
                    android:layout_gravity="center"
                    android:layout_marginTop="8dp"
                    android:orientation="horizontal" >

                    <Button
                        android:id="@+id/moreOptionsButton"
                        android:layout_width="wrap_content"
                        android:layout_height="wrap_content"
                        android:layout_gravity="center"
                        android:onClick="onMoreOptionsClick"
                        android:text="@string/moreOptions"
                        android:textAppearance="?android:attr/textAppearanceSmall" />

                    <Button
                        android:id="@+id/feedbackButton"
                        android:layout_width="wrap_content"
                        android:layout_height="wrap_content"
                        android:layout_gravity="center"
                        android:onClick="onFeedbackClick"
                        android:text="@string/feedback"
                        android:textAppearance="?android:attr/textAppearanceSmall" />

                    <Button
                        android:id="@+id/aboutButton"
                        android:layout_width="wrap_content"
                        android:layout_height="wrap_content"
                        android:layout_gravity="center"
                        android:onClick="onAboutClick"
                        android:text="@string/about"
                        android:textAppearance="?android:attr/textAppearanceSmall" />
                </LinearLayout>
            </LinearLayout>
        </ScrollView>

        <ScrollView
            android:id="@+id/statisticsView"
            android:layout_width="fill_parent"
            android:layout_height="fill_parent"
            android:orientation="vertical"
            android:scrollbarAlwaysDrawVerticalTrack="false"
            android:weightSum="1.0" >

            <include
                android:layout_width="match_parent"
                android:layout_height="wrap_content"
                layout="@layout/statistics" />
        </ScrollView>

        <LinearLayout
            android:id="@+id/logsTab"
            android:layout_width="fill_parent"
            android:layout_height="fill_parent"
            android:orientation="vertical"
            android:scrollbarAlwaysDrawVerticalTrack="false"
            android:weightSum="1.0" >

            <ListView
                android:id="@+id/statusList"
                android:layout_width="match_parent"
                android:layout_height="match_parent"
                android:divider="#000000"
                android:drawSelectorOnTop="false" />
        </LinearLayout>
    </FrameLayout>

</RelativeLayout><|MERGE_RESOLUTION|>--- conflicted
+++ resolved
@@ -89,10 +89,6 @@
                     android:layout_height="wrap_content"
                     android:layout_alignParentBottom="true"
                     android:progressDrawable="@drawable/home_progressbar" />
-<<<<<<< HEAD
-                
-=======
->>>>>>> c7e12158
             </RelativeLayout>
         </ViewFlipper>
 
