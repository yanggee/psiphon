/*
 * Copyright (c) 2014, Psiphon Inc.
 * All rights reserved.
 *
 * This program is free software: you can redistribute it and/or modify
 * it under the terms of the GNU General Public License as published by
 * the Free Software Foundation, either version 3 of the License, or
 * (at your option) any later version.
 *
 * This program is distributed in the hope that it will be useful,
 * but WITHOUT ANY WARRANTY; without even the implied warranty of
 * MERCHANTABILITY or FITNESS FOR A PARTICULAR PURPOSE.  See the
 * GNU General Public License for more details.
 *
 * You should have received a copy of the GNU General Public License
 * along with this program.  If not, see <http://www.gnu.org/licenses/>.
 *
 */

package com.psiphon3.psiphonlibrary;

import java.util.ArrayList;
import java.util.Arrays;
import java.util.List;
import java.util.Timer;
import java.util.TimerTask;

import org.achartengine.ChartFactory;
import org.achartengine.GraphicalView;
import org.achartengine.model.XYMultipleSeriesDataset;
import org.achartengine.model.XYSeries;
import org.achartengine.renderer.XYMultipleSeriesRenderer;
import org.achartengine.renderer.XYSeriesRenderer;

import android.annotation.SuppressLint;
import android.annotation.TargetApi;
import android.app.ActivityManager;
import android.app.ActivityManager.RunningServiceInfo;
import android.content.ActivityNotFoundException;
import android.content.BroadcastReceiver;
import android.content.ComponentName;
import android.content.Context;
import android.content.Intent;
import android.content.IntentFilter;
import android.content.ServiceConnection;
import android.content.SharedPreferences;
import android.content.SharedPreferences.Editor;
import android.graphics.Color;
import android.net.Uri;
import android.net.VpnService;
import android.os.Build;
import android.os.Bundle;
import android.os.IBinder;
import android.preference.PreferenceManager;
import android.support.v4.app.FragmentActivity;
import android.support.v4.content.LocalBroadcastManager;
import android.util.Pair;
import android.view.GestureDetector;
import android.view.GestureDetector.SimpleOnGestureListener;
import android.view.KeyEvent;
import android.view.MotionEvent;
import android.view.View;
import android.view.View.OnTouchListener;
import android.view.WindowManager;
import android.view.animation.AccelerateInterpolator;
import android.view.animation.Animation;
import android.view.animation.AnimationUtils;
import android.view.animation.TranslateAnimation;
import android.webkit.URLUtil;
import android.webkit.WebChromeClient;
import android.webkit.WebSettings;
import android.webkit.WebView;
import android.webkit.WebViewClient;
import android.widget.AdapterView;
import android.widget.Button;
import android.widget.CheckBox;
import android.widget.ImageButton;
import android.widget.LinearLayout;
import android.widget.ListView;
import android.widget.ProgressBar;
import android.widget.TabHost;
import android.widget.TabHost.OnTabChangeListener;
import android.widget.TabHost.TabSpec;
import android.widget.TextView;
import android.widget.Toast;
import android.widget.ViewFlipper;

import com.psiphon3.psiphonlibrary.PsiphonData.DataTransferStats;
import com.psiphon3.psiphonlibrary.PsiphonData.StatusEntry;
import com.psiphon3.psiphonlibrary.StatusList.StatusListViewManager;
import com.psiphon3.psiphonlibrary.Utils.MyLog;

import com.psiphon3.psiphonlibrary.MoreOptionsPreferenceActivity;

public abstract class MainBase {
    public static abstract class SupportFragmentActivity extends FragmentActivity implements MyLog.ILogger {
        public SupportFragmentActivity() {
            Utils.initializeSecureRandom();
        }

        @Override
        protected void onCreate(Bundle savedInstanceState) {
            super.onCreate(savedInstanceState);

            MyLog.setLogger(this);
        }

        @Override
        protected void onDestroy() {
            super.onDestroy();

            MyLog.unsetLogger();
        }

        /*
         * Partial MyLog.ILogger implementation
         */

        @Override
        public Context getContext() {
            return this;
        }
    }

    public static abstract class Activity extends android.app.Activity implements MyLog.ILogger {
        public Activity() {
            Utils.initializeSecureRandom();
        }

        @Override
        protected void onCreate(Bundle savedInstanceState) {
            super.onCreate(savedInstanceState);

            MyLog.setLogger(this);
        }

        @Override
        protected void onDestroy() {
            super.onDestroy();

            MyLog.unsetLogger();
        }

        /*
         * Partial MyLog.ILogger implementation
         */

        @Override
        public Context getContext() {
            return this;
        }
    }

    public static abstract class TabbedActivityBase extends Activity implements OnTabChangeListener {
        public static final String HANDSHAKE_SUCCESS = "com.psiphon3.PsiphonAndroidActivity.HANDSHAKE_SUCCESS";
        public static final String HANDSHAKE_SUCCESS_IS_RECONNECT = "com.psiphon3.PsiphonAndroidActivity.HANDSHAKE_SUCCESS_IS_RECONNECT";
        public static final String UNEXPECTED_DISCONNECT = "com.psiphon3.PsiphonAndroidActivity.UNEXPECTED_DISCONNECT";
        public static final String TUNNEL_STARTING = "com.psiphon3.PsiphonAndroidActivity.TUNNEL_STARTING";
        public static final String TUNNEL_STOPPING = "com.psiphon3.PsiphonAndroidActivity.TUNNEL_STOPPING";
        public static final String STATUS_ENTRY_AVAILABLE = "com.psiphon3.PsiphonAndroidActivity.STATUS_ENTRY_AVAILABLE";
        public static final String EGRESS_REGION_PREFERENCE = "egressRegionPreference";
        public static final String TUNNEL_WHOLE_DEVICE_PREFERENCE = "tunnelWholeDevicePreference";
        public static final String WDM_FORCE_IPTABLES_PREFERENCE = "wdmForceIptablesPreference";
        public static final String SHARE_PROXIES_PREFERENCE = "shareProxiesPreference";

        protected static final int REQUEST_CODE_PREPARE_VPN = 100;
        protected static final int REQUEST_CODE_PREFERENCE = 101;

        protected static boolean m_firstRun = true;
        private boolean m_isRooted = false;
        private boolean m_canWholeDevice = false;

        protected IEvents m_eventsInterface = null;
        protected Button m_toggleButton;
        protected List<Pair<String, String>> m_extraAuthParams = new ArrayList<Pair<String, String>>();
        private StatusListViewManager m_statusListManager = null;
        private SharedPreferences m_preferences;
        private ViewFlipper m_sponsorViewFlipper;
        private LinearLayout m_statusLayout;
        private TextView m_statusTabLogLine;
        private TextView m_statusTabVersionLine;
        private SponsorHomePage m_sponsorHomePage;
        private LocalBroadcastManager m_localBroadcastManager;
        private Timer m_updateHeaderTimer;
        private Timer m_updateStatusTimer;
        private TextView m_elapsedConnectionTimeView;
        private TextView m_totalSentView;
        private TextView m_totalReceivedView;
        private TextView m_compressionRatioSentView;
        private TextView m_compressionRatioReceivedView;
        private TextView m_compressionSavingsSentView;
        private TextView m_compressionSavingsReceivedView;
        private DataTransferGraph m_slowSentGraph;
        private DataTransferGraph m_slowReceivedGraph;
        private DataTransferGraph m_fastSentGraph;
        private DataTransferGraph m_fastReceivedGraph;
        private RegionAdapter m_regionAdapter;
        private SpinnerHelper m_regionSelector;
        protected CheckBox m_tunnelWholeDeviceToggle;
        private CheckBox m_wdmForceIptablesToggle;
        private Toast m_invalidProxySettingsToast;

        /*
         * private CheckBox m_shareProxiesToggle; private TextView
         * m_statusTabSocksPortLine; private TextView
         * m_statusTabHttpProxyPortLine;
         */

        public TabbedActivityBase() {
            Utils.initializeSecureRandom();
        }

        // Avoid calling m_statusTabToggleButton.setImageResource() every 250 ms
        // when it is set to the connected image
        private ImageButton m_statusViewImage;
        private boolean m_statusIconSetToConnected = false;

        private void setStatusState(int resId) {
            boolean statusShowing = m_sponsorViewFlipper.getCurrentView() == m_statusLayout;

            if (R.drawable.status_icon_connected == resId) {
                if (!m_statusIconSetToConnected) {
                    m_statusViewImage.setImageResource(resId);
                    m_statusIconSetToConnected = true;
                }

                // Show the sponsor web view, but only if there's a home page to
                // show and it's isn't excluded from being embedded.
                boolean showHomePage = false;
                ArrayList<String> homepages = PsiphonData.getPsiphonData().getHomePages();
                if (homepages.size() > 0) {
                    showHomePage = !Arrays.asList(EmbeddedValues.HOME_TAB_URL_EXCLUSIONS).contains(homepages.get(0));
                }

                if (showHomePage && statusShowing) {
                    m_sponsorViewFlipper.showNext();
                }
            } else {
                m_statusViewImage.setImageResource(resId);
                m_statusIconSetToConnected = false;

                // Show the status view
                if (!statusShowing) {
                    m_sponsorViewFlipper.showNext();
                }
            }
        }

        private boolean m_boundToTunnelService = false;
        private final ServiceConnection m_tunnelServiceConnection = new ServiceConnection() {
            @Override
            public void onServiceConnected(ComponentName className, IBinder service) {
                onPostStartService();
                TunnelService.LocalBinder binder = (TunnelService.LocalBinder) service;
                TunnelService tunnelService = binder.getService();
                m_boundToTunnelService = true;
                tunnelService.setEventsInterface(m_eventsInterface);
                tunnelService.setExtraAuthParams(m_extraAuthParams);
                startService(new Intent(TabbedActivityBase.this, TunnelService.class));
            }

            @Override
            public void onServiceDisconnected(ComponentName arg0) {
                m_boundToTunnelService = false;
            }
        };

        private boolean m_boundToTunnelVpnService = false;
        private final ServiceConnection m_tunnelVpnServiceConnection = new ServiceConnection() {
            @Override
            public void onServiceConnected(ComponentName className, IBinder service) {
                onPostStartService();

                // VpnService backwards compatibility: this has sufficient lazy
                // class loading
                // as onServiceConnected is only called on bind.
                TunnelVpnService.LocalBinder binder = (TunnelVpnService.LocalBinder) service;
                TunnelVpnService tunnelVpnService = binder.getService();
                m_boundToTunnelVpnService = true;
                tunnelVpnService.setEventsInterface(m_eventsInterface);
                tunnelVpnService.setExtraAuthParams(m_extraAuthParams);
                startService(new Intent(TabbedActivityBase.this, TunnelVpnService.class));
            }

            @Override
            public void onServiceDisconnected(ComponentName arg0) {
                m_boundToTunnelVpnService = false;
            }
        };

        // Lateral navigation with TabHost:
        // Adapted from here:
        // http://danielkvist.net/code/animated-tabhost-with-slide-gesture-in-android
        private static final int ANIMATION_TIME = 240;
        protected TabHost m_tabHost;
        private int m_currentTab;
        private View m_previousView;
        private View m_currentView;
        private GestureDetector m_gestureDetector;

        /**
         * A gesture listener that listens for a left or right swipe and uses
         * the swip gesture to navigate a TabHost that uses an AnimatedTabHost
         * listener.
         * 
         * @author Daniel Kvist
         * 
         */
        class LateralGestureDetector extends SimpleOnGestureListener {
            private static final int SWIPE_MIN_DISTANCE = 120;
            private static final int SWIPE_MAX_OFF_PATH = 250;
            private static final int SWIPE_THRESHOLD_VELOCITY = 200;
            private final int maxTabs;

            /**
             * An empty constructor that uses the tabhosts content view to
             * decide how many tabs there are.
             */
            public LateralGestureDetector() {
                maxTabs = m_tabHost.getTabContentView().getChildCount();
            }

            /**
             * Listens for the onFling event and performs some calculations
             * between the touch down point and the touch up point. It then uses
             * that information to calculate if the swipe was long enough. It
             * also uses the swiping velocity to decide if it was a "true" swipe
             * or just some random touching.
             */
            @Override
            public boolean onFling(MotionEvent event1, MotionEvent event2, float velocityX, float velocityY) {
                if (event1 != null && event2 != null) {
                    int newTab = 0;
                    if (Math.abs(event1.getY() - event2.getY()) > SWIPE_MAX_OFF_PATH) {
                        return false;
                    }
                    if (event1.getX() - event2.getX() > SWIPE_MIN_DISTANCE && Math.abs(velocityX) > SWIPE_THRESHOLD_VELOCITY) {
                        // Swipe right to left
                        newTab = m_currentTab + 1;
                    } else if (event2.getX() - event1.getX() > SWIPE_MIN_DISTANCE && Math.abs(velocityX) > SWIPE_THRESHOLD_VELOCITY) {
                        // Swipe left to right
                        newTab = m_currentTab - 1;
                    } else {
                        return false;
                    }
                    if (newTab < 0 || newTab > (maxTabs - 1)) {
                        return false;
                    }
                    m_tabHost.setCurrentTab(newTab);
                }
                return super.onFling(event1, event2, velocityX, velocityY);
            }
        }

        /**
         * When tabs change we fetch the current view that we are animating to
         * and animate it and the previous view in the appropriate directions.
         */
        @Override
        public void onTabChanged(String tabId) {
            m_currentView = m_tabHost.getCurrentView();
            if (m_previousView != null) {
                if (m_tabHost.getCurrentTab() > m_currentTab) {
                    m_previousView.setAnimation(outToLeftAnimation());
                    m_currentView.setAnimation(inFromRightAnimation());
                } else {
                    m_previousView.setAnimation(outToRightAnimation());
                    m_currentView.setAnimation(inFromLeftAnimation());
                }
            }
            m_previousView = m_currentView;
            m_currentTab = m_tabHost.getCurrentTab();

            SharedPreferences.Editor preferencesEditor = m_preferences.edit();
            preferencesEditor.putInt("currentTab", m_currentTab);
            preferencesEditor.commit();
        }

        /**
         * Custom animation that animates in from right
         * 
         * @return Animation the Animation object
         */
        private Animation inFromRightAnimation() {
            Animation inFromRight = new TranslateAnimation(Animation.RELATIVE_TO_PARENT, 1.0f, Animation.RELATIVE_TO_PARENT, 0.0f,
                    Animation.RELATIVE_TO_PARENT, 0.0f, Animation.RELATIVE_TO_PARENT, 0.0f);
            return setProperties(inFromRight);
        }

        /**
         * Custom animation that animates out to the right
         * 
         * @return Animation the Animation object
         */
        private Animation outToRightAnimation() {
            Animation outToRight = new TranslateAnimation(Animation.RELATIVE_TO_PARENT, 0.0f, Animation.RELATIVE_TO_PARENT, 1.0f, Animation.RELATIVE_TO_PARENT,
                    0.0f, Animation.RELATIVE_TO_PARENT, 0.0f);
            return setProperties(outToRight);
        }

        /**
         * Custom animation that animates in from left
         * 
         * @return Animation the Animation object
         */
        private Animation inFromLeftAnimation() {
            Animation inFromLeft = new TranslateAnimation(Animation.RELATIVE_TO_PARENT, -1.0f, Animation.RELATIVE_TO_PARENT, 0.0f,
                    Animation.RELATIVE_TO_PARENT, 0.0f, Animation.RELATIVE_TO_PARENT, 0.0f);
            return setProperties(inFromLeft);
        }

        /**
         * Custom animation that animates out to the left
         * 
         * @return Animation the Animation object
         */
        private Animation outToLeftAnimation() {
            Animation outtoLeft = new TranslateAnimation(Animation.RELATIVE_TO_PARENT, 0.0f, Animation.RELATIVE_TO_PARENT, -1.0f, Animation.RELATIVE_TO_PARENT,
                    0.0f, Animation.RELATIVE_TO_PARENT, 0.0f);
            return setProperties(outtoLeft);
        }

        /**
         * Helper method that sets some common properties
         * 
         * @param animation
         *            the animation to give common properties
         * @return the animation with common properties
         */
        private Animation setProperties(Animation animation) {
            animation.setDuration(ANIMATION_TIME);
            animation.setInterpolator(new AccelerateInterpolator());
            return animation;
        }

        private void updateProxySettingsFromPreferences() {
            boolean useSystemProxySettingsPreference = PreferenceManager.getDefaultSharedPreferences(this).getBoolean(
                    getString(R.string.useSystemProxySettingsPreference), false);

            // Backwards compatibility: if useSystemProxySettingsPreference is
            // set and (the new) useProxySettingsPreference is not,
            // then set it
            if (useSystemProxySettingsPreference
                    && !PreferenceManager.getDefaultSharedPreferences(this).contains(getString(R.string.useProxySettingsPreference))) {
                Editor editor = PreferenceManager.getDefaultSharedPreferences(this).edit();
                editor.putBoolean(getString(R.string.useProxySettingsPreference), true);
                editor.commit();
            }

            boolean useProxySettingsPreference = PreferenceManager.getDefaultSharedPreferences(this).getBoolean(getString(R.string.useProxySettingsPreference),
                    false);

            boolean useCustomProxySettingsPreference = PreferenceManager.getDefaultSharedPreferences(this).getBoolean(
                    getString(R.string.useCustomProxySettingsPreference), false);

            String customProxyHostPreference = PreferenceManager.getDefaultSharedPreferences(this).getString(
                    getString(R.string.useCustomProxySettingsHostPreference), "");

            String customProxyPortPreference = PreferenceManager.getDefaultSharedPreferences(this).getString(
                    getString(R.string.useCustomProxySettingsPortPreference), "");

            boolean useProxyAuthenticationPreference = PreferenceManager.getDefaultSharedPreferences(this).getBoolean(
                    getString(R.string.useProxyAuthenticationPreference), false);

            String proxyUsernamePreference = PreferenceManager.getDefaultSharedPreferences(this).getString(getString(R.string.useProxyUsernamePreference), "");

            String proxyPasswordPreference = PreferenceManager.getDefaultSharedPreferences(this).getString(getString(R.string.useProxyPasswordPreference), "");

            String proxyDomainPreference = PreferenceManager.getDefaultSharedPreferences(this).getString(getString(R.string.useProxyDomainPreference), "");

            PsiphonData.getPsiphonData().setUseSystemProxySettings(useSystemProxySettingsPreference);
            PsiphonData.getPsiphonData().setUseHTTPProxy(useProxySettingsPreference);
            PsiphonData.getPsiphonData().setUseCustomProxySettings(useCustomProxySettingsPreference);
            PsiphonData.getPsiphonData().setCustomProxyHost(customProxyHostPreference);
            PsiphonData.getPsiphonData().setCustomProxyPort(customProxyPortPreference);
            PsiphonData.getPsiphonData().setUseProxyAuthentication(useProxyAuthenticationPreference);
            PsiphonData.getPsiphonData().setProxyUsername(proxyUsernamePreference);
            PsiphonData.getPsiphonData().setProxyPassword(proxyPasswordPreference);
            PsiphonData.getPsiphonData().setProxyDomain(proxyDomainPreference);
        }

        @SuppressLint("SetJavaScriptEnabled")
        @Override
        protected void onCreate(Bundle savedInstanceState) {
            super.onCreate(savedInstanceState);

            m_preferences = PreferenceManager.getDefaultSharedPreferences(this);

            // Set up tabs
            m_tabHost.setup();

            TabSpec homeTab = m_tabHost.newTabSpec("home");
            homeTab.setContent(R.id.sponsorViewFlipper);
            homeTab.setIndicator(getText(R.string.home_tab_name));

            TabSpec statisticsTab = m_tabHost.newTabSpec("statistics");
            statisticsTab.setContent(R.id.statisticsView);
            statisticsTab.setIndicator(getText(R.string.statistics_tab_name));

            TabSpec settingsTab = m_tabHost.newTabSpec("settings");
            settingsTab.setContent(R.id.settingsView);
            settingsTab.setIndicator(getText(R.string.settings_tab_name));

            TabSpec logsTab = m_tabHost.newTabSpec("logs");
            logsTab.setContent(R.id.logsTab);
            logsTab.setIndicator(getText(R.string.logs_tab_name));

            m_tabHost.addTab(homeTab);
            m_tabHost.addTab(statisticsTab);
            m_tabHost.addTab(settingsTab);
            m_tabHost.addTab(logsTab);

            m_gestureDetector = new GestureDetector(this, new LateralGestureDetector());
            OnTouchListener onTouchListener = new OnTouchListener() {
                @Override
                public boolean onTouch(View v, MotionEvent event) {
                    // Give the view a chance to handle the event first, ie a
                    // scrollview or listview
                    v.onTouchEvent(event);

                    if (m_gestureDetector.onTouchEvent(event)) {
                        return false;
                    } else {
                        return true;
                    }
                }
            };

            m_tabHost.setOnTouchListener(onTouchListener);
            m_statusLayout = (LinearLayout) findViewById(R.id.statusLayout);
            m_statusViewImage = (ImageButton) findViewById(R.id.statusViewImage);
            m_statusViewImage.setOnTouchListener(onTouchListener);
            findViewById(R.id.sponsorViewFlipper).setOnTouchListener(onTouchListener);
            findViewById(R.id.sponsorWebView).setOnTouchListener(onTouchListener);
            findViewById(R.id.statisticsView).setOnTouchListener(onTouchListener);
            findViewById(R.id.settingsView).setOnTouchListener(onTouchListener);
            findViewById(R.id.regionSelector).setOnTouchListener(onTouchListener);
            findViewById(R.id.tunnelWholeDeviceToggle).setOnTouchListener(onTouchListener);
            findViewById(R.id.feedbackButton).setOnTouchListener(onTouchListener);
            findViewById(R.id.aboutButton).setOnTouchListener(onTouchListener);
            ListView statusListView = (ListView) findViewById(R.id.statusList);
            statusListView.setOnTouchListener(onTouchListener);

            m_tabHost.setOnTabChangedListener(this);

            int currentTab = m_preferences.getInt("currentTab", 0);
            m_tabHost.setCurrentTab(currentTab);

            m_sponsorViewFlipper = (ViewFlipper) findViewById(R.id.sponsorViewFlipper);
            m_sponsorViewFlipper.setInAnimation(AnimationUtils.loadAnimation(this, android.R.anim.slide_in_left));
            m_sponsorViewFlipper.setOutAnimation(AnimationUtils.loadAnimation(this, android.R.anim.slide_out_right));

            m_statusTabLogLine = (TextView) findViewById(R.id.lastlogline);
            m_statusTabVersionLine = (TextView) findViewById(R.id.versionline);
            m_elapsedConnectionTimeView = (TextView) findViewById(R.id.elapsedConnectionTime);
            m_totalSentView = (TextView) findViewById(R.id.totalSent);
            m_totalReceivedView = (TextView) findViewById(R.id.totalReceived);
            m_compressionRatioSentView = (TextView) findViewById(R.id.compressionRatioSent);
            m_compressionRatioReceivedView = (TextView) findViewById(R.id.compressionRatioReceived);
            m_compressionSavingsSentView = (TextView) findViewById(R.id.compressionSavingsSent);
            m_compressionSavingsReceivedView = (TextView) findViewById(R.id.compressionSavingsReceived);
            m_regionSelector = new SpinnerHelper(findViewById(R.id.regionSelector));
            m_tunnelWholeDeviceToggle = (CheckBox) findViewById(R.id.tunnelWholeDeviceToggle);
            m_wdmForceIptablesToggle = (CheckBox) findViewById(R.id.WdmForceIptablesToggle);
            /*
             * m_shareProxiesToggle =
             * (CheckBox)findViewById(R.id.shareProxiesToggle);
             * m_statusTabSocksPortLine =
             * (TextView)findViewById(R.id.socksportline);
             * m_statusTabHttpProxyPortLine =
             * (TextView)findViewById(R.id.httpproxyportline);
             */

            m_slowSentGraph = new DataTransferGraph(this, R.id.slowSentGraph);
            m_slowReceivedGraph = new DataTransferGraph(this, R.id.slowReceivedGraph);
            m_fastSentGraph = new DataTransferGraph(this, R.id.fastSentGraph);
            m_fastReceivedGraph = new DataTransferGraph(this, R.id.fastReceivedGraph);

            // Set up the list view
            m_statusListManager = new StatusListViewManager(statusListView);

            // Listen for new messages
            // Using local broad cast
            // (http://developer.android.com/reference/android/support/v4/content/LocalBroadcastManager.html)

            m_localBroadcastManager = LocalBroadcastManager.getInstance(TabbedActivityBase.this);

            m_localBroadcastManager.registerReceiver(new TunnelStartingReceiver(), new IntentFilter(TUNNEL_STARTING));

            m_localBroadcastManager.registerReceiver(new TunnelStoppingReceiver(), new IntentFilter(TUNNEL_STOPPING));

            m_localBroadcastManager.registerReceiver(new UnexpectedDisconnect(), new IntentFilter(UNEXPECTED_DISCONNECT));

            m_localBroadcastManager.registerReceiver(new StatusEntryAvailable(), new IntentFilter(STATUS_ENTRY_AVAILABLE));

            initToggleResources();

            PsiphonData.getPsiphonData().setDisplayDataTransferStats(true);

            if (m_firstRun) {
                RegionAdapter.initialize(this);
            }

            m_regionAdapter = new RegionAdapter(this);
            m_regionSelector.setAdapter(m_regionAdapter);
            String egressRegionPreference = PreferenceManager.getDefaultSharedPreferences(this).getString(EGRESS_REGION_PREFERENCE,
                    ServerInterface.ServerEntry.REGION_CODE_ANY);
            PsiphonData.getPsiphonData().setEgressRegion(egressRegionPreference);
            int position = m_regionAdapter.getPositionForRegionCode(egressRegionPreference);
            m_regionSelector.setSelection(position);

            m_regionSelector.setOnItemSelectedListener(regionSpinnerOnItemSelected);
            // Re-populate the spinner when it is expanded -- the underlying
            // region list could change
            // due to background server discovery or remote server list fetch.
            m_regionSelector.getSpinner().setOnTouchListener(regionSpinnerOnTouch);
            m_regionSelector.getSpinner().setOnKeyListener(regionSpinnerOnKey);

            // Transparent proxy-based "Tunnel Whole Device" option is only
            // available on rooted devices and
            // defaults to true on rooted devices.
            // On Android 4+, we offer "Whole Device" via the VpnService
            // facility, which does not require root.
            // We prefer VpnService when available, even when the device is
            // rooted.
            m_isRooted = Utils.isRooted();
            boolean canRunVpnService = Utils.hasVpnService() && !PsiphonData.getPsiphonData().getVpnServiceUnavailable();
            m_canWholeDevice = m_isRooted || canRunVpnService;

            m_tunnelWholeDeviceToggle.setEnabled(m_canWholeDevice);
            boolean tunnelWholeDevicePreference = PreferenceManager.getDefaultSharedPreferences(this).getBoolean(TUNNEL_WHOLE_DEVICE_PREFERENCE,
                    m_canWholeDevice);
            m_tunnelWholeDeviceToggle.setChecked(tunnelWholeDevicePreference);

            // Use PsiphonData to communicate the setting to the TunnelService
            // so it doesn't need to
            // repeat the isRooted check. The preference is retained even if the
            // device becomes "unrooted"
            // and that's why setTunnelWholeDevice !=
            // tunnelWholeDevicePreference.
            PsiphonData.getPsiphonData().setTunnelWholeDevice(m_canWholeDevice && tunnelWholeDevicePreference);

            m_wdmForceIptablesToggle.setEnabled(m_isRooted && PsiphonData.getPsiphonData().getTunnelWholeDevice());
            boolean wdmForceIptablesPreference = PreferenceManager.getDefaultSharedPreferences(this).getBoolean(WDM_FORCE_IPTABLES_PREFERENCE, false);
            m_wdmForceIptablesToggle.setChecked(wdmForceIptablesPreference);

            // The preference is retained even if the device becomes "unrooted"
            // and that's why setWdmForceIptables != wdmForceIptablesPreference.
            PsiphonData.getPsiphonData().setWdmForceIptables(m_isRooted && wdmForceIptablesPreference);

            updateProxySettingsFromPreferences();

            boolean shareProxiesPreference = PreferenceManager.getDefaultSharedPreferences(this).getBoolean(SHARE_PROXIES_PREFERENCE, false);
            PsiphonData.getPsiphonData().setShareProxies(shareProxiesPreference);
            /* m_shareProxiesToggle.setChecked(shareProxiesPreference); */

            // Note that this must come after the above lines, or else the
            // activity
            // will not be sufficiently initialized for isDebugMode to succeed.
            // (Voodoo.)
            PsiphonConstants.DEBUG = Utils.isDebugMode(this);

            String msg = getContext().getString(R.string.client_version, EmbeddedValues.CLIENT_VERSION);
            m_statusTabVersionLine.setText(msg);

            // Restore messages previously posted by the service.
            MyLog.restoreLogHistory();
        }

        @Override
        protected void onDestroy() {
            super.onDestroy();

            if (m_sponsorHomePage != null) {
                m_sponsorHomePage.stop();
                m_sponsorHomePage = null;
            }
        }

        /**
         * Show the sponsor home page, either in the embedded view web view or
         * in the external browser.
         * 
         * @param freshConnect
         *            If false, the home page will not be opened in an external
         *            browser. This is to prevent the page from opening every
         *            time the activity is created.
         */
        protected void resetSponsorHomePage(boolean freshConnect) {
            String url = null;
            ArrayList<String> homepages = PsiphonData.getPsiphonData().getHomePages();
            if (homepages.size() > 0) {
                url = homepages.get(0);
            } else {
                return;
            }

            // Some URLs are excluded from being embedded as home pages.
            if (Arrays.asList(EmbeddedValues.HOME_TAB_URL_EXCLUSIONS).contains(url) && freshConnect) {
                m_eventsInterface.displayBrowser(getContext(), Uri.parse(url));
                return;
            }

            // At this point we're showing the URL in the embedded webview.
            m_sponsorHomePage = new SponsorHomePage((WebView) findViewById(R.id.sponsorWebView), (ProgressBar) findViewById(R.id.sponsorWebViewProgressBar),
                    m_eventsInterface);
            m_sponsorHomePage.load(url);
        }

        @Override
        protected void onResume() {
            super.onResume();
            updateProxySettingsFromPreferences();

            // From: http://steve.odyfamily.com/?p=12
            m_updateHeaderTimer = new Timer();
            m_updateHeaderTimer.schedule(new TimerTask() {
                @Override
                public void run() {
                    updateHeaderCallback();
                }
            }, 0, 1000);

            m_updateStatusTimer = new Timer();
            m_updateStatusTimer.schedule(new TimerTask() {
                @Override
                public void run() {
                    updateStatusCallback();
                }
            }, 0, 250);

            PsiphonData.getPsiphonData().setStatusActivityForeground(true);

            // Don't show the keyboard until edit selected
            getWindow().setSoftInputMode(WindowManager.LayoutParams.SOFT_INPUT_STATE_HIDDEN);
        }

        @Override
        protected void onPause() {
            super.onPause();

            cancelInvalidProxySettingsToast();

            m_updateHeaderTimer.cancel();
            m_updateStatusTimer.cancel();

            unbindTunnelService();

            PsiphonData.getPsiphonData().setStatusActivityForeground(false);
        }

        public class TunnelStartingReceiver extends BroadcastReceiver {
            @Override
            public void onReceive(Context context, Intent intent) {
                m_toggleButton.setText(getText(R.string.stop));
                setStatusState(R.drawable.status_icon_connecting);
            }
        }

        public class TunnelStoppingReceiver extends BroadcastReceiver {
            @Override
            public void onReceive(Context context, Intent intent) {
                // When the tunnel self-stops, we also need to unbind to ensure
                // the service is destroyed
                unbindTunnelService();
                m_toggleButton.setText(getText(R.string.start));
                setStatusState(R.drawable.status_icon_disconnected);
            }
        }

        public class UnexpectedDisconnect extends BroadcastReceiver {
            @Override
            public void onReceive(Context context, Intent intent) {
                setStatusState(R.drawable.status_icon_connecting);
            }
        }

        public class StatusEntryAvailable extends BroadcastReceiver {
            @Override
            public void onReceive(Context context, Intent intent) {
                StatusEntry statusEntry = PsiphonData.getPsiphonData().getLastStatusEntryForDisplay();

                if (statusEntry != null) {
                    String msg = getContext().getString(statusEntry.id(), statusEntry.formatArgs());
                    m_statusTabLogLine.setText(msg);
                }
            }
        }

        private void initToggleResources() {
            // Only use this in onCreate. For updating the text when the
            // activity
            // is showing and the service is stopping, it's more reliable to
            // use TunnelStoppingReceiver.
            m_toggleButton.setText(isServiceRunning() ? getText(R.string.stop) : getText(R.string.start));
            setStatusState(isServiceRunning() ? R.drawable.status_icon_connecting : R.drawable.status_icon_disconnected);
        }

        protected void doToggle() {
            // TODO: use TunnelStartingReceiver/TunnelStoppingReceiver to track
            // state?
            if (!isServiceRunning()) {
                startUp();
            } else {
                stopTunnel(this);
            }
        }

        protected abstract void startUp();

        protected void doAbout() {
            if (URLUtil.isValidUrl(EmbeddedValues.INFO_LINK_URL)) {
                // TODO: if connected, open in Psiphon browser?
                // Events.displayBrowser(this,
                // Uri.parse(PsiphonConstants.INFO_LINK_URL));

                Intent browserIntent = new Intent(Intent.ACTION_VIEW, Uri.parse(EmbeddedValues.INFO_LINK_URL));
                startActivity(browserIntent);
            }
        }

        public void onMoreOptionsClick(View v) {
            startActivityForResult(new Intent(this, MoreOptionsPreferenceActivity.class), REQUEST_CODE_PREFERENCE);
        }

        public abstract void onFeedbackClick(View v);

        public void onAboutClick(View v) {
            doAbout();
        }

        private final AdapterView.OnItemSelectedListener regionSpinnerOnItemSelected = new AdapterView.OnItemSelectedListener() {

            @Override
            public void onItemSelected(AdapterView<?> parent, View view, int position, long id) {
                onRegionSelected(position);
            }

            @Override
            public void onNothingSelected(AdapterView parent) {
            }
        };

        private final View.OnTouchListener regionSpinnerOnTouch = new View.OnTouchListener() {
            @Override
            public boolean onTouch(View v, MotionEvent event) {
                if (event.getAction() == MotionEvent.ACTION_UP) {
                    m_regionAdapter.populate();
                }
                return false;
            }
        };

        private final View.OnKeyListener regionSpinnerOnKey = new View.OnKeyListener() {
            @Override
            public boolean onKey(View v, int keyCode, KeyEvent event) {
                if (keyCode == KeyEvent.KEYCODE_DPAD_CENTER) {
                    m_regionAdapter.populate();
                    return true;
                } else {
                    return false;
                }
            }
        };

        public void onRegionSelected(int position) {
            // Just in case an OnItemSelected message is in transit before
            // setEnabled is processed...(?)
            if (!m_regionSelector.isEnabled()) {
                return;
            }

            String selectedRegionCode = m_regionAdapter.getSelectedRegionCode(position);

            String egressRegionPreference = PreferenceManager.getDefaultSharedPreferences(this).getString(EGRESS_REGION_PREFERENCE,
                    ServerInterface.ServerEntry.REGION_CODE_ANY);
            if (selectedRegionCode.equals(egressRegionPreference) && selectedRegionCode.equals(PsiphonData.getPsiphonData().getEgressRegion())) {
                return;
            }

            boolean restart = false;

            // NOTE: reconnects even when Any is selected: we could select a
            // faster server
            if (isServiceRunning()) {
                doToggle();
                restart = true;
            }

            updateEgressRegionPreference(selectedRegionCode);

<<<<<<< HEAD
            if (restart && !isServiceRunning())
            {
=======
            if (restart && !isServiceRunning()) {
>>>>>>> c7e12158
                startTunnel(this);
            }
        }

        protected void updateEgressRegionPreference(String egressRegionPreference) {
            // No isRooted check: the user can specify whatever preference they
            // wish. Also, CheckBox enabling should cover this (but isn't
            // required to).
            Editor editor = PreferenceManager.getDefaultSharedPreferences(this).edit();
            editor.putString(EGRESS_REGION_PREFERENCE, egressRegionPreference);
            editor.commit();

            PsiphonData.getPsiphonData().setEgressRegion(egressRegionPreference);
        }

        public void onTunnelWholeDeviceToggle(View v) {
            // Just in case an OnClick message is in transit before setEnabled
            // is processed...(?)
            if (!m_tunnelWholeDeviceToggle.isEnabled()) {
                return;
            }

            boolean restart = false;

            if (isServiceRunning()) {
                doToggle();
                restart = true;
            }

            boolean tunnelWholeDevicePreference = m_tunnelWholeDeviceToggle.isChecked();
            updateWholeDevicePreference(tunnelWholeDevicePreference);

<<<<<<< HEAD
            if (restart && !isServiceRunning())
            {
=======
            if (restart && !isServiceRunning()) {
>>>>>>> c7e12158
                startTunnel(this);
            }
        }

        protected void updateWholeDevicePreference(boolean tunnelWholeDevicePreference) {
            // No isRooted check: the user can specify whatever preference they
            // wish. Also, CheckBox enabling should cover this (but isn't
            // required to).
            Editor editor = PreferenceManager.getDefaultSharedPreferences(this).edit();
            editor.putBoolean(TUNNEL_WHOLE_DEVICE_PREFERENCE, tunnelWholeDevicePreference);
            editor.commit();

            PsiphonData.getPsiphonData().setTunnelWholeDevice(tunnelWholeDevicePreference);

            m_wdmForceIptablesToggle.setEnabled(m_isRooted && PsiphonData.getPsiphonData().getTunnelWholeDevice());
        }

        public void onWdmForceIptablesToggle(View v) {
            // Just in case an OnClick message is in transit before setEnabled
            // is processed...(?)
            if (!m_wdmForceIptablesToggle.isEnabled()) {
                return;
            }

            boolean restart = false;

            if (isServiceRunning()) {
                doToggle();
                restart = true;
            }

            boolean wdmForceIptablesPreference = m_wdmForceIptablesToggle.isChecked();
            updateWdmForceIptablesPreference(wdmForceIptablesPreference);

<<<<<<< HEAD
            if (restart && !isServiceRunning())
            {
=======
            if (restart && !isServiceRunning()) {
>>>>>>> c7e12158
                startTunnel(this);
            }
        }

        protected void updateWdmForceIptablesPreference(boolean wdmForceIptablesPreference) {
            // No isRooted check: the user can specify whatever preference they
            // wish. Also, CheckBox enabling should cover this (but isn't
            // required to).
            Editor editor = PreferenceManager.getDefaultSharedPreferences(this).edit();
            editor.putBoolean(WDM_FORCE_IPTABLES_PREFERENCE, wdmForceIptablesPreference);
            editor.commit();

            PsiphonData.getPsiphonData().setWdmForceIptables(wdmForceIptablesPreference);
        }

<<<<<<< HEAD
        public void onUseProxySettingsToggle(View v)
        {
            // Just in case an OnClick message is in transit before setEnabled is processed...(?)
            if (!m_useProxySettingsToggle.isEnabled())
            {
                return;
            }

            boolean restart = false;

            if (isServiceRunning())
            {
                doToggle();
                restart = true;
            }

            SetProxySettingsRadioGroupEnabled(m_useProxySettingsToggle.isChecked());
            updateProxyPreferences();

            if (restart && !isServiceRunning())
            {
                startTunnel(this);
            }
        }

        @Override
        public void onCheckedChanged(RadioGroup group, int checkedId)
        {
            boolean restart = false;

            if (isServiceRunning())
            {
                doToggle();
                restart = true;
            }

            if (group == m_useProxySettingsRadioGroup)
            {
                SetCustomProxySettingsValuesEnabledState();
                updateProxyPreferences();
            }

            if (restart && !isServiceRunning())
            {
                startTunnel(this);
            }
        }

=======
>>>>>>> c7e12158
        // Basic check that the values are populated
        private boolean customProxySettingsValuesValid() {
            PsiphonData.ProxySettings proxySettings = PsiphonData.getPsiphonData().getProxySettings(this);
            return proxySettings != null && proxySettings.proxyHost.length() > 0 && proxySettings.proxyPort >= 1 && proxySettings.proxyPort <= 65535;
        }

        /*
         * public void onShareProxiesToggle(View v) { new
         * AlertDialog.Builder(this) .setOnKeyListener( new
         * DialogInterface.OnKeyListener() { public boolean
         * onKey(DialogInterface dialog, int keyCode, KeyEvent event) { // Don't
         * dismiss when hardware search button is clicked (Android 2.3 and
         * earlier) return keyCode == KeyEvent.KEYCODE_SEARCH; }})
         * .setTitle(R.string.share_proxies_prompt_title)
         * .setMessage(R.string.share_proxies_prompt_message)
         * .setPositiveButton(R.string.share_proxies_prompt_positive, new
         * DialogInterface.OnClickListener() { public void
         * onClick(DialogInterface dialog, int whichButton) {
         * applyShareProxies(); }})
         * .setNegativeButton(R.string.share_proxies_prompt_negative, new
         * DialogInterface.OnClickListener() { public void
         * onClick(DialogInterface dialog, int whichButton) {
         * m_shareProxiesToggle.setChecked(!m_shareProxiesToggle.isChecked());
         * }}) .setOnCancelListener( new DialogInterface.OnCancelListener() {
         * 
         * @Override public void onCancel(DialogInterface dialog) {
         * m_shareProxiesToggle.setChecked(!m_shareProxiesToggle.isChecked());
         * }}) .show(); }
         * 
         * private void applyShareProxies() { boolean shareProxies =
         * m_shareProxiesToggle.isChecked();
         * 
         * PsiphonData.getPsiphonData().setShareProxies(shareProxies);
         * 
         * Editor editor =
         * PreferenceManager.getDefaultSharedPreferences(this).edit();
         * editor.putBoolean(SHARE_PROXIES_PREFERENCE, shareProxies);
         * editor.commit();
         * 
         * stopTunnel(this);
         * 
         * AlarmManager alm = (AlarmManager)
         * this.getSystemService(Context.ALARM_SERVICE);
         * alm.set(AlarmManager.RTC, System.currentTimeMillis() + 1000,
         * PendingIntent.getActivity(this, 0, new Intent(this, this.getClass()),
         * 0));
         * 
         * android.os.Process.killProcess(android.os.Process.myPid()); }
         */

        private class DataTransferGraph {
            private final Activity m_activity;
            private final LinearLayout m_graphLayout;
            private GraphicalView m_chart;
            private final XYMultipleSeriesDataset m_chartDataset;
            private final XYMultipleSeriesRenderer m_chartRenderer;
            private final XYSeries m_chartCurrentSeries;
            private final XYSeriesRenderer m_chartCurrentRenderer;

            public DataTransferGraph(Activity activity, int layoutId) {
                m_activity = activity;
                m_graphLayout = (LinearLayout) activity.findViewById(layoutId);
                m_chartDataset = new XYMultipleSeriesDataset();
                m_chartRenderer = new XYMultipleSeriesRenderer();
                m_chartRenderer.setGridColor(Color.GRAY);
                m_chartRenderer.setShowGrid(true);
                m_chartRenderer.setShowLabels(false);
                m_chartRenderer.setShowLegend(false);
                m_chartRenderer.setShowAxes(false);
                m_chartRenderer.setPanEnabled(false, false);
                m_chartRenderer.setZoomEnabled(false, false);

                // Make the margins transparent.
                // Note that this value is a bit magical. One would expect
                // android.graphics.Color.TRANSPARENT to work, but it doesn't.
                // Nor does 0x00000000. Ref:
                // http://developer.android.com/reference/android/graphics/Color.html
                m_chartRenderer.setMarginsColor(0x00FFFFFF);

                m_chartCurrentSeries = new XYSeries("");
                m_chartDataset.addSeries(m_chartCurrentSeries);
                m_chartCurrentRenderer = new XYSeriesRenderer();
                m_chartCurrentRenderer.setColor(Color.YELLOW);
                m_chartRenderer.addSeriesRenderer(m_chartCurrentRenderer);
            }

            public void update(ArrayList<Long> data) {
                m_chartCurrentSeries.clear();
                for (int i = 0; i < data.size(); i++) {
                    m_chartCurrentSeries.add(i, data.get(i));
                }
                if (m_chart == null) {
                    m_chart = ChartFactory.getLineChartView(m_activity, m_chartDataset, m_chartRenderer);
                    m_graphLayout.addView(m_chart);
                } else {
                    m_chart.repaint();
                }
            }
        }

        private void updateHeaderCallback() {
            this.runOnUiThread(new Runnable() {
                @Override
                public void run() {
                    DataTransferStats dataTransferStats = PsiphonData.getPsiphonData().getDataTransferStats();
                    m_elapsedConnectionTimeView.setText(dataTransferStats.isConnected() ? getString(R.string.connected_elapsed_time,
                            Utils.elapsedTimeToDisplay(dataTransferStats.getElapsedTime())) : getString(R.string.disconnected));
                    m_totalSentView.setText(Utils.byteCountToDisplaySize(dataTransferStats.getTotalBytesSent() + dataTransferStats.getTotalOverheadBytesSent(),
                            false));
                    m_compressionRatioSentView.setText(getString(R.string.compression_ratio, dataTransferStats.getTotalSentCompressionRatio()));
                    m_compressionSavingsSentView.setText(getString(R.string.compression_savings,
                            Utils.byteCountToDisplaySize(dataTransferStats.getTotalSentSaved(), false)));
                    m_totalReceivedView.setText(Utils.byteCountToDisplaySize(
                            dataTransferStats.getTotalBytesReceived() + dataTransferStats.getTotalOverheadBytesReceived(), false));
                    m_compressionRatioReceivedView.setText(getString(R.string.compression_ratio, dataTransferStats.getTotalReceivedCompressionRatio()));
                    m_compressionSavingsReceivedView.setText(getString(R.string.compression_savings,
                            Utils.byteCountToDisplaySize(dataTransferStats.getTotalReceivedSaved(), false)));

                    m_slowSentGraph.update(dataTransferStats.getSlowSentSeries());
                    m_slowReceivedGraph.update(dataTransferStats.getSlowReceivedSeries());
                    m_fastSentGraph.update(dataTransferStats.getFastSentSeries());
                    m_fastReceivedGraph.update(dataTransferStats.getFastReceivedSeries());
                }
            });
        }

        /* private boolean proxyInfoDisplayed = false; */
        private void updateStatusCallback() {
            this.runOnUiThread(new Runnable() {
                @Override
                public void run() {
                    DataTransferStats dataTransferStats = PsiphonData.getPsiphonData().getDataTransferStats();
                    if (dataTransferStats.isConnected()) {
                        setStatusState(R.drawable.status_icon_connected);
                        /*
                         * if (!proxyInfoDisplayed) {
                         * m_statusTabSocksPortLine.setText(
                         * getContext().getString(R.string.socks_proxy_address,
                         * (PsiphonData.getPsiphonData().getShareProxies() ?
                         * Utils.getIPv4Address() : "127.0.0.1") + ":" +
                         * PsiphonData.getPsiphonData().getSocksPort()));
                         * m_statusTabHttpProxyPortLine.setText(
                         * getContext().getString(R.string.http_proxy_address,
                         * (PsiphonData.getPsiphonData().getShareProxies() ?
                         * Utils.getIPv4Address() : "127.0.0.1") + ":" +
                         * PsiphonData.getPsiphonData().getHttpProxyPort()));
                         * proxyInfoDisplayed = true; }
                         */
                    } else {
                        /*
                         * if (proxyInfoDisplayed) {
                         * m_statusTabSocksPortLine.setText("");
                         * m_statusTabHttpProxyPortLine.setText("");
                         * proxyInfoDisplayed = false; }
                         */
                    }
                }
            });
        }

        private void cancelInvalidProxySettingsToast() {
            if (m_invalidProxySettingsToast != null) {
                View toastView = m_invalidProxySettingsToast.getView();
                if (toastView != null) {
                    if (toastView.isShown()) {
                        m_invalidProxySettingsToast.cancel();
                    }
                }
            }
        }

        protected void startTunnel(Context context) {
            // Don't start if custom proxy settings is selected and values are
            // invalid
            boolean useHTTPProxyPreference = PsiphonData.getPsiphonData().getUseHTTPProxy();
            boolean useCustomProxySettingsPreference = PsiphonData.getPsiphonData().getUseCustomProxySettings();

            if (useHTTPProxyPreference && useCustomProxySettingsPreference && !customProxySettingsValuesValid()) {
                cancelInvalidProxySettingsToast();
                m_invalidProxySettingsToast = Toast.makeText(context, R.string.network_proxy_connect_invalid_values, Toast.LENGTH_SHORT);
                m_invalidProxySettingsToast.show();
                return;
            }

            boolean waitingForPrompt = false;

            if (PsiphonData.getPsiphonData().getTunnelWholeDevice() && Utils.hasVpnService() && !PsiphonData.getPsiphonData().getVpnServiceUnavailable()
                    && !PsiphonData.getPsiphonData().getWdmForceIptables()) {
                // VpnService backwards compatibility: for lazy class loading
                // the VpnService
                // class reference has to be in another function (doVpnPrepare),
                // not just
                // in a conditional branch.
                waitingForPrompt = doVpnPrepare();
            }
            if (!waitingForPrompt) {
                startTunnelService(this);
            }
        }

        protected boolean doVpnPrepare() {
            try {
                return vpnPrepare();
            } catch (ActivityNotFoundException e) {
                MyLog.e(R.string.tunnel_whole_device_exception, MyLog.Sensitivity.NOT_SENSITIVE);

                // VpnService is broken. For rooted devices, proceed with
                // starting Whole Device in root mode.

                if (Utils.isRooted()) {
                    PsiphonData.getPsiphonData().setVpnServiceUnavailable(true);

                    // false = not waiting for prompt, so service will be
                    // started immediately
                    return false;
                }

                // For non-rooted devices, turn off the option and abort.

                m_tunnelWholeDeviceToggle.setChecked(false);
                m_tunnelWholeDeviceToggle.setEnabled(false);
                updateWholeDevicePreference(false);

                // true = waiting for prompt, although we can't start the
                // activity so onActivityResult won't be called
                return true;
            }
        }

        @TargetApi(Build.VERSION_CODES.ICE_CREAM_SANDWICH)
        protected boolean vpnPrepare() throws ActivityNotFoundException {
            // VpnService: need to display OS user warning. If whole device
            // option is
            // selected and we expect to use VpnService, so the prompt here in
            // the UI
            // before starting the service.

            Intent intent = VpnService.prepare(this);
            if (intent != null) {
                // Catching ActivityNotFoundException as per:
                // http://code.google.com/p/ics-openvpn/source/browse/src/de/blinkt/openvpn/LaunchVPN.java?spec=svn2a81c206204193b14ac0766386980acdc65bee60&name=v0.5.23&r=2a81c206204193b14ac0766386980acdc65bee60#376
                //
                // TODO: can we disable the mode before we reach this this
                // failure point with
                // resolveActivity()? We'll need the intent from prepare() or
                // we'll have to mimic it.
                // http://developer.android.com/reference/android/content/pm/PackageManager.html#resolveActivity%28android.content.Intent,%20int%29

                startActivityForResult(intent, REQUEST_CODE_PREPARE_VPN);

                // startTunnelService will be called in onActivityResult
                return true;
            }

            return false;
        }

        private boolean isProxySettingsRestartRequired() {
            // check if "use proxy" has changed
            boolean useHTTPProxyPreference = PreferenceManager.getDefaultSharedPreferences(this).getBoolean(getString(R.string.useProxySettingsPreference),
                    false);
            if (useHTTPProxyPreference != PsiphonData.getPsiphonData().getUseHTTPProxy()) {
                return true;
            }

            // no further checking if "use proxy" is off and has not
            // changed
            if (!useHTTPProxyPreference) {
                return false;
            }

            // check if "use custom proxy settings"
            // radio has changed
            boolean useCustomProxySettingsPreference = PreferenceManager.getDefaultSharedPreferences(this).getBoolean(
                    getString(R.string.useCustomProxySettingsPreference), false);
            if (useCustomProxySettingsPreference != PsiphonData.getPsiphonData().getUseCustomProxySettings()) {
                return true;
            }

            // no further checking if "use custom proxy" is off and has
            // not changed
            if (!useCustomProxySettingsPreference) {
                return false;
            }

            // "use custom proxy" is selected, check if
            // host || port have changed
            if (!PreferenceManager.getDefaultSharedPreferences(this).getString(getString(R.string.useCustomProxySettingsHostPreference), "")
                    .equals(PsiphonData.getPsiphonData().getCustomProxyHost())
                    || !PreferenceManager.getDefaultSharedPreferences(this).getString(getString(R.string.useCustomProxySettingsPortPreference), "")
                            .equals(PsiphonData.getPsiphonData().getCustomProxyPort())) {
                return true;
            }

            // check if "use proxy authentication" has changed
            boolean useProxyAuthenticationPreference = PreferenceManager.getDefaultSharedPreferences(this).getBoolean(
                    getString(R.string.useProxyAuthenticationPreference), false);
            if (useProxyAuthenticationPreference != PsiphonData.getPsiphonData().getUseProxyAuthentication()) {
                return true;
            }

            // no further checking if "use proxy authentication" is off
            // and has not changed
            if (!useProxyAuthenticationPreference) {
                return false;
            }

            // "use proxy authentication" is checked, check if
            // username || password || domain have changed
            if (!PreferenceManager.getDefaultSharedPreferences(this).getString(getString(R.string.useProxyUsernamePreference), "")
                    .equals(PsiphonData.getPsiphonData().getProxyUsername())
                    || !PreferenceManager.getDefaultSharedPreferences(this).getString(getString(R.string.useProxyPasswordPreference), "")
                            .equals(PsiphonData.getPsiphonData().getProxyPassword())
                    || !PreferenceManager.getDefaultSharedPreferences(this).getString(getString(R.string.useProxyDomainPreference), "")
                            .equals(PsiphonData.getPsiphonData().getProxyDomain())) {
                return true;
            }

            return false;
        }

        @Override
        protected void onActivityResult(int request, int result, Intent data) {
            if (request == REQUEST_CODE_PREPARE_VPN && result == RESULT_OK) {
                startTunnelService(this);
            } else if (request == REQUEST_CODE_PREFERENCE) {
                // detect if a restart needed due to proxy settings change
                boolean restart = isProxySettingsRestartRequired() && isServiceRunning();
                
                if (restart) {
                    stopTunnel(this);
                }
                updateProxySettingsFromPreferences();
                if (restart && !isServiceRunning()) {
                    startTunnel(this);
                }
            }
        }

        protected void onPreStartService() {
            // Disable service-toggling controls while service is starting up
            // (i.e., while isServiceRunning can't be relied upon)
            m_tunnelWholeDeviceToggle.setEnabled(false);
            m_wdmForceIptablesToggle.setEnabled(false);
            m_regionSelector.setEnabled(false);
        }

        protected void onPostStartService() {
            m_tunnelWholeDeviceToggle.setEnabled(m_canWholeDevice);
            m_wdmForceIptablesToggle.setEnabled(m_isRooted && PsiphonData.getPsiphonData().getTunnelWholeDevice());
            m_regionSelector.setEnabled(true);
        }

        protected void startTunnelService(Context context) {
            // TODO: onResume calls this and when there was only one kind of
            // service
            // it was safe to call through to bindService, which would start
            // that
            // service if it was not already running. Now we have two types of
            // services,
            // can we rely on blindly rebinding? What if the
            // getTunnelWholeDevice()
            // value changed, can we end up with two running services? For now,
            // we have some asserts.

            if (PsiphonData.getPsiphonData().getTunnelWholeDevice() && Utils.hasVpnService()) {
                if (m_boundToTunnelService != false) {
                    MyLog.g("already bound to TunnelService");
                    return;
                }

                onPreStartService();
                // VpnService backwards compatibility: doStartTunnelVpnService
                // is a wrapper
                // function so we don't reference the undefined class when this
                // function
                // is loaded.
                if (!doStartTunnelVpnService(context)) {
                    // Service won't start, so allow handler to clean up
                    onPostStartService();
                }
            } else {
                if (m_boundToTunnelVpnService != false) {
                    MyLog.g("already bound to TunnelVpnService");
                    return;
                }

                onPreStartService();
                Intent intent = new Intent(context, TunnelService.class);
                if (!bindService(intent, m_tunnelServiceConnection, Context.BIND_AUTO_CREATE)) {
                    // Service won't start, so allow handler to clean up
                    onPostStartService();
                }
            }
        }

        private boolean doStartTunnelVpnService(Context context) {
            Intent intent = new Intent(context, TunnelVpnService.class);
            return bindService(intent, m_tunnelVpnServiceConnection, Context.BIND_AUTO_CREATE);
        }

        private void stopTunnel(Context context) {
            unbindTunnelService();
            if (PsiphonData.getPsiphonData().getTunnelWholeDevice() && Utils.hasVpnService()) {
                doStopVpnTunnel(context);
            } else {
                stopService(new Intent(context, TunnelService.class));
            }
<<<<<<< HEAD
            
            // Wait up to 5 seconds for the service to stop running before returning
            for (int i = 0; i < 50; i++)
            {
                if (!isServiceRunning())
                {
                    break;
                }
                try
                {
                    Thread.sleep(100);
                }
                catch (InterruptedException e)
                {
=======

            // Wait up to 5 seconds for the service to stop running before
            // returning
            for (int i = 0; i < 50; i++) {
                if (!isServiceRunning()) {
                    break;
                }
                try {
                    Thread.sleep(100);
                } catch (InterruptedException e) {
>>>>>>> c7e12158
                }
            }
        }

        private void doStopVpnTunnel(Context context) {
            TunnelCore currentTunnelCore = PsiphonData.getPsiphonData().getCurrentTunnelCore();

            if (currentTunnelCore != null) {
                // See comments in stopVpnServiceHelper about stopService.
                currentTunnelCore.stopVpnServiceHelper();
                stopService(new Intent(context, TunnelVpnService.class));
            }
        }

        private void unbindTunnelService() {
            if (m_boundToTunnelService) {
                try {
                    unbindService(m_tunnelServiceConnection);
                }
                // Ignore
                // "java.lang.IllegalArgumentException: Service not registered"
                catch (java.lang.IllegalArgumentException e) {
                }
                m_boundToTunnelService = false;
            }
            if (m_boundToTunnelVpnService) {
                try {
                    unbindService(m_tunnelVpnServiceConnection);
                } catch (java.lang.IllegalArgumentException e) {
                }
                m_boundToTunnelVpnService = false;
            }
        }

        /**
         * Determine if the Psiphon local service is currently running.
         * 
         * @see <a href="http://stackoverflow.com/a/5921190/729729">From
         *      StackOverflow answer:
         *      "android: check if a service is running"</a>
         * @return True if the service is already running, false otherwise.
         */
        protected boolean isServiceRunning() {
            ActivityManager manager = (ActivityManager) getSystemService(ACTIVITY_SERVICE);
            for (RunningServiceInfo service : manager.getRunningServices(Integer.MAX_VALUE)) {
                if (TunnelService.class.getName().equals(service.service.getClassName())
                        || (Utils.hasVpnService() && isVpnService(service.service.getClassName()))) {
                    return true;
                }
            }
            return false;
        }

        private boolean isVpnService(String className) {
            return TunnelVpnService.class.getName().equals(className);
        }

        /*
         * MyLog.ILogger implementation
         */

        /**
         * @see com.psiphon3.psiphonlibrary.Utils.MyLog.ILogger#statusEntryAdded()
         */
        @Override
        public void statusEntryAdded() {
            if (m_statusListManager != null) {
                m_statusListManager.notifyStatusAdded();
            }

            if (m_localBroadcastManager != null) {
                m_localBroadcastManager.sendBroadcast(new Intent(STATUS_ENTRY_AVAILABLE));
            }
        }

        private class SponsorHomePage {
            private class SponsorWebChromeClient extends WebChromeClient {
                private final ProgressBar mProgressBar;

                public SponsorWebChromeClient(ProgressBar progressBar) {
                    super();
                    mProgressBar = progressBar;
                }

                private boolean mStopped = false;

                public void stop() {
                    mStopped = true;
                }

                @Override
                public void onProgressChanged(WebView webView, int progress) {
                    if (mStopped) {
                        return;
                    }

                    mProgressBar.setProgress(progress);
                    mProgressBar.setVisibility(progress == 100 ? View.GONE : View.VISIBLE);
                }
            }

            private class SponsorWebViewClient extends WebViewClient {
                private final IEvents mEventsInterface;
                private Timer mTimer;
                private boolean mWebViewLoaded = false;

                public SponsorWebViewClient(IEvents eventsInterface) {
                    super();
                    mEventsInterface = eventsInterface;
                }

                private boolean mStopped = false;

                public void stop() {
                    mStopped = true;
                    if (mTimer != null) {
                        mTimer.cancel();
                        mTimer = null;
                    }
                }

                @Override
                public boolean shouldOverrideUrlLoading(WebView webView, String url) {
                    if (mStopped) {
                        return true;
                    }

                    if (mTimer != null) {
                        mTimer.cancel();
                        mTimer = null;
                    }

                    if (!PsiphonData.getPsiphonData().getDataTransferStats().isConnected()) {
                        return true;
                    }

                    if (mWebViewLoaded) {
                        mEventsInterface.displayBrowser(getContext(), Uri.parse(url));
                    }
                    return mWebViewLoaded;
                }

                @Override
                public void onPageFinished(WebView webView, String url) {
                    if (mStopped) {
                        return;
                    }

                    if (!mWebViewLoaded) {
                        mTimer = new Timer();
                        mTimer.schedule(new TimerTask() {
                            @Override
                            public void run() {
                                if (mStopped) {
                                    return;
                                }
                                mWebViewLoaded = true;
                            }
                        }, 1000);
                    }
                }
            }

            private final WebView mWebView;
            private final SponsorWebViewClient mWebViewClient;
            private final SponsorWebChromeClient mWebChromeClient;
            private final ProgressBar mProgressBar;

            public SponsorHomePage(WebView webView, ProgressBar progressBar, IEvents eventsInterface) {
                mWebView = webView;
                mProgressBar = progressBar;
                mWebChromeClient = new SponsorWebChromeClient(mProgressBar);
                mWebViewClient = new SponsorWebViewClient(eventsInterface);

                mWebView.setWebChromeClient(mWebChromeClient);
                mWebView.setWebViewClient(mWebViewClient);
                
                
                //UI glitch fix attempt
                //possibly similar to the following
                //https://stackoverflow.com/questions/27172217/android-systemui-glitches
                //https://stackoverflow.com/questions/27224394/android-lollipop-activity-screen-corrupted
                //https://stackoverflow.com/questions/27139494/android-5-screen-glitch-static-with-google-maps-fragment-inside-a-viewpager
                
                if (android.os.Build.VERSION.SDK_INT >= android.os.Build.VERSION_CODES.HONEYCOMB) {
                    mWebView.setLayerType(View.LAYER_TYPE_SOFTWARE, null);
                }                
                

                WebSettings webSettings = mWebView.getSettings();
                webSettings.setJavaScriptEnabled(true);
                webSettings.setDomStorageEnabled(true);
                webSettings.setLoadWithOverviewMode(true);
                webSettings.setUseWideViewPort(true);
            }

            public void stop() {
                mWebViewClient.stop();
                mWebChromeClient.stop();
            }

            public void load(String url) {
                WebViewProxySettings.setLocalProxy(mWebView.getContext(), PsiphonData.getPsiphonData().getHttpProxyPort());
                mProgressBar.setVisibility(View.VISIBLE);
                mWebView.loadUrl(url);
            }
        }
    }
}<|MERGE_RESOLUTION|>--- conflicted
+++ resolved
@@ -889,12 +889,7 @@
 
             updateEgressRegionPreference(selectedRegionCode);
 
-<<<<<<< HEAD
-            if (restart && !isServiceRunning())
-            {
-=======
             if (restart && !isServiceRunning()) {
->>>>>>> c7e12158
                 startTunnel(this);
             }
         }
@@ -927,12 +922,7 @@
             boolean tunnelWholeDevicePreference = m_tunnelWholeDeviceToggle.isChecked();
             updateWholeDevicePreference(tunnelWholeDevicePreference);
 
-<<<<<<< HEAD
-            if (restart && !isServiceRunning())
-            {
-=======
             if (restart && !isServiceRunning()) {
->>>>>>> c7e12158
                 startTunnel(this);
             }
         }
@@ -967,12 +957,7 @@
             boolean wdmForceIptablesPreference = m_wdmForceIptablesToggle.isChecked();
             updateWdmForceIptablesPreference(wdmForceIptablesPreference);
 
-<<<<<<< HEAD
-            if (restart && !isServiceRunning())
-            {
-=======
             if (restart && !isServiceRunning()) {
->>>>>>> c7e12158
                 startTunnel(this);
             }
         }
@@ -988,57 +973,6 @@
             PsiphonData.getPsiphonData().setWdmForceIptables(wdmForceIptablesPreference);
         }
 
-<<<<<<< HEAD
-        public void onUseProxySettingsToggle(View v)
-        {
-            // Just in case an OnClick message is in transit before setEnabled is processed...(?)
-            if (!m_useProxySettingsToggle.isEnabled())
-            {
-                return;
-            }
-
-            boolean restart = false;
-
-            if (isServiceRunning())
-            {
-                doToggle();
-                restart = true;
-            }
-
-            SetProxySettingsRadioGroupEnabled(m_useProxySettingsToggle.isChecked());
-            updateProxyPreferences();
-
-            if (restart && !isServiceRunning())
-            {
-                startTunnel(this);
-            }
-        }
-
-        @Override
-        public void onCheckedChanged(RadioGroup group, int checkedId)
-        {
-            boolean restart = false;
-
-            if (isServiceRunning())
-            {
-                doToggle();
-                restart = true;
-            }
-
-            if (group == m_useProxySettingsRadioGroup)
-            {
-                SetCustomProxySettingsValuesEnabledState();
-                updateProxyPreferences();
-            }
-
-            if (restart && !isServiceRunning())
-            {
-                startTunnel(this);
-            }
-        }
-
-=======
->>>>>>> c7e12158
         // Basic check that the values are populated
         private boolean customProxySettingsValuesValid() {
             PsiphonData.ProxySettings proxySettings = PsiphonData.getPsiphonData().getProxySettings(this);
@@ -1447,22 +1381,6 @@
             } else {
                 stopService(new Intent(context, TunnelService.class));
             }
-<<<<<<< HEAD
-            
-            // Wait up to 5 seconds for the service to stop running before returning
-            for (int i = 0; i < 50; i++)
-            {
-                if (!isServiceRunning())
-                {
-                    break;
-                }
-                try
-                {
-                    Thread.sleep(100);
-                }
-                catch (InterruptedException e)
-                {
-=======
 
             // Wait up to 5 seconds for the service to stop running before
             // returning
@@ -1473,7 +1391,6 @@
                 try {
                     Thread.sleep(100);
                 } catch (InterruptedException e) {
->>>>>>> c7e12158
                 }
             }
         }
