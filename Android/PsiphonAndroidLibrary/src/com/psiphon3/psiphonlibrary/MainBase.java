/*
 * Copyright (c) 2015, Psiphon Inc.
 * All rights reserved.
 *
 * This program is free software: you can redistribute it and/or modify
 * it under the terms of the GNU General Public License as published by
 * the Free Software Foundation, either version 3 of the License, or
 * (at your option) any later version.
 *
 * This program is distributed in the hope that it will be useful,
 * but WITHOUT ANY WARRANTY; without even the implied warranty of
 * MERCHANTABILITY or FITNESS FOR A PARTICULAR PURPOSE.  See the
 * GNU General Public License for more details.
 *
 * You should have received a copy of the GNU General Public License
 * along with this program.  If not, see <http://www.gnu.org/licenses/>.
 *
 */

package com.psiphon3.psiphonlibrary;

import java.util.ArrayList;
<<<<<<< HEAD
import java.util.List;
=======
import java.util.Arrays;
>>>>>>> bc4400c4
import java.util.Timer;
import java.util.TimerTask;

import org.achartengine.ChartFactory;
import org.achartengine.GraphicalView;
import org.achartengine.model.XYMultipleSeriesDataset;
import org.achartengine.model.XYSeries;
import org.achartengine.renderer.XYMultipleSeriesRenderer;
import org.achartengine.renderer.XYSeriesRenderer;

import android.annotation.SuppressLint;
import android.annotation.TargetApi;
import android.app.ActivityManager;
import android.app.ActivityManager.RunningServiceInfo;
import android.content.ActivityNotFoundException;
import android.content.BroadcastReceiver;
import android.content.Context;
import android.content.Intent;
import android.content.IntentFilter;
import android.content.SharedPreferences;
import android.content.SharedPreferences.Editor;
import android.graphics.Color;
import android.net.Uri;
import android.net.VpnService;
import android.os.Build;
import android.os.Bundle;
import android.preference.PreferenceManager;
import android.support.v4.app.FragmentActivity;
import android.support.v4.content.LocalBroadcastManager;
import android.view.GestureDetector;
import android.view.GestureDetector.SimpleOnGestureListener;
import android.view.KeyEvent;
import android.view.MotionEvent;
import android.view.View;
import android.view.View.OnTouchListener;
import android.view.WindowManager;
import android.view.animation.AccelerateInterpolator;
import android.view.animation.Animation;
import android.view.animation.AnimationUtils;
import android.view.animation.TranslateAnimation;
import android.webkit.URLUtil;
import android.webkit.WebChromeClient;
import android.webkit.WebSettings;
import android.webkit.WebView;
import android.webkit.WebViewClient;
import android.widget.AdapterView;
import android.widget.Button;
import android.widget.CheckBox;
import android.widget.ImageButton;
import android.widget.LinearLayout;
import android.widget.ListView;
import android.widget.ProgressBar;
import android.widget.TabHost;
import android.widget.TabHost.OnTabChangeListener;
import android.widget.TabHost.TabSpec;
import android.widget.TextView;
import android.widget.Toast;
import android.widget.ViewFlipper;

import com.psiphon3.psiphonlibrary.PsiphonData.DataTransferStats;
import com.psiphon3.psiphonlibrary.PsiphonData.StatusEntry;
import com.psiphon3.psiphonlibrary.StatusList.StatusListViewManager;
import com.psiphon3.psiphonlibrary.Utils.MyLog;
import com.psiphon3.psiphonlibrary.MoreOptionsPreferenceActivity;

public abstract class MainBase {
    public static abstract class SupportFragmentActivity extends FragmentActivity implements MyLog.ILogger {
        public SupportFragmentActivity() {
            Utils.initializeSecureRandom();
        }

        @Override
        protected void onCreate(Bundle savedInstanceState) {
            super.onCreate(savedInstanceState);

            MyLog.setLogger(this);
        }

        @Override
        protected void onDestroy() {
            super.onDestroy();

            MyLog.unsetLogger();
        }

        /*
         * Partial MyLog.ILogger implementation
         */

        @Override
        public Context getContext() {
            return this;
        }
    }

    public static abstract class Activity extends android.app.Activity implements MyLog.ILogger {
        public Activity() {
            Utils.initializeSecureRandom();
        }

        @Override
        protected void onCreate(Bundle savedInstanceState) {
            super.onCreate(savedInstanceState);

            MyLog.setLogger(this);
        }

        @Override
        protected void onDestroy() {
            super.onDestroy();

            MyLog.unsetLogger();
        }

        /*
         * Partial MyLog.ILogger implementation
         */

        @Override
        public Context getContext() {
            return this;
        }
    }

    public static abstract class TabbedActivityBase extends Activity implements OnTabChangeListener {
        public static final String HANDSHAKE_SUCCESS = "com.psiphon3.PsiphonAndroidActivity.HANDSHAKE_SUCCESS";
        public static final String HANDSHAKE_SUCCESS_IS_RECONNECT = "com.psiphon3.PsiphonAndroidActivity.HANDSHAKE_SUCCESS_IS_RECONNECT";
        public static final String UNEXPECTED_DISCONNECT = "com.psiphon3.PsiphonAndroidActivity.UNEXPECTED_DISCONNECT";
        public static final String TUNNEL_STARTING = "com.psiphon3.PsiphonAndroidActivity.TUNNEL_STARTING";
        public static final String TUNNEL_STOPPING = "com.psiphon3.PsiphonAndroidActivity.TUNNEL_STOPPING";
        public static final String STATUS_ENTRY_AVAILABLE = "com.psiphon3.PsiphonAndroidActivity.STATUS_ENTRY_AVAILABLE";
        public static final String EGRESS_REGION_PREFERENCE = "egressRegionPreference";
        public static final String TUNNEL_WHOLE_DEVICE_PREFERENCE = "tunnelWholeDevicePreference";
        public static final String WDM_FORCE_IPTABLES_PREFERENCE = "wdmForceIptablesPreference";
        public static final String SHARE_PROXIES_PREFERENCE = "shareProxiesPreference";

        protected static final int REQUEST_CODE_PREPARE_VPN = 100;
        protected static final int REQUEST_CODE_PREFERENCE = 101;

        protected static boolean m_firstRun = true;
        private boolean m_canWholeDevice = false;

        protected IEvents m_eventsInterface = null;
        protected Button m_toggleButton;
        private StatusListViewManager m_statusListManager = null;
        private SharedPreferences m_preferences;
        private ViewFlipper m_sponsorViewFlipper;
        private LinearLayout m_statusLayout;
        private TextView m_statusTabLogLine;
        private TextView m_statusTabVersionLine;
        private SponsorHomePage m_sponsorHomePage;
        private LocalBroadcastManager m_localBroadcastManager;
        private Timer m_updateHeaderTimer;
        private Timer m_updateServiceStateTimer;
        private boolean m_restartTunnel = false;
        private TextView m_elapsedConnectionTimeView;
        private TextView m_totalSentView;
        private TextView m_totalReceivedView;
        private DataTransferGraph m_slowSentGraph;
        private DataTransferGraph m_slowReceivedGraph;
        private DataTransferGraph m_fastSentGraph;
        private DataTransferGraph m_fastReceivedGraph;
        private RegionAdapter m_regionAdapter;
        private SpinnerHelper m_regionSelector;
        protected CheckBox m_tunnelWholeDeviceToggle;
        private Toast m_invalidProxySettingsToast;
        private Button m_moreOptionsButton;

        /*
         * private CheckBox m_shareProxiesToggle; private TextView
         * m_statusTabSocksPortLine; private TextView
         * m_statusTabHttpProxyPortLine;
         */

        public TabbedActivityBase() {
            Utils.initializeSecureRandom();
        }

        // Avoid calling m_statusTabToggleButton.setImageResource() every 250 ms
        // when it is set to the connected image
        private ImageButton m_statusViewImage;
        private boolean m_statusIconSetToConnected = false;

        private void setStatusState(int resId) {
            boolean statusShowing = m_sponsorViewFlipper.getCurrentView() == m_statusLayout;

            if (R.drawable.status_icon_connected == resId) {
                if (!m_statusIconSetToConnected) {
                    m_statusViewImage.setImageResource(resId);
                    m_statusIconSetToConnected = true;
                }

                // Show the sponsor web view, but only if there's a home page to
                // show and it's isn't excluded from being embedded.
                if (PsiphonData.getPsiphonData().showFirstHomePageInApp() && statusShowing) {
                    m_sponsorViewFlipper.showNext();
                }
            } else {
                m_statusViewImage.setImageResource(resId);
                m_statusIconSetToConnected = false;

                // Show the status view
                if (!statusShowing) {
                    m_sponsorViewFlipper.showNext();
                }
            }
        }

        // Lateral navigation with TabHost:
        // Adapted from here:
        // http://danielkvist.net/code/animated-tabhost-with-slide-gesture-in-android
        private static final int ANIMATION_TIME = 240;
        protected TabHost m_tabHost;
        private int m_currentTab;
        private View m_previousView;
        private View m_currentView;
        private GestureDetector m_gestureDetector;

        /**
         * A gesture listener that listens for a left or right swipe and uses
         * the swip gesture to navigate a TabHost that uses an AnimatedTabHost
         * listener.
         * 
         * @author Daniel Kvist
         * 
         */
        class LateralGestureDetector extends SimpleOnGestureListener {
            private static final int SWIPE_MIN_DISTANCE = 120;
            private static final int SWIPE_MAX_OFF_PATH = 250;
            private static final int SWIPE_THRESHOLD_VELOCITY = 200;
            private final int maxTabs;

            /**
             * An empty constructor that uses the tabhosts content view to
             * decide how many tabs there are.
             */
            public LateralGestureDetector() {
                maxTabs = m_tabHost.getTabContentView().getChildCount();
            }

            /**
             * Listens for the onFling event and performs some calculations
             * between the touch down point and the touch up point. It then uses
             * that information to calculate if the swipe was long enough. It
             * also uses the swiping velocity to decide if it was a "true" swipe
             * or just some random touching.
             */
            @Override
            public boolean onFling(MotionEvent event1, MotionEvent event2, float velocityX, float velocityY) {
                if (event1 != null && event2 != null) {
                    int newTab = 0;
                    if (Math.abs(event1.getY() - event2.getY()) > SWIPE_MAX_OFF_PATH) {
                        return false;
                    }
                    if (event1.getX() - event2.getX() > SWIPE_MIN_DISTANCE && Math.abs(velocityX) > SWIPE_THRESHOLD_VELOCITY) {
                        // Swipe right to left
                        newTab = m_currentTab + 1;
                    } else if (event2.getX() - event1.getX() > SWIPE_MIN_DISTANCE && Math.abs(velocityX) > SWIPE_THRESHOLD_VELOCITY) {
                        // Swipe left to right
                        newTab = m_currentTab - 1;
                    } else {
                        return false;
                    }
                    if (newTab < 0 || newTab > (maxTabs - 1)) {
                        return false;
                    }
                    m_tabHost.setCurrentTab(newTab);
                }
                return super.onFling(event1, event2, velocityX, velocityY);
            }
        }

        /**
         * When tabs change we fetch the current view that we are animating to
         * and animate it and the previous view in the appropriate directions.
         */
        @Override
        public void onTabChanged(String tabId) {
            m_currentView = m_tabHost.getCurrentView();
            if (m_previousView != null) {
                if (m_tabHost.getCurrentTab() > m_currentTab) {
                    m_previousView.setAnimation(outToLeftAnimation());
                    m_currentView.setAnimation(inFromRightAnimation());
                } else {
                    m_previousView.setAnimation(outToRightAnimation());
                    m_currentView.setAnimation(inFromLeftAnimation());
                }
            }
            m_previousView = m_currentView;
            m_currentTab = m_tabHost.getCurrentTab();

            SharedPreferences.Editor preferencesEditor = m_preferences.edit();
            preferencesEditor.putInt("currentTab", m_currentTab);
            preferencesEditor.commit();
        }

        /**
         * Custom animation that animates in from right
         * 
         * @return Animation the Animation object
         */
        private Animation inFromRightAnimation() {
            Animation inFromRight = new TranslateAnimation(Animation.RELATIVE_TO_PARENT, 1.0f, Animation.RELATIVE_TO_PARENT, 0.0f,
                    Animation.RELATIVE_TO_PARENT, 0.0f, Animation.RELATIVE_TO_PARENT, 0.0f);
            return setProperties(inFromRight);
        }

        /**
         * Custom animation that animates out to the right
         * 
         * @return Animation the Animation object
         */
        private Animation outToRightAnimation() {
            Animation outToRight = new TranslateAnimation(Animation.RELATIVE_TO_PARENT, 0.0f, Animation.RELATIVE_TO_PARENT, 1.0f, Animation.RELATIVE_TO_PARENT,
                    0.0f, Animation.RELATIVE_TO_PARENT, 0.0f);
            return setProperties(outToRight);
        }

        /**
         * Custom animation that animates in from left
         * 
         * @return Animation the Animation object
         */
        private Animation inFromLeftAnimation() {
            Animation inFromLeft = new TranslateAnimation(Animation.RELATIVE_TO_PARENT, -1.0f, Animation.RELATIVE_TO_PARENT, 0.0f,
                    Animation.RELATIVE_TO_PARENT, 0.0f, Animation.RELATIVE_TO_PARENT, 0.0f);
            return setProperties(inFromLeft);
        }

        /**
         * Custom animation that animates out to the left
         * 
         * @return Animation the Animation object
         */
        private Animation outToLeftAnimation() {
            Animation outtoLeft = new TranslateAnimation(Animation.RELATIVE_TO_PARENT, 0.0f, Animation.RELATIVE_TO_PARENT, -1.0f, Animation.RELATIVE_TO_PARENT,
                    0.0f, Animation.RELATIVE_TO_PARENT, 0.0f);
            return setProperties(outtoLeft);
        }

        /**
         * Helper method that sets some common properties
         * 
         * @param animation
         *            the animation to give common properties
         * @return the animation with common properties
         */
        private Animation setProperties(Animation animation) {
            animation.setDuration(ANIMATION_TIME);
            animation.setInterpolator(new AccelerateInterpolator());
            return animation;
        }

        private void updateProxySettingsFromPreferences() {
            boolean useSystemProxySettingsPreference = PreferenceManager.getDefaultSharedPreferences(this).getBoolean(
                    getString(R.string.useSystemProxySettingsPreference), false);

            // Backwards compatibility: if useSystemProxySettingsPreference is
            // set and (the new) useProxySettingsPreference is not,
            // then set it
            if (useSystemProxySettingsPreference
                    && !PreferenceManager.getDefaultSharedPreferences(this).contains(getString(R.string.useProxySettingsPreference))) {
                Editor editor = PreferenceManager.getDefaultSharedPreferences(this).edit();
                editor.putBoolean(getString(R.string.useProxySettingsPreference), true);
                editor.commit();
            }

            boolean useProxySettingsPreference = PreferenceManager.getDefaultSharedPreferences(this).getBoolean(getString(R.string.useProxySettingsPreference),
                    false);

            boolean useCustomProxySettingsPreference = PreferenceManager.getDefaultSharedPreferences(this).getBoolean(
                    getString(R.string.useCustomProxySettingsPreference), false);

            String customProxyHostPreference = PreferenceManager.getDefaultSharedPreferences(this).getString(
                    getString(R.string.useCustomProxySettingsHostPreference), "");

            String customProxyPortPreference = PreferenceManager.getDefaultSharedPreferences(this).getString(
                    getString(R.string.useCustomProxySettingsPortPreference), "");

            boolean useProxyAuthenticationPreference = PreferenceManager.getDefaultSharedPreferences(this).getBoolean(
                    getString(R.string.useProxyAuthenticationPreference), false);

            String proxyUsernamePreference = PreferenceManager.getDefaultSharedPreferences(this).getString(getString(R.string.useProxyUsernamePreference), "");

            String proxyPasswordPreference = PreferenceManager.getDefaultSharedPreferences(this).getString(getString(R.string.useProxyPasswordPreference), "");

            String proxyDomainPreference = PreferenceManager.getDefaultSharedPreferences(this).getString(getString(R.string.useProxyDomainPreference), "");

            PsiphonData.getPsiphonData().setUseSystemProxySettings(useSystemProxySettingsPreference);
            PsiphonData.getPsiphonData().setUseHTTPProxy(useProxySettingsPreference);
            PsiphonData.getPsiphonData().setUseCustomProxySettings(useCustomProxySettingsPreference);
            PsiphonData.getPsiphonData().setCustomProxyHost(customProxyHostPreference);
            PsiphonData.getPsiphonData().setCustomProxyPort(customProxyPortPreference);
            PsiphonData.getPsiphonData().setUseProxyAuthentication(useProxyAuthenticationPreference);
            PsiphonData.getPsiphonData().setProxyUsername(proxyUsernamePreference);
            PsiphonData.getPsiphonData().setProxyPassword(proxyPasswordPreference);
            PsiphonData.getPsiphonData().setProxyDomain(proxyDomainPreference);
        }

        @SuppressLint("SetJavaScriptEnabled")
        @Override
        protected void onCreate(Bundle savedInstanceState) {
            super.onCreate(savedInstanceState);

            m_preferences = PreferenceManager.getDefaultSharedPreferences(this);

            // Set up tabs
            m_tabHost.setup();

            TabSpec homeTab = m_tabHost.newTabSpec("home");
            homeTab.setContent(R.id.sponsorViewFlipper);
            homeTab.setIndicator(getText(R.string.home_tab_name));

            TabSpec statisticsTab = m_tabHost.newTabSpec("statistics");
            statisticsTab.setContent(R.id.statisticsView);
            statisticsTab.setIndicator(getText(R.string.statistics_tab_name));

            TabSpec settingsTab = m_tabHost.newTabSpec("settings");
            settingsTab.setContent(R.id.settingsView);
            settingsTab.setIndicator(getText(R.string.settings_tab_name));

            TabSpec logsTab = m_tabHost.newTabSpec("logs");
            logsTab.setContent(R.id.logsTab);
            logsTab.setIndicator(getText(R.string.logs_tab_name));

            m_tabHost.addTab(homeTab);
            m_tabHost.addTab(statisticsTab);
            m_tabHost.addTab(settingsTab);
            m_tabHost.addTab(logsTab);

            m_gestureDetector = new GestureDetector(this, new LateralGestureDetector());
            OnTouchListener onTouchListener = new OnTouchListener() {
                @Override
                public boolean onTouch(View v, MotionEvent event) {
                    // Give the view a chance to handle the event first, ie a
                    // scrollview or listview
                    v.onTouchEvent(event);

                    if (m_gestureDetector.onTouchEvent(event)) {
                        return false;
                    } else {
                        return true;
                    }
                }
            };

            m_tabHost.setOnTouchListener(onTouchListener);
            m_statusLayout = (LinearLayout) findViewById(R.id.statusLayout);
            m_statusViewImage = (ImageButton) findViewById(R.id.statusViewImage);
            m_statusViewImage.setOnTouchListener(onTouchListener);
            findViewById(R.id.sponsorViewFlipper).setOnTouchListener(onTouchListener);
            findViewById(R.id.sponsorWebView).setOnTouchListener(onTouchListener);
            findViewById(R.id.statisticsView).setOnTouchListener(onTouchListener);
            findViewById(R.id.settingsView).setOnTouchListener(onTouchListener);
            findViewById(R.id.regionSelector).setOnTouchListener(onTouchListener);
            findViewById(R.id.tunnelWholeDeviceToggle).setOnTouchListener(onTouchListener);
            findViewById(R.id.feedbackButton).setOnTouchListener(onTouchListener);
            findViewById(R.id.aboutButton).setOnTouchListener(onTouchListener);
            ListView statusListView = (ListView) findViewById(R.id.statusList);
            statusListView.setOnTouchListener(onTouchListener);

            m_tabHost.setOnTabChangedListener(this);

            int currentTab = m_preferences.getInt("currentTab", 0);
            m_tabHost.setCurrentTab(currentTab);

            m_sponsorViewFlipper = (ViewFlipper) findViewById(R.id.sponsorViewFlipper);
            m_sponsorViewFlipper.setInAnimation(AnimationUtils.loadAnimation(this, android.R.anim.slide_in_left));
            m_sponsorViewFlipper.setOutAnimation(AnimationUtils.loadAnimation(this, android.R.anim.slide_out_right));

            m_statusTabLogLine = (TextView) findViewById(R.id.lastlogline);
            m_statusTabVersionLine = (TextView) findViewById(R.id.versionline);
            m_elapsedConnectionTimeView = (TextView) findViewById(R.id.elapsedConnectionTime);
            m_totalSentView = (TextView) findViewById(R.id.totalSent);
            m_totalReceivedView = (TextView) findViewById(R.id.totalReceived);
            m_regionSelector = new SpinnerHelper(findViewById(R.id.regionSelector));
            m_tunnelWholeDeviceToggle = (CheckBox) findViewById(R.id.tunnelWholeDeviceToggle);
            m_moreOptionsButton = (Button) findViewById(R.id.moreOptionsButton);

            m_slowSentGraph = new DataTransferGraph(this, R.id.slowSentGraph);
            m_slowReceivedGraph = new DataTransferGraph(this, R.id.slowReceivedGraph);
            m_fastSentGraph = new DataTransferGraph(this, R.id.fastSentGraph);
            m_fastReceivedGraph = new DataTransferGraph(this, R.id.fastReceivedGraph);

            // Set up the list view
            m_statusListManager = new StatusListViewManager(statusListView);

            PsiphonData.getPsiphonData().setCurrentEventsInterface(m_eventsInterface);

            // Listen for new messages
            // Using local broad cast
            // (http://developer.android.com/reference/android/support/v4/content/LocalBroadcastManager.html)

            m_localBroadcastManager = LocalBroadcastManager.getInstance(TabbedActivityBase.this);

            m_localBroadcastManager.registerReceiver(new TunnelStartingReceiver(), new IntentFilter(TUNNEL_STARTING));

            m_localBroadcastManager.registerReceiver(new TunnelStoppingReceiver(), new IntentFilter(TUNNEL_STOPPING));

            m_localBroadcastManager.registerReceiver(new UnexpectedDisconnect(), new IntentFilter(UNEXPECTED_DISCONNECT));

            m_localBroadcastManager.registerReceiver(new StatusEntryAvailable(), new IntentFilter(STATUS_ENTRY_AVAILABLE));

            updateServiceStateUI();

            PsiphonData.getPsiphonData().setDisplayDataTransferStats(true);
            
            if (m_firstRun)
            {
                RegionAdapter.initialize(this);
            }
            m_regionAdapter = new RegionAdapter(this);
            m_regionSelector.setAdapter(m_regionAdapter);
            String egressRegionPreference = PreferenceManager.getDefaultSharedPreferences(this).getString(EGRESS_REGION_PREFERENCE,
                    PsiphonConstants.REGION_CODE_ANY);
            PsiphonData.getPsiphonData().setEgressRegion(egressRegionPreference);
            int position = m_regionAdapter.getPositionForRegionCode(egressRegionPreference);
            m_regionSelector.setSelection(position);

            m_regionSelector.setOnItemSelectedListener(regionSpinnerOnItemSelected);
            // Re-populate the spinner when it is expanded -- the underlying
            // region list could change
            // due to background server discovery or remote server list fetch.
            m_regionSelector.getSpinner().setOnTouchListener(regionSpinnerOnTouch);
            m_regionSelector.getSpinner().setOnKeyListener(regionSpinnerOnKey);

            m_canWholeDevice = Utils.hasVpnService();

            m_tunnelWholeDeviceToggle.setEnabled(m_canWholeDevice);
            boolean tunnelWholeDevicePreference = PreferenceManager.getDefaultSharedPreferences(this).getBoolean(TUNNEL_WHOLE_DEVICE_PREFERENCE,
                    m_canWholeDevice);
            m_tunnelWholeDeviceToggle.setChecked(tunnelWholeDevicePreference);

            PsiphonData.getPsiphonData().setTunnelWholeDevice(m_canWholeDevice && tunnelWholeDevicePreference);

            updateProxySettingsFromPreferences();

            // Note that this must come after the above lines, or else the
            // activity
            // will not be sufficiently initialized for isDebugMode to succeed.
            // (Voodoo.)
            PsiphonConstants.DEBUG = Utils.isDebugMode(this);

            String msg = getContext().getString(R.string.client_version, EmbeddedValues.CLIENT_VERSION);
            m_statusTabVersionLine.setText(msg);

            // Restore messages previously posted by the service.
            MyLog.restoreLogHistory();
        }

        @Override
        protected void onDestroy() {
            super.onDestroy();

            if (m_sponsorHomePage != null) {
                m_sponsorHomePage.stop();
                m_sponsorHomePage = null;
            }
        }

        /**
         * Show the sponsor home page, either in the embedded view web view or
         * in the external browser.
         * 
         * @param freshConnect
         *            If false, the home page will not be opened in an external
         *            browser. This is to prevent the page from opening every
         *            time the activity is created.
         */
        protected void resetSponsorHomePage(boolean freshConnect) {
            if (PsiphonData.getPsiphonData().getSkipHomePage())
            {
                return;
            }
            
            String url = null;
            ArrayList<String> homepages = PsiphonData.getPsiphonData().getHomePages();
            if (homepages.size() > 0) {
                url = homepages.get(0);
            } else {
                return;
            }

            if (!PsiphonData.getPsiphonData().showFirstHomePageInApp()) {
                if (freshConnect) {
                    m_eventsInterface.displayBrowser(getContext(), Uri.parse(url));
                }
                return;
            }

            // At this point we're showing the URL in the embedded webview.
            m_sponsorHomePage = new SponsorHomePage((WebView) findViewById(R.id.sponsorWebView), (ProgressBar) findViewById(R.id.sponsorWebViewProgressBar),
                    m_eventsInterface);
            m_sponsorHomePage.load(url);
        }

        @Override
        protected void onResume() {
            super.onResume();
            updateProxySettingsFromPreferences();
            
            // From: http://steve.odyfamily.com/?p=12
            m_updateHeaderTimer = new Timer();
            m_updateHeaderTimer.schedule(new TimerTask() {
                @Override
                public void run() {
                    TabbedActivityBase.this.runOnUiThread(new Runnable() {
                        @Override
                        public void run() {
                            updateHeaderCallback();
                        }
                    });
                }
            }, 0, 1000);

            m_updateServiceStateTimer = new Timer();
            m_updateServiceStateTimer.schedule(new TimerTask() {
                @Override
                public void run() {
                    TabbedActivityBase.this.runOnUiThread(new Runnable() {
                        @Override
                        public void run() {
                            updateServiceStateUI();
                            checkRestartTunnel();
                        }
                    });
                }
            }, 0, 250);

            PsiphonData.getPsiphonData().setStatusActivityForeground(true);
            
            // Don't show the keyboard until edit selected
            getWindow().setSoftInputMode(WindowManager.LayoutParams.SOFT_INPUT_STATE_HIDDEN);
        }

        @Override
        protected void onPause() {
            super.onPause();

            cancelInvalidProxySettingsToast();

            m_updateHeaderTimer.cancel();
            m_updateServiceStateTimer.cancel();

            PsiphonData.getPsiphonData().setStatusActivityForeground(false);
        }

        public class TunnelStartingReceiver extends BroadcastReceiver {
            @Override
            public void onReceive(Context context, Intent intent) {                
                runOnUiThread(new Runnable() {
                    public void run() {
                        updateServiceStateUI();
                    }
                });
            }
        }

        public class TunnelStoppingReceiver extends BroadcastReceiver {
            @Override
            public void onReceive(Context context, Intent intent) {
                runOnUiThread(new Runnable() {
                    public void run() {
                        updateServiceStateUI();
                    }
                });
            }
        }

        public class UnexpectedDisconnect extends BroadcastReceiver {
            @Override
            public void onReceive(Context context, Intent intent) {
                runOnUiThread(new Runnable() {
                    public void run() {
                        updateServiceStateUI();
                    }
                });
            }
        }

        public class StatusEntryAvailable extends BroadcastReceiver {
            @Override
            public void onReceive(Context context, Intent intent) {
                runOnUiThread(new Runnable() {
                    public void run() {
                        StatusEntry statusEntry = PsiphonData.getPsiphonData().getLastStatusEntryForDisplay();
                        if (statusEntry != null) {
                            String msg = getContext().getString(statusEntry.id(), statusEntry.formatArgs());
                            m_statusTabLogLine.setText(msg);
                        }
                    }
                });
            }
        }

        protected void doToggle() {
            if (!isServiceRunning()) {
                startUp();
            } else {
                stopTunnelService();
            }
        }

        protected abstract void startUp();

        protected void doAbout() {
            if (URLUtil.isValidUrl(EmbeddedValues.INFO_LINK_URL)) {
                // TODO: if connected, open in Psiphon browser?
                // Events.displayBrowser(this,
                // Uri.parse(PsiphonConstants.INFO_LINK_URL));

                Intent browserIntent = new Intent(Intent.ACTION_VIEW, Uri.parse(EmbeddedValues.INFO_LINK_URL));
                startActivity(browserIntent);
            }
        }

        public void onMoreOptionsClick(View v) {
            startActivityForResult(new Intent(this, MoreOptionsPreferenceActivity.class), REQUEST_CODE_PREFERENCE);
        }

        public abstract void onFeedbackClick(View v);

        public void onAboutClick(View v) {
            doAbout();
        }

        private final AdapterView.OnItemSelectedListener regionSpinnerOnItemSelected = new AdapterView.OnItemSelectedListener() {

            @Override
            public void onItemSelected(AdapterView<?> parent, View view, int position, long id) {
                onRegionSelected(position);
            }

            @Override
            public void onNothingSelected(AdapterView parent) {
            }
        };

        private final View.OnTouchListener regionSpinnerOnTouch = new View.OnTouchListener() {
            @Override
            public boolean onTouch(View v, MotionEvent event) {
                if (event.getAction() == MotionEvent.ACTION_UP) {
                    m_regionAdapter.populate();
                }
                return false;
            }
        };

        private final View.OnKeyListener regionSpinnerOnKey = new View.OnKeyListener() {
            @Override
            public boolean onKey(View v, int keyCode, KeyEvent event) {
                if (keyCode == KeyEvent.KEYCODE_DPAD_CENTER) {
                    m_regionAdapter.populate();
                    return true;
                } else {
                    return false;
                }
            }
        };

        public void onRegionSelected(int position) {
            // Just in case an OnItemSelected message is in transit before
            // setEnabled is processed...(?)
            if (!m_regionSelector.isEnabled()) {
                return;
            }

            String selectedRegionCode = m_regionAdapter.getSelectedRegionCode(position);

            String egressRegionPreference = PreferenceManager.getDefaultSharedPreferences(this).getString(EGRESS_REGION_PREFERENCE,
                    PsiphonConstants.REGION_CODE_ANY);
            if (selectedRegionCode.equals(egressRegionPreference) && selectedRegionCode.equals(PsiphonData.getPsiphonData().getEgressRegion())) {
                return;
            }

            updateEgressRegionPreference(selectedRegionCode);

            // NOTE: reconnects even when Any is selected: we could select a
            // faster server
            if (isServiceRunning()) {
                m_restartTunnel = true; 
                stopTunnelService();
                // The tunnel will get restarted in m_updateServiceStateTimer
            }
        }

        protected void updateEgressRegionPreference(String egressRegionPreference) {
            // No isRooted check: the user can specify whatever preference they
            // wish. Also, CheckBox enabling should cover this (but isn't
            // required to).
            Editor editor = PreferenceManager.getDefaultSharedPreferences(this).edit();
            editor.putString(EGRESS_REGION_PREFERENCE, egressRegionPreference);
            editor.commit();

            PsiphonData.getPsiphonData().setEgressRegion(egressRegionPreference);
        }

        public void onTunnelWholeDeviceToggle(View v) {
            // Just in case an OnClick message is in transit before setEnabled
            // is processed...(?)
            if (!m_tunnelWholeDeviceToggle.isEnabled()) {
                return;
            }

            boolean tunnelWholeDevicePreference = m_tunnelWholeDeviceToggle.isChecked();
            updateWholeDevicePreference(tunnelWholeDevicePreference);

            if (isServiceRunning()) {
                m_restartTunnel = true; 
                stopTunnelService();
                // The tunnel will get restarted in m_updateServiceStateTimer
            }
        }

        protected void updateWholeDevicePreference(boolean tunnelWholeDevicePreference) {
            // No isRooted check: the user can specify whatever preference they
            // wish. Also, CheckBox enabling should cover this (but isn't
            // required to).
            Editor editor = PreferenceManager.getDefaultSharedPreferences(this).edit();
            editor.putBoolean(TUNNEL_WHOLE_DEVICE_PREFERENCE, tunnelWholeDevicePreference);
            editor.commit();

            PsiphonData.getPsiphonData().setTunnelWholeDevice(tunnelWholeDevicePreference);
        }

        // Basic check that the values are populated
        private boolean customProxySettingsValuesValid() {
            PsiphonData.ProxySettings proxySettings = PsiphonData.getPsiphonData().getProxySettings(this);
            return proxySettings != null && proxySettings.proxyHost.length() > 0 && proxySettings.proxyPort >= 1 && proxySettings.proxyPort <= 65535;
        }

        private class DataTransferGraph {
            private final Activity m_activity;
            private final LinearLayout m_graphLayout;
            private GraphicalView m_chart;
            private final XYMultipleSeriesDataset m_chartDataset;
            private final XYMultipleSeriesRenderer m_chartRenderer;
            private final XYSeries m_chartCurrentSeries;
            private final XYSeriesRenderer m_chartCurrentRenderer;

            public DataTransferGraph(Activity activity, int layoutId) {
                m_activity = activity;
                m_graphLayout = (LinearLayout) activity.findViewById(layoutId);
                m_chartDataset = new XYMultipleSeriesDataset();
                m_chartRenderer = new XYMultipleSeriesRenderer();
                m_chartRenderer.setGridColor(Color.GRAY);
                m_chartRenderer.setShowGrid(true);
                m_chartRenderer.setShowLabels(false);
                m_chartRenderer.setShowLegend(false);
                m_chartRenderer.setShowAxes(false);
                m_chartRenderer.setPanEnabled(false, false);
                m_chartRenderer.setZoomEnabled(false, false);

                // Make the margins transparent.
                // Note that this value is a bit magical. One would expect
                // android.graphics.Color.TRANSPARENT to work, but it doesn't.
                // Nor does 0x00000000. Ref:
                // http://developer.android.com/reference/android/graphics/Color.html
                m_chartRenderer.setMarginsColor(0x00FFFFFF);

                m_chartCurrentSeries = new XYSeries("");
                m_chartDataset.addSeries(m_chartCurrentSeries);
                m_chartCurrentRenderer = new XYSeriesRenderer();
                m_chartCurrentRenderer.setColor(Color.YELLOW);
                m_chartRenderer.addSeriesRenderer(m_chartCurrentRenderer);
            }

            public void update(ArrayList<Long> data) {
                m_chartCurrentSeries.clear();
                for (int i = 0; i < data.size(); i++) {
                    m_chartCurrentSeries.add(i, data.get(i));
                }
                if (m_chart == null) {
                    m_chart = ChartFactory.getLineChartView(m_activity, m_chartDataset, m_chartRenderer);
                    m_graphLayout.addView(m_chart);
                } else {
                    m_chart.repaint();
                }
            }
        }

        private void updateHeaderCallback() {
            DataTransferStats dataTransferStats = PsiphonData.getPsiphonData().getDataTransferStats();
            m_elapsedConnectionTimeView.setText(dataTransferStats.isConnected() ? getString(R.string.connected_elapsed_time,
                    Utils.elapsedTimeToDisplay(dataTransferStats.getElapsedTime())) : getString(R.string.disconnected));
            m_totalSentView.setText(Utils.byteCountToDisplaySize(dataTransferStats.getTotalBytesSent(), false));
            m_totalReceivedView.setText(Utils.byteCountToDisplaySize(dataTransferStats.getTotalBytesReceived(), false));
            m_slowSentGraph.update(dataTransferStats.getSlowSentSeries());
            m_slowReceivedGraph.update(dataTransferStats.getSlowReceivedSeries());
            m_fastSentGraph.update(dataTransferStats.getFastSentSeries());
            m_fastReceivedGraph.update(dataTransferStats.getFastReceivedSeries());
        }

        private void cancelInvalidProxySettingsToast() {
            if (m_invalidProxySettingsToast != null) {
                View toastView = m_invalidProxySettingsToast.getView();
                if (toastView != null) {
                    if (toastView.isShown()) {
                        m_invalidProxySettingsToast.cancel();
                    }
                }
            }
        }

        private void updateServiceStateUI() {
            TunnelManager tunnelManager = PsiphonData.getPsiphonData().getCurrentTunnelManager();
            
            if (tunnelManager == null) {
                setStatusState(R.drawable.status_icon_disconnected);
                m_toggleButton.setText(getText(R.string.start));
                enableToggleServiceUI();
                
            } else if (tunnelManager.signalledStop()) {
                setStatusState(R.drawable.status_icon_disconnected);
                m_toggleButton.setText(getText(R.string.waiting));
                disableToggleServiceUI();
                
            } else {
                if (PsiphonData.getPsiphonData().getDataTransferStats().isConnected()) {
                    setStatusState(R.drawable.status_icon_connected);
                } else {
                    setStatusState(R.drawable.status_icon_connecting);
                }
                m_toggleButton.setText(getText(R.string.stop));
                enableToggleServiceUI();
                
            }
        }
        
        protected void enableToggleServiceUI() {
            m_toggleButton.setEnabled(true);
            m_tunnelWholeDeviceToggle.setEnabled(m_canWholeDevice);
            m_regionSelector.setEnabled(true);
            m_moreOptionsButton.setEnabled(true);
        }

        protected void disableToggleServiceUI() {
            m_toggleButton.setEnabled(false);
            m_tunnelWholeDeviceToggle.setEnabled(false);
            m_regionSelector.setEnabled(false);
            m_moreOptionsButton.setEnabled(false);
        }

        private void checkRestartTunnel() {
            if (m_restartTunnel &&
                    !isServiceRunning()) {
                m_restartTunnel = false;
                startTunnel(this);
            }
        }
        
        protected void startTunnel(Context context) {
            // Don't start if custom proxy settings is selected and values are
            // invalid
            boolean useHTTPProxyPreference = PsiphonData.getPsiphonData().getUseHTTPProxy();
            boolean useCustomProxySettingsPreference = PsiphonData.getPsiphonData().getUseCustomProxySettings();

            if (useHTTPProxyPreference && useCustomProxySettingsPreference && !customProxySettingsValuesValid()) {
                cancelInvalidProxySettingsToast();
                m_invalidProxySettingsToast = Toast.makeText(context, R.string.network_proxy_connect_invalid_values, Toast.LENGTH_SHORT);
                m_invalidProxySettingsToast.show();
                return;
            }

            boolean waitingForPrompt = false;

            if (PsiphonData.getPsiphonData().getTunnelWholeDevice() && Utils.hasVpnService()) {
                // VpnService backwards compatibility: for lazy class loading
                // the VpnService
                // class reference has to be in another function (doVpnPrepare),
                // not just
                // in a conditional branch.
                waitingForPrompt = doVpnPrepare();
            }
            if (!waitingForPrompt) {
                startTunnelService();
            }
        }

        protected boolean doVpnPrepare() {
            
            // Devices without VpnService support throw various undocumented
            // exceptions, including ActivityNotFoundException and ActivityNotFoundException.
            // For example: http://code.google.com/p/ics-openvpn/source/browse/src/de/blinkt/openvpn/LaunchVPN.java?spec=svn2a81c206204193b14ac0766386980acdc65bee60&name=v0.5.23&r=2a81c206204193b14ac0766386980acdc65bee60#376
            try {
                return vpnPrepare();
            } catch (Exception e) {
                MyLog.e(R.string.tunnel_whole_device_exception, MyLog.Sensitivity.NOT_SENSITIVE);

                // Turn off the option and abort.

                m_tunnelWholeDeviceToggle.setChecked(false);
                m_tunnelWholeDeviceToggle.setEnabled(false);
                updateWholeDevicePreference(false);

                // true = waiting for prompt, although we can't start the
                // activity so onActivityResult won't be called
                return true;
            }
        }

        @TargetApi(Build.VERSION_CODES.ICE_CREAM_SANDWICH)
        protected boolean vpnPrepare() throws ActivityNotFoundException {
            // VpnService: need to display OS user warning. If whole device
            // option is
            // selected and we expect to use VpnService, so the prompt here in
            // the UI
            // before starting the service.

            Intent intent = VpnService.prepare(this);
            if (intent != null) {
                // TODO: can we disable the mode before we reach this this
                // failure point with
                // resolveActivity()? We'll need the intent from prepare() or
                // we'll have to mimic it.
                // http://developer.android.com/reference/android/content/pm/PackageManager.html#resolveActivity%28android.content.Intent,%20int%29

                startActivityForResult(intent, REQUEST_CODE_PREPARE_VPN);

                // bindAndStartTunnelService will be called in onActivityResult
                return true;
            }

            return false;
        }

        private boolean isProxySettingsRestartRequired() {
            // check if "use proxy" has changed
            boolean useHTTPProxyPreference = PreferenceManager.getDefaultSharedPreferences(this).getBoolean(getString(R.string.useProxySettingsPreference),
                    false);
            if (useHTTPProxyPreference != PsiphonData.getPsiphonData().getUseHTTPProxy()) {
                return true;
            }

            // no further checking if "use proxy" is off and has not
            // changed
            if (!useHTTPProxyPreference) {
                return false;
            }

            // check if "use custom proxy settings"
            // radio has changed
            boolean useCustomProxySettingsPreference = PreferenceManager.getDefaultSharedPreferences(this).getBoolean(
                    getString(R.string.useCustomProxySettingsPreference), false);
            if (useCustomProxySettingsPreference != PsiphonData.getPsiphonData().getUseCustomProxySettings()) {
                return true;
            }

            // no further checking if "use custom proxy" is off and has
            // not changed
            if (!useCustomProxySettingsPreference) {
                return false;
            }

            // "use custom proxy" is selected, check if
            // host || port have changed
            if (!PreferenceManager.getDefaultSharedPreferences(this).getString(getString(R.string.useCustomProxySettingsHostPreference), "")
                    .equals(PsiphonData.getPsiphonData().getCustomProxyHost())
                    || !PreferenceManager.getDefaultSharedPreferences(this).getString(getString(R.string.useCustomProxySettingsPortPreference), "")
                            .equals(PsiphonData.getPsiphonData().getCustomProxyPort())) {
                return true;
            }

            // check if "use proxy authentication" has changed
            boolean useProxyAuthenticationPreference = PreferenceManager.getDefaultSharedPreferences(this).getBoolean(
                    getString(R.string.useProxyAuthenticationPreference), false);
            if (useProxyAuthenticationPreference != PsiphonData.getPsiphonData().getUseProxyAuthentication()) {
                return true;
            }

            // no further checking if "use proxy authentication" is off
            // and has not changed
            if (!useProxyAuthenticationPreference) {
                return false;
            }

            // "use proxy authentication" is checked, check if
            // username || password || domain have changed
            if (!PreferenceManager.getDefaultSharedPreferences(this).getString(getString(R.string.useProxyUsernamePreference), "")
                    .equals(PsiphonData.getPsiphonData().getProxyUsername())
                    || !PreferenceManager.getDefaultSharedPreferences(this).getString(getString(R.string.useProxyPasswordPreference), "")
                            .equals(PsiphonData.getPsiphonData().getProxyPassword())
                    || !PreferenceManager.getDefaultSharedPreferences(this).getString(getString(R.string.useProxyDomainPreference), "")
                            .equals(PsiphonData.getPsiphonData().getProxyDomain())) {
                return true;
            }

            return false;
        }

        @Override
        protected void onActivityResult(int request, int result, Intent data) {
            if (request == REQUEST_CODE_PREPARE_VPN && result == RESULT_OK) {
                startTunnelService();
            } else if (request == REQUEST_CODE_PREFERENCE) {
                // Don't call updateProxySettingsFromPreferences() first, because
                // isProxySettingsRestartRequired() looks at the stored preferences.
                // But, it should be called before stopping the tunnel, since the tunnel
                // gets asyncronously restarted, and we want it to be restarted with
                // the new settings.
                if (isProxySettingsRestartRequired() && isServiceRunning()) {
                    updateProxySettingsFromPreferences();
                    m_restartTunnel = true;
                    stopTunnelService();
                    // The tunnel will get restarted in m_updateServiceStateTimer
                } else {
                    updateProxySettingsFromPreferences();
                }
            }
        }

        protected void startTunnelService() {

            if (isServiceRunning()) {
                MyLog.g("startTunnelService(): already running service");
                return;
            }

            // Disable service-toggling controls while service is starting up
            // (i.e., while isServiceRunning can't be relied upon)
            disableToggleServiceUI();

            if (PsiphonData.getPsiphonData().getTunnelWholeDevice() && Utils.hasVpnService()) {
                doStartTunnelVpnService(this);
            } else {
                if (null == startService(new Intent(this, TunnelService.class))) {
                    PsiphonData.getPsiphonData().setStartingTunnelManager();
                }
            }
        }

        private void doStartTunnelVpnService(Context context) {
            if (null == startService(new Intent(context, TunnelVpnService.class))) {
                PsiphonData.getPsiphonData().setStartingTunnelManager();
            }
        }

        private void stopTunnelService() {

            // Use signalStopService to asynchronously stop the service.
            // 1. VpnService doesn't respond to stopService calls
            // 2. The UI will not block while waiting for stopService to return
            // This scheme assumes that the UI will monitor that the service is
            // running while the Activity is not bound to it. This is the state
            // while the tunnel is shutting down.
            TunnelManager currentTunnelManager = PsiphonData.getPsiphonData().getCurrentTunnelManager();
            if (currentTunnelManager != null) {
                currentTunnelManager.signalStopService();
            }
        }

        /**
         * Determine if the Psiphon local service is currently running.
         * 
         * @see <a href="http://stackoverflow.com/a/5921190/729729">From
         *      StackOverflow answer:
         *      "android: check if a service is running"</a>
         * @return True if the service is already running, false otherwise.
         */
        protected boolean isServiceRunning() {

            // getStartingTunnelManager is set to true by the UI thread as soon
            // as it knows startService will start the service. It remains set
            // until the service starts (asynchronously, which is why we have
            // the starting flag) after which point the service onCreate will
            // populate setCurrentTunnelManager.
            if (PsiphonData.getPsiphonData().getStartingTunnelManager() ||
                    PsiphonData.getPsiphonData().getCurrentTunnelManager() != null) {
                return true;
            }

            // TODO: the getRunningServices logic is likely no longer necessary.

            ActivityManager manager = (ActivityManager) getSystemService(ACTIVITY_SERVICE);
            for (RunningServiceInfo service : manager.getRunningServices(Integer.MAX_VALUE)) {
                if (service.pid == android.os.Process.myPid() &&
                        (TunnelService.class.getName().equals(service.service.getClassName())
                        || (Utils.hasVpnService() && isVpnService(service.service.getClassName())))) {
                    return true;
                }
            }
            return false;
        }

        private boolean isVpnService(String className) {
            return TunnelVpnService.class.getName().equals(className);
        }

        /*
         * MyLog.ILogger implementation
         */

        /**
         * @see com.psiphon3.psiphonlibrary.Utils.MyLog.ILogger#statusEntryAdded()
         */
        @Override
        public void statusEntryAdded() {
            if (m_statusListManager != null) {
                m_statusListManager.notifyStatusAdded();
            }

            if (m_localBroadcastManager != null) {
                m_localBroadcastManager.sendBroadcast(new Intent(STATUS_ENTRY_AVAILABLE));
            }
        }

        private class SponsorHomePage {
            private class SponsorWebChromeClient extends WebChromeClient {
                private final ProgressBar mProgressBar;

                public SponsorWebChromeClient(ProgressBar progressBar) {
                    super();
                    mProgressBar = progressBar;
                }

                private boolean mStopped = false;

                public void stop() {
                    mStopped = true;
                }

                @Override
                public void onProgressChanged(WebView webView, int progress) {
                    if (mStopped) {
                        return;
                    }

                    mProgressBar.setProgress(progress);
                    mProgressBar.setVisibility(progress == 100 ? View.GONE : View.VISIBLE);
                }
            }

            private class SponsorWebViewClient extends WebViewClient {
                private final IEvents mEventsInterface;
                private Timer mTimer;
                private boolean mWebViewLoaded = false;

                public SponsorWebViewClient(IEvents eventsInterface) {
                    super();
                    mEventsInterface = eventsInterface;
                }

                private boolean mStopped = false;

                public void stop() {
                    mStopped = true;
                    if (mTimer != null) {
                        mTimer.cancel();
                        mTimer = null;
                    }
                }

                @Override
                public boolean shouldOverrideUrlLoading(WebView webView, String url) {
                    if (mStopped) {
                        return true;
                    }

                    if (mTimer != null) {
                        mTimer.cancel();
                        mTimer = null;
                    }

                    if (!PsiphonData.getPsiphonData().getDataTransferStats().isConnected()) {
                        return true;
                    }

                    if (mWebViewLoaded) {
                        mEventsInterface.displayBrowser(getContext(), Uri.parse(url));
                    }
                    return mWebViewLoaded;
                }

                @Override
                public void onPageFinished(WebView webView, String url) {
                    if (mStopped) {
                        return;
                    }

                    if (!mWebViewLoaded) {
                        mTimer = new Timer();
                        mTimer.schedule(new TimerTask() {
                            @Override
                            public void run() {
                                if (mStopped) {
                                    return;
                                }
                                mWebViewLoaded = true;
                            }
                        }, 2000);
                    }
                }
            }

            private final WebView mWebView;
            private final SponsorWebViewClient mWebViewClient;
            private final SponsorWebChromeClient mWebChromeClient;
            private final ProgressBar mProgressBar;

<<<<<<< HEAD
            @TargetApi(Build.VERSION_CODES.HONEYCOMB)
            public SponsorHomePage(WebView webView, ProgressBar progressBar, IEvents eventsInterface) {
=======
            @TargetApi(Build.VERSION_CODES.HONEYCOMB) public SponsorHomePage(WebView webView, ProgressBar progressBar, IEvents eventsInterface) {
>>>>>>> bc4400c4
                mWebView = webView;
                mProgressBar = progressBar;
                mWebChromeClient = new SponsorWebChromeClient(mProgressBar);
                mWebViewClient = new SponsorWebViewClient(eventsInterface);

                mWebView.setWebChromeClient(mWebChromeClient);
                mWebView.setWebViewClient(mWebViewClient);
                
                
                //UI glitch fix attempt
                //possibly similar to the following
                //https://stackoverflow.com/questions/27172217/android-systemui-glitches
                //https://stackoverflow.com/questions/27224394/android-lollipop-activity-screen-corrupted
                //https://stackoverflow.com/questions/27139494/android-5-screen-glitch-static-with-google-maps-fragment-inside-a-viewpager
                
                if (android.os.Build.VERSION.SDK_INT >= android.os.Build.VERSION_CODES.HONEYCOMB) {
                    mWebView.setLayerType(View.LAYER_TYPE_SOFTWARE, null);
                }                
                

                WebSettings webSettings = mWebView.getSettings();
                webSettings.setJavaScriptEnabled(true);
                webSettings.setDomStorageEnabled(true);
                webSettings.setLoadWithOverviewMode(true);
                webSettings.setUseWideViewPort(true);
            }

            public void stop() {
                mWebViewClient.stop();
                mWebChromeClient.stop();
            }

            public void load(String url) {
                WebViewProxySettings.setLocalProxy(mWebView.getContext(), PsiphonData.getPsiphonData().getListeningLocalHttpProxyPort());
                mProgressBar.setVisibility(View.VISIBLE);
                mWebView.loadUrl(url);
            }
        }
    }
}<|MERGE_RESOLUTION|>--- conflicted
+++ resolved
@@ -20,11 +20,6 @@
 package com.psiphon3.psiphonlibrary;
 
 import java.util.ArrayList;
-<<<<<<< HEAD
-import java.util.List;
-=======
-import java.util.Arrays;
->>>>>>> bc4400c4
 import java.util.Timer;
 import java.util.TimerTask;
 
@@ -1324,12 +1319,8 @@
             private final SponsorWebChromeClient mWebChromeClient;
             private final ProgressBar mProgressBar;
 
-<<<<<<< HEAD
             @TargetApi(Build.VERSION_CODES.HONEYCOMB)
             public SponsorHomePage(WebView webView, ProgressBar progressBar, IEvents eventsInterface) {
-=======
-            @TargetApi(Build.VERSION_CODES.HONEYCOMB) public SponsorHomePage(WebView webView, ProgressBar progressBar, IEvents eventsInterface) {
->>>>>>> bc4400c4
                 mWebView = webView;
                 mProgressBar = progressBar;
                 mWebChromeClient = new SponsorWebChromeClient(mProgressBar);
