<<<<<<< HEAD
/*
 * Copyright (c) 2013, Psiphon Inc.
 * All rights reserved.
 *
 * This program is free software: you can redistribute it and/or modify
 * it under the terms of the GNU General Public License as published by
 * the Free Software Foundation, either version 3 of the License, or
 * (at your option) any later version.
 * 
 * This program is distributed in the hope that it will be useful,
 * but WITHOUT ANY WARRANTY; without even the implied warranty of
 * MERCHANTABILITY or FITNESS FOR A PARTICULAR PURPOSE.  See the
 * GNU General Public License for more details.
 * 
 * You should have received a copy of the GNU General Public License
 * along with this program.  If not, see <http://www.gnu.org/licenses/>.
 *
 */

package com.psiphon3.psiphonlibrary;

import java.io.IOException;
import java.net.InetSocketAddress;
import java.net.Socket;
import java.nio.channels.SelectionKey;
import java.nio.channels.Selector;
import java.nio.channels.SocketChannel;
import java.util.ArrayList;
import java.util.HashMap;
import java.util.List;
import java.util.Map;
import java.util.Random;
import java.util.concurrent.ArrayBlockingQueue;
import java.util.concurrent.BlockingQueue;
import java.util.concurrent.TimeUnit;

import org.json.JSONException;
import org.json.JSONObject;

import android.annotation.TargetApi;
import android.app.Notification;
import android.app.NotificationManager;
import android.app.PendingIntent;
import android.app.Service;
import android.content.Context;
import android.content.Intent;
import android.net.VpnService;
import android.os.Build;
import android.os.ParcelFileDescriptor;
import android.util.Pair;

import ch.ethz.ssh2.*;
import ch.ethz.ssh2.Connection.IStopSignalPending;

import com.psiphon3.psiphonlibrary.R;
import com.psiphon3.psiphonlibrary.ServerInterface.PsiphonServerInterfaceException;
import com.psiphon3.psiphonlibrary.TransparentProxyConfig.PsiphonTransparentProxyException;
import com.psiphon3.psiphonlibrary.Utils.MyLog;
import com.stericson.RootTools.RootTools;

public class TunnelCore implements IStopSignalPending
{
    public enum State
    {
        DISCONNECTED,
        CONNECTING,
        CONNECTED
    }
    private Context m_parentContext = null;
    private Service m_parentService = null;
    private State m_state = State.DISCONNECTED;
    private boolean m_firstStart = true;
    private Thread m_tunnelThread;
    private ServerInterface m_interface;
    private UpgradeDownloader m_upgradeDownloader = null;
    private ServerSelector m_serverSelector = null;
    private boolean m_destroyed = false;
    private Events m_eventsInterface = null;
    private boolean m_useGenericLogMessages = false;
    private List<Pair<String,String>> m_extraAuthParams = new ArrayList<Pair<String,String>>();    


    enum Signal
    {
        STOP_TUNNEL,
        UNEXPECTED_DISCONNECT
    };
    private BlockingQueue<Signal> m_signalQueue;

    static public interface UpgradeDownloader
    {
        /**
         * Begin downloading the upgrade from the server. Download is done in a
         * separate thread. 
         */
        public void start();

        /**
         * Stop an on-going upgrade download.
         */
        public void stop();
    }
    
    public TunnelCore(Context parentContext, Service parentService)
    {
        m_parentContext = parentContext;
        m_parentService = parentService;
    }
    
    // Implementation of android.app.Service.onStartCommand
    public int onStartCommand(Intent intent, int flags, int startId)
    {        
        if (m_firstStart)
        {
            doForeground();
            MyLog.v(R.string.client_version, MyLog.Sensitivity.NOT_SENSITIVE, EmbeddedValues.CLIENT_VERSION);
            startTunnel();
            m_firstStart = false;
        }
        return android.app.Service.START_STICKY;
    }

    // Implementation of android.app.Service.onCreate
    public void onCreate()
    {
        m_interface = new ServerInterface(m_parentContext);
        m_serverSelector = new ServerSelector(m_interface, m_parentContext);
    }

    // Implementation of android.app.Service.onDestroy
    public void onDestroy()
    {
        m_destroyed = true;

        stopTunnel();
    }

    private void doForeground()
    {
        if (m_parentService == null)
        {
            // Only works with a Service
            return;
        }

        m_parentService.startForeground(R.string.psiphon_service_notification_id, this.createNotification());
    }
    
    private Notification createNotification()
    {
        if (m_parentService == null)
        {
            // Only works with a Service
            return null;
        }

        int contentTextID = -1;
        int iconID = -1;
        
        switch (getState())
        {
        case CONNECTING:
            contentTextID = R.string.psiphon_service_notification_message_connecting;
            iconID = PsiphonData.getPsiphonData().getNotificationIconConnecting();
            if (iconID == 0) {
                iconID = R.drawable.notification_icon_connecting;
            }
            break;
            
        case CONNECTED:
            if (PsiphonData.getPsiphonData().getTunnelWholeDevice())
            {
                contentTextID = R.string.psiphon_running_whole_device;
            }
            else
            {
                contentTextID = R.string.psiphon_running_browser_only;
            }
            
            iconID = PsiphonData.getPsiphonData().getNotificationIconConnected();
            if (iconID == 0) {
                iconID = R.drawable.notification_icon_connected;
            }
            break;
            
        case DISCONNECTED:
            contentTextID = R.string.psiphon_stopped;
            iconID = PsiphonData.getPsiphonData().getNotificationIconDisconnected();
            if (iconID == 0) {
                iconID = R.drawable.notification_icon_disconnected;
            }
            break;
        
        default:
            assert(false);                
        }

        // TODO: default intent if m_eventsInterface is null or returns a null pendingSignalNotification Intent?
        // NOTE that setLatestEventInfo requires a PendingIntent.  And that calls to notify (ie from setState below)
        // require a contentView which is set by setLatestEventInfo.
        assert(m_eventsInterface != null);
        Intent activityIntent = m_eventsInterface.pendingSignalNotification(m_parentService);
        assert(activityIntent != null);
        PendingIntent invokeActivityIntent = 
                PendingIntent.getActivity(
                    m_parentService,
                    0,
                    activityIntent,
                    PendingIntent.FLAG_UPDATE_CURRENT);
    
        Notification notification =
                new Notification(
                        iconID,
                        m_parentService.getText(R.string.app_name),
                        System.currentTimeMillis());

        notification.setLatestEventInfo(
            m_parentService,
            m_parentService.getText(R.string.app_name),
            m_parentService.getText(contentTextID),
            invokeActivityIntent); 
        
        return notification;
    }

    class PsiphonServerHostKeyVerifier implements ServerHostKeyVerifier
    {
        private String m_expectedHostKey;
        
        PsiphonServerHostKeyVerifier(String expectedHostKey)
        {
            m_expectedHostKey = expectedHostKey;
        }

        public boolean verifyServerHostKey(String hostname, int port, String serverHostKeyAlgorithm, byte[] serverHostKey)
        {
            return 0 == m_expectedHostKey.compareTo(Utils.Base64.encode(serverHostKey));
        }
    }
    
    public synchronized State getState()
    {
        return m_state;
    }
    
    private synchronized void setState(State newState)
    {
        m_state = newState;
        
        if (!this.m_destroyed && m_parentService != null)
        {
            String ns = Context.NOTIFICATION_SERVICE;
            NotificationManager mNotificationManager =
                    (NotificationManager)m_parentService.getSystemService(ns);
            mNotificationManager.notify(
                    R.string.psiphon_service_notification_id, 
                    createNotification());
        }
    }
    
    class Monitor implements ConnectionMonitor
    {
        private BlockingQueue<Signal> m_signalQueue;

        public Monitor(BlockingQueue<Signal> signalQueue)
        {
            m_signalQueue = signalQueue;
        }

        public void connectionLost(Throwable reason)
        {
            MyLog.e(R.string.ssh_disconnected_unexpectedly, MyLog.Sensitivity.NOT_SENSITIVE);
    
            // 'Add' will do nothing if there's already a pending signal.
            // This is ok: the pending signal is either UNEXPECTED_DISCONNECT
            // or STOP_TUNNEL, and both will result in a tear down.
            m_signalQueue.add(Signal.UNEXPECTED_DISCONNECT);
        }
    }

    private static class TunnelVpnServiceUnexpectedDisconnect extends Exception
    {
        private static final long serialVersionUID = 1L;
        
        public TunnelVpnServiceUnexpectedDisconnect()
        {
            super();
        }
    }
    
    private static class TunnelVpnTunnelStop extends Exception
    {
        private static final long serialVersionUID = 1L;
        
        public TunnelVpnTunnelStop()
        {
            super();
        }
    }
    
    private void checkSignals(int waitTimeSeconds)
            throws InterruptedException, TunnelVpnServiceUnexpectedDisconnect, TunnelVpnTunnelStop
    {
        Signal signal = m_signalQueue.poll(waitTimeSeconds, TimeUnit.SECONDS);
        
        if (signal != null)
        {
            switch (signal)
            {
            case STOP_TUNNEL:
                throw new TunnelVpnTunnelStop();
            case UNEXPECTED_DISCONNECT:
                throw new TunnelVpnServiceUnexpectedDisconnect();
            }
        }
    }
    
    public boolean isStopSignalPending()
    {
        return m_signalQueue.peek() == Signal.STOP_TUNNEL;
    }
    
    private boolean runTunnelOnce()
    {
        setState(State.CONNECTING);
        
        PsiphonData.getPsiphonData().setTunnelRelayProtocol("");
        PsiphonData.getPsiphonData().setTunnelSessionID("");

        m_interface.start();
        
        // Generate a new client session ID to be included with all subsequent web requests
        // It's also included with the SSH login, for GeoIP region lookup on the server-side
        m_interface.generateNewCurrentClientSessionID();
        
        boolean runAgain = true;
        boolean unexpectedDisconnect = false;
        Connection conn = null;
        DynamicPortForwarder socks = null;
        TransparentProxyPortForwarder transparentProxy = null;
        DnsProxy dnsProxy = null;
        boolean cleanupTransparentProxyRouting = false;
        Socket socket = null;
        boolean cleanupTun2Socks = false;
        
        try
        {
            ServerInterface.ServerEntry entry = m_interface.setCurrentServerEntry();
            if (entry == null)
            {
                MyLog.e(R.string.no_server_entries, MyLog.Sensitivity.NOT_SENSITIVE);
                runAgain = false;
                return runAgain;
            }

            boolean tunnelWholeDevice = PsiphonData.getPsiphonData().getTunnelWholeDevice();
            boolean runVpnService = tunnelWholeDevice && Utils.hasVpnService() && !PsiphonData.getPsiphonData().getVpnServiceUnavailable();
            String tunnelWholeDeviceDNSServer = "8.8.8.8"; // TEMP. TODO: get remote address/port from Psiphon server
            
            if (tunnelWholeDevice && !runVpnService)
            {
                // Check for required root access *before* establishing the SSH connection
                
                MyLog.v(R.string.checking_for_root_access, MyLog.Sensitivity.NOT_SENSITIVE);

                // Check root access
                //
                // Some known Superuser/RootTools/Psiphon limitations:
                // - The root-check timeout will block tunnel shutdown. It's now 10 seconds instead of 5 seconds because it's best
                //   when the user responds within the first time period (see race condition note below). This is mitigated by the
                //   fact that you can't click Quit with the Superuser prompt up.
                // - Clicking Home and presumably other app switch methods loses the Superuser prompt -- but doesn't stop the root-check
                //   waiting on it. The timeout loop will cause the prompt to re-appear (even over the home screen).
                // - There's a frequently exhibiting race condition between clicking the prompt and the timeout, so often you can click
                //   Deny or Allow and get asked again right away. The "remember" option mitigates this. And the increase to 10 seconds
                //   also mitigates this.
                // - Could probably make the root-check timeout not block the tunnel shutdown and so lengthen the timeout, but there's
                //   another limiting factor that keeps that timeout short-ish: the Runtime.getRuntime.exec() hang bug. This code *needs*
                //   to timeout and kill the proc and retry without waiting forever.                
                
                while (true)
                {
                    // The getTunnelWholeDevice option will only be on when the device
                    // is rooted, but our app may still be denied su privileges
                    int result = RootTools.isAccessGiven();
                    if (result == 0)
                    {
                        // Root access denied
                        MyLog.e(R.string.root_access_denied, MyLog.Sensitivity.NOT_SENSITIVE);
                        runAgain = false;
                        return runAgain;                        
                    }
                    else if (result == 1)
                    {
                        // Root access granted
                        break;
                    }
                    else
                    {
                        // Timeout/unknown (user hasn't responded to prompt)
                        // ...fall through to checkSignals and then try again
                    }
                    
                    checkSignals(0);
                }
            }
            
            checkSignals(0);

            m_serverSelector.Run();

            checkSignals(0);
            
            socket = m_serverSelector.firstEntrySocket;
            String ipAddress = m_serverSelector.firstEntryIpAddress;
            if (socket == null)
            {
                return runAgain;
            }
            entry = m_interface.setCurrentServerEntry();
            // TODO: can this happen? handle gracefully 
            assert(entry.ipAddress.equals(ipAddress));
                        
            checkSignals(0);
            
            MyLog.v(R.string.ssh_connecting, MyLog.Sensitivity.NOT_SENSITIVE);

            Map<String, String> diagnosticData = new HashMap<String, String>();
            diagnosticData.put("ipAddress", entry.ipAddress);
            MyLog.g("ConnectingServer", diagnosticData);
            
            conn = new Connection(entry.ipAddress, entry.sshObfuscatedKey, entry.sshObfuscatedPort);
            Monitor monitor = new Monitor(m_signalQueue);
            conn.connect(
                    socket,
                    new PsiphonServerHostKeyVerifier(entry.sshHostKey),
                    0,
                    PsiphonConstants.SESSION_ESTABLISHMENT_TIMEOUT_MILLISECONDS,
                    this);
            MyLog.v(R.string.ssh_connected, MyLog.Sensitivity.NOT_SENSITIVE);

            checkSignals(0);

            // Send auth params as JSON-encoded string in SSH password field            
            // Client session ID is used to associate the tunnel with web requests -- for GeoIP region stats

            JSONObject authParams = new JSONObject();
            try
            {
                authParams.put("SessionId", m_interface.getCurrentClientSessionID());
                authParams.put("SshPassword", entry.sshPassword);
                for (Pair<String,String> extraAuthParam : m_extraAuthParams)
                {
                    authParams.put(extraAuthParam.first, extraAuthParam.second);
                }
            }
            catch (JSONException e)
            {
                // Out of memory?
                runAgain = false;
                return runAgain;
            }
            
            MyLog.v(R.string.ssh_authenticating, MyLog.Sensitivity.NOT_SENSITIVE);
            boolean isAuthenticated = conn.authenticateWithPassword(entry.sshUsername, authParams.toString());
            if (isAuthenticated == false)
            {
                MyLog.e(R.string.ssh_authentication_failed, MyLog.Sensitivity.NOT_SENSITIVE);
                return runAgain;
            }
            MyLog.v(R.string.ssh_authenticated, MyLog.Sensitivity.NOT_SENSITIVE);

            MyLog.v(R.string.socks_starting, MyLog.Sensitivity.NOT_SENSITIVE);

            // If polipo is already running, we must use the same SOCKS port that polipo is
            // already using as it's parent proxy port.
            if (Polipo.isPolipoThreadRunning())
            {
                if (!Utils.isPortAvailable(PsiphonData.getPsiphonData().getSocksPort()))
                {
                    MyLog.e(R.string.socks_port_in_use, MyLog.Sensitivity.NOT_SENSITIVE, PsiphonData.getPsiphonData().getSocksPort());
                    runAgain = false;
                    return runAgain;
                }
            }
            else
            {
                int port = Utils.findAvailablePort(PsiphonData.getPsiphonData().getDefaultSocksPort(), 10);
                if (port == 0)
                {
                    MyLog.e(R.string.socks_ports_failed, MyLog.Sensitivity.NOT_SENSITIVE);
                    runAgain = false;
                    return runAgain;
                }
                PsiphonData.getPsiphonData().setSocksPort(port);
            }

            socks = conn.createDynamicPortForwarder(PsiphonData.getPsiphonData().getSocksPort());
            MyLog.v(R.string.socks_running, MyLog.Sensitivity.NOT_SENSITIVE, PsiphonData.getPsiphonData().getSocksPort());

            // The HTTP proxy implementation is provided by Polipo,
            // a native application accessed via JNI. This proxy is
            // chained to our SOCKS proxy.

            // TODO: there's a security concern here - if the HTTP proxy
            // remains running after the main process dies, a malicious
            // app could plug in its own SOCKS proxy and capture all
            // Psiphon browser activity.
            
            Polipo.getPolipo().runForever();

            if (PsiphonData.getPsiphonData().getHttpProxyPort() == 0)
            {
                MyLog.e(R.string.http_proxy_ports_failed, MyLog.Sensitivity.NOT_SENSITIVE);
                runAgain = false;
                return runAgain;
            }

            MyLog.v(R.string.http_proxy_running, MyLog.Sensitivity.NOT_SENSITIVE, PsiphonData.getPsiphonData().getHttpProxyPort());

            // Start transparent proxy, DNS proxy, and iptables config
            
            if (tunnelWholeDevice && !runVpnService)
            {
                // TODO: findAvailablePort is only effective for TCP services
                int port = Utils.findAvailablePort(PsiphonConstants.DNS_PROXY_PORT, 10);
                if (port == 0)
                {
                    MyLog.e(R.string.dns_proxy_ports_failed, MyLog.Sensitivity.NOT_SENSITIVE);
                    runAgain = false;
                    return runAgain;
                }
                PsiphonData.getPsiphonData().setDnsProxyPort(port);
    
                dnsProxy = new DnsProxy(
                                tunnelWholeDeviceDNSServer,
                                53,
                                PsiphonData.getPsiphonData().getDnsProxyPort());
    
                if (!dnsProxy.Start())
                {
                    // If we can't run the local DNS proxy, abort
                    runAgain = false;
                    return runAgain;             
                }
                
                MyLog.v(R.string.dns_proxy_running, MyLog.Sensitivity.NOT_SENSITIVE, PsiphonData.getPsiphonData().getDnsProxyPort());            
                
                port = Utils.findAvailablePort(PsiphonConstants.TRANSPARENT_PROXY_PORT, 10);
                if (port == 0)
                {
                    MyLog.e(R.string.transparent_proxy_ports_failed, MyLog.Sensitivity.NOT_SENSITIVE);
                    runAgain = false;
                    return runAgain;
                }
                PsiphonData.getPsiphonData().setTransparentProxyPort(port);
    
                transparentProxy = conn.createTransparentProxyForwarder(PsiphonData.getPsiphonData().getTransparentProxyPort());
    
                try
                {
                    TransparentProxyConfig.setupTransparentProxyRouting(m_parentContext);
                    cleanupTransparentProxyRouting = true;
                }
                catch (PsiphonTransparentProxyException e)
                {
                    // If we can't configure the iptables routing, abort
                    MyLog.e(R.string.transparent_proxy_failed, MyLog.Sensitivity.NOT_SENSITIVE, e.getMessage());
                    runAgain = false;
                    return runAgain;
                }
                
                MyLog.v(R.string.transparent_proxy_running, MyLog.Sensitivity.NOT_SENSITIVE, PsiphonData.getPsiphonData().getTransparentProxyPort());
            }
            
            // Run as Android OS VPN
            
            if (tunnelWholeDevice && runVpnService)
            {
                // VpnService backwards compatibility: doVpnProtect/doVpnBuilder are wrapper
                // functions so we don't reference the undefined VpnServer class when this function
                // is loaded.

                String privateIpAddress = Utils.selectPrivateAddress();
                
                if (privateIpAddress == null)
                {
                    MyLog.v(R.string.vpn_service_no_private_address_available, MyLog.Sensitivity.NOT_SENSITIVE);
                    runAgain = false;
                    return runAgain;
                }

                ParcelFileDescriptor vpnInterfaceFileDescriptor = null;
                
                if (!doVpnProtect(socket)
                    || null == (vpnInterfaceFileDescriptor = doVpnBuilder(privateIpAddress, tunnelWholeDeviceDNSServer)))
                {
                    runAgain = false;
                    if (Utils.isRooted())
                    {
                        // VpnService appears to be broken. Try root mode instead.
                        // TODO: don't fail over to root mode in the not-really-broken revoked edge condition case (e.g., establish() returns null)?
                        PsiphonData.getPsiphonData().setVpnServiceUnavailable(true);
                        runAgain = true;
                    }
                    return runAgain;
                }
                
                MyLog.v(R.string.vpn_service_running, MyLog.Sensitivity.NOT_SENSITIVE);

                String socksServerAddress = "127.0.0.1:" + Integer.toString(PsiphonData.getPsiphonData().getSocksPort());
                String udpgwServerAddress = "127.0.0.1:" + Integer.toString(PsiphonConstants.UDPGW_SERVER_PORT);
                
                cleanupTun2Socks = true;
                
                Tun2Socks.Start(
                        this,
                        vpnInterfaceFileDescriptor,
                        PsiphonConstants.VPN_INTERFACE_MTU,
                        privateIpAddress,
                        PsiphonConstants.VPN_INTERFACE_NETMASK,
                        socksServerAddress,
                        udpgwServerAddress);
                
                // TODO: detect and report: tun2Socks.Start failed; tun2socks run() unexpected exit

                MyLog.v(R.string.tun2socks_running, MyLog.Sensitivity.NOT_SENSITIVE);
            }
            
            // Don't signal unexpected disconnect until we've started
            conn.addConnectionMonitor(monitor);
            
            setState(State.CONNECTED);
            PsiphonData.getPsiphonData().setTunnelRelayProtocol(PsiphonConstants.RELAY_PROTOCOL);
            
            checkSignals(0);

            // Certain Android devices silently fail to route through the VpnService tun device. 
            // Test connecting to a service available only through the tunnel. Stop when the check fails.

            // NOTE: this test succeeds due to the tun2socks accept on localhost, which confirms that
            // the connection was tunneled, and fails due to direct connect because the selected
            // service is firewalled.
            // TODO: A more advanced implementation would have tun2socks recognize this test and (a)
            // not attempt a SOCKS port forward; (b) respond with a verifiable byte stream. This byte
            // stream must be a random nonce known to TunnelCore and tun2socks but not known to any
            // external party that could respond, yielding a false positive. 
            
            if (tunnelWholeDevice)
            {
                boolean success = false;
                SocketChannel channel = null;
                Selector selector = null;
                try
                {
                    channel = SocketChannel.open();
                    channel.configureBlocking(false);
                    // Select a random port to be slightly less fingerprintable in the untunneled (failure) case.
                    int port = Utils.insecureRandRange(PsiphonConstants.CHECK_TUNNEL_SERVER_FIRST_PORT, PsiphonConstants.CHECK_TUNNEL_SERVER_LAST_PORT);
                    channel.connect(new InetSocketAddress(entry.ipAddress, port));
                    selector = Selector.open();
                    channel.register(selector, SelectionKey.OP_CONNECT);                    
                    for (int i = 0;
                         i < PsiphonConstants.CHECK_TUNNEL_TIMEOUT_MILLISECONDS && selector.select(100) == 0;
                         i += 100)
                    {
                        checkSignals(0);
                    }
                    success = channel.finishConnect();                    
                }
                catch (IOException e) {}
                finally
                {
                    if (selector != null)
                    {
                        try
                        {
                            selector.close();
                        }
                        catch (IOException e) {}
                    }
                    if (channel != null)
                    {
                        try
                        {
                            channel.close();
                        }
                        catch (IOException e) {}                        
                    }
                }

                if (!success)
                {
                    MyLog.w(R.string.check_tunnel_failed, MyLog.Sensitivity.NOT_SENSITIVE);
                    
                    // Stop entirely. If this test fails, there's something wrong with routing.
                    runAgain = false;
                    return runAgain;
                }
            }
            
            checkSignals(0);

            try
            {
                m_interface.doHandshakeRequest();
                PsiphonData.getPsiphonData().setTunnelSessionID(m_interface.getCurrentServerSessionID());

                if (m_eventsInterface != null)
                {
                    m_eventsInterface.signalHandshakeSuccess(m_parentContext);
                }
            } 
            catch (PsiphonServerInterfaceException requestException)
            {
                MyLog.e(R.string.PsiphonAndroidService_HandshakeRequestFailed, MyLog.Sensitivity.NOT_SENSITIVE, requestException);

                // Treat this case like a tunnel failure -- we don't want to proceed without
                // a session ID, home page, etc. We don't expect it's likely that the handshake
                // will fail if the tunnel is successfully established.
                throw new IOException();
            }
            
            if (m_useGenericLogMessages)
            {
                MyLog.i(R.string.psiphon_running_generic, MyLog.Sensitivity.NOT_SENSITIVE);                
            }
            else
            {
                MyLog.i(tunnelWholeDevice ? R.string.psiphon_running_whole_device : R.string.psiphon_running_browser_only, MyLog.Sensitivity.NOT_SENSITIVE);
            }

            checkSignals(0);

            try
            {
                m_interface.doConnectedRequest();
            } 
            catch (PsiphonServerInterfaceException requestException)
            {
                MyLog.w(R.string.PsiphonAndroidService_ConnectedRequestFailed, MyLog.Sensitivity.NOT_SENSITIVE, requestException);
                // Allow the user to continue. Their session might still function correctly.
            }
            
            checkSignals(0);

            if (m_interface.isUpgradeAvailable() && m_upgradeDownloader != null)
            {
                m_upgradeDownloader.start();
            }
            
            try
            {
                // This busy-wait-ish loop is throttled by the `checkSignals(1)`
                // call. It will wait for 1 second before proceeding to the 
                // `doPeriodicWork()` call (which itself only takes action every
                // half-hour).
                while (true)
                {
                    checkSignals(1);
    
                    m_interface.doPeriodicWork(false);
                }
            }
            finally
            {
                m_interface.doPeriodicWork(true);
            }
        }
        catch (IOException e)
        {
            unexpectedDisconnect = true;

            // SSH errors -- tunnel problems -- result in IOException
            // Make sure we try a different server (if any) next time
            // Note: we're not marking the server failed if handshake/connected requests failed
            
            m_interface.markCurrentServerFailed();

            // TODO: This prints too much info -- the stack trace, but also IP
            // address (not sure if we want to obscure that or not...) 
            //MyLog.e(R.string.error_message, e);
            MyLog.e(R.string.ssh_connection_failed, MyLog.Sensitivity.NOT_SENSITIVE);
        }
        catch (TunnelVpnServiceUnexpectedDisconnect e)
        {
            // NOTE: Not calling MarkCurrentServerFailed(), although there
            // may be a problem with the server. This exception is thrown
            // in the case where the tunnel was successfully established
            // and the connection monitor detected a disconnect. We'll
            // retry the current server at least once. If it still is
            // down -- i.e., not an intermittent problem, we'll expect
            // an IOException on the connection attempt, which will call
            // calling MarkCurrentServerFailed().

            unexpectedDisconnect = true;
            runAgain = true;
        }
        catch (TunnelVpnTunnelStop e)
        {
            unexpectedDisconnect = false;
            runAgain = false;
        }
        catch (InterruptedException e)
        {
            runAgain = false;
        }
        finally
        {
            PsiphonData.getPsiphonData().setTunnelRelayProtocol("");
            PsiphonData.getPsiphonData().setTunnelSessionID("");

            // Abort any outstanding HTTP requests.
            // Currently this would only be the upgrade download request.
            // Otherwise the call below to m_upgradeDownloader.stop() would block.
            m_interface.stop();

            if (cleanupTransparentProxyRouting)
            {
                try
                {
                    TransparentProxyConfig.teardownTransparentProxyRouting(m_parentContext);
                }
                catch (PsiphonTransparentProxyException e)
                {
                }
            }
            
            if (dnsProxy != null)
            {
                dnsProxy.Stop();
                MyLog.v(R.string.dns_proxy_stopped, MyLog.Sensitivity.NOT_SENSITIVE);                
            }
            
            if (transparentProxy != null)
            {
                try
                {
                    transparentProxy.close();
                }
                catch (IOException e)
                {
                    // Ignore
                }
                MyLog.v(R.string.transparent_proxy_stopped, MyLog.Sensitivity.NOT_SENSITIVE);                
            }
            
            if (cleanupTun2Socks)
            {
                Tun2Socks.Stop();
                MyLog.v(R.string.tun2socks_stopped, MyLog.Sensitivity.NOT_SENSITIVE);                
            }
            
            if (socks != null)
            {
                try
                {
                    socks.close();
                }
                catch (IOException e)
                {
                    // Ignore
                }
                MyLog.v(R.string.socks_stopped, MyLog.Sensitivity.NOT_SENSITIVE);
            }

            if (conn != null)
            {
                conn.clearConnectionMonitors();
                conn.close();
                MyLog.v(R.string.ssh_stopped, MyLog.Sensitivity.NOT_SENSITIVE);
            }
            
            if (m_upgradeDownloader != null)
            {
                m_upgradeDownloader.stop();
            }

            if (!runAgain)
            {
                setState(State.DISCONNECTED);
            }
            
            if (unexpectedDisconnect && !isStopSignalPending())
            {
                // This will invoke the status activity to show that
                // the tunnel is disconnected. Since that invocation
                // will also restart the tunnel, be sure not to do
                // it when a stop is signaled.
                
                if (m_eventsInterface != null)
                {
                    m_eventsInterface.signalUnexpectedDisconnect(m_parentContext);
                }
            }
            
            if (socket != null)
            {
                try
                {
                    socket.close();
                }
                catch (IOException e)
                {
                }
            }
        }
        
        return runAgain;
    }
    
    @TargetApi(Build.VERSION_CODES.ICE_CREAM_SANDWICH)
    private boolean doVpnProtect(Socket socket)
    {
        // *Must* have a parent service for this mode
        assert (m_parentService != null);

        if (!((TunnelVpnService)m_parentService).protect(socket))
        {
            MyLog.e(R.string.vpn_service_failed, MyLog.Sensitivity.NOT_SENSITIVE, "protect socket failed");
            return false;
        }
        return true;
    }
    
    @TargetApi(Build.VERSION_CODES.ICE_CREAM_SANDWICH)
    private ParcelFileDescriptor doVpnBuilder(String privateIpAddress, String tunnelWholeDeviceDNSServer)
    {
        // *Must* have a parent service for this mode
        assert (m_parentService != null);

        ParcelFileDescriptor vpnInterfaceFileDescriptor = null;
        String builderErrorMessage = null;
        try
        {
            VpnService.Builder builder = ((TunnelVpnService)m_parentService).newBuilder();
            vpnInterfaceFileDescriptor = builder
                    .setSession(m_parentService.getString(R.string.app_name))
                    .setMtu(PsiphonConstants.VPN_INTERFACE_MTU)
                    .addAddress(privateIpAddress, 32)
                    .addRoute("0.0.0.0", 0)
                    .addDnsServer(tunnelWholeDeviceDNSServer)
                    .establish();
            if (vpnInterfaceFileDescriptor == null)
            {
                // as per http://developer.android.com/reference/android/net/VpnService.Builder.html#establish%28%29
                builderErrorMessage = "application is not prepared or revoked";
            }
        }
        catch(IllegalArgumentException e)
        {
            builderErrorMessage = e.getMessage();
        }
        catch(IllegalStateException e)
        {
            builderErrorMessage = e.getMessage();                    
        }
        catch(SecurityException e)
        {
            builderErrorMessage = e.getMessage();                    
        }
        if (vpnInterfaceFileDescriptor == null)
        {
            // If we can't configure the Android OS VPN, abort
            MyLog.e(R.string.vpn_service_failed, MyLog.Sensitivity.NOT_SENSITIVE, builderErrorMessage);
        }
        
        return vpnInterfaceFileDescriptor;
    }
    
    private void runTunnel() throws InterruptedException
    {
        if (!m_interface.serverWithCapabilitiesExists(PsiphonConstants.REQUIRED_CAPABILITIES_FOR_TUNNEL))
        {
            setState(State.DISCONNECTED);
            MyLog.e(R.string.no_server_entries, MyLog.Sensitivity.NOT_SENSITIVE);
            return;
        }
        
        while (runTunnelOnce())
        {
            try
            {
                checkSignals(0);
            } 
            catch (TunnelVpnServiceUnexpectedDisconnect e)
            {
                // Continue with the retry loop
            } 
            catch (TunnelVpnTunnelStop e)
            {
                // Stop has been requested, so get out of the retry loop.
                setState(State.DISCONNECTED);
                break;
            }
            
            // Provide visual feedback (notification icon) that we are no longer connected
            setState(State.CONNECTING);
            
            try
            {
                m_interface.start();
                m_interface.fetchRemoteServerList();
            }
            catch (PsiphonServerInterfaceException requestException)
            {
                MyLog.w(R.string.TunnelService_FetchRemoteServerListFailed, MyLog.Sensitivity.NOT_SENSITIVE, requestException);
            }
            finally
            {
                m_interface.stop();
            }

            // 1-2 second delay before retrying
            // (same as Windows client, see comment in ConnectionManager.cpp)
            try
            {
                Thread.sleep(1000 + (long)(Math.random()*1000.0));
            }
            catch (InterruptedException ie)
            {
                setState(State.DISCONNECTED);
                break;
            }
        }
    }
    
    public void startTunnel()
    {
        stopTunnel();

        if (m_eventsInterface != null)
        {
            m_eventsInterface.signalTunnelStarting(m_parentContext);
        }

        MyLog.v(R.string.starting_tunnel, MyLog.Sensitivity.NOT_SENSITIVE);

        setState(State.CONNECTING);
        
        // Only allow 1 signal at a time. A backlog of signals will break the retry loop.
        m_signalQueue = new ArrayBlockingQueue<Signal>(1);

        m_tunnelThread = new Thread(
            new Runnable()
            {
                public void run()
                {
                    try
                    {
                        try
                        {
                            runTunnel();
                        }
                        catch (InterruptedException e)
                        {
                            Thread.currentThread().interrupt();
                        }
    
                        if (m_eventsInterface != null)
                        {
                            m_eventsInterface.signalTunnelStopping(m_parentContext);
                        }
                        
                        if (m_parentService != null)
                        {
                            // If the tunnel is stopping itself (e.g., due to a fatal error
                            // where we don't try-next-server), then the service should stop itself.
                            m_parentService.stopForeground(true);
                            m_parentService.stopSelf();
                        }
    
                        MyLog.v(R.string.stopped_tunnel, MyLog.Sensitivity.NOT_SENSITIVE);
                        MyLog.e(R.string.psiphon_stopped, MyLog.Sensitivity.NOT_SENSITIVE);
                    }
                    finally
                    {
                        m_signalQueue = null;
                        m_tunnelThread = null;
                    }
                }
            });

        m_tunnelThread.start();
    }
    
    public void signalUnexpectedDisconnect()
    {
        // Override STOP_TUNNEL; TODO: race condition?
        if (m_signalQueue != null)
        {
            m_signalQueue.clear();
            m_signalQueue.offer(Signal.UNEXPECTED_DISCONNECT);
        }
    }
    
    public void stopVpnServiceHelper()
    {
        // *Must* have a parent service for this mode
        assert (m_parentService != null);

        // A hack to stop the VpnService, which doesn't respond to normal
        // stopService() calls.

        // Stopping tun2socks will close the VPN interface fd, which
        // in turn stops the VpnService. Without closing the fd, the
        // stopService call has no effect and the only way to stop
        // the VPN is via the OS notification UI.
        Tun2Socks.Stop();

        // Sometimes we're in the state where there's no fd, and the
        // service still isn't responding to external stopService() calls.
        // For example, when stuck in the waiting-for-connectivity check
        // in ServerSelector.
        m_parentService.stopForeground(true);
        m_parentService.stopSelf();
    }
    
    public void stopTunnel()
    {
        if (m_tunnelThread != null)
        {
            MyLog.v(R.string.stopping_tunnel, MyLog.Sensitivity.NOT_SENSITIVE);

            // Wake up/interrupt the tunnel thread
            
            // Override UNEXPECTED_DISCONNECT; TODO: race condition?
            m_signalQueue.clear();
            m_signalQueue.offer(Signal.STOP_TUNNEL);
            
            if (m_serverSelector != null)
            {
                m_serverSelector.Abort();
            }
            
            // Tell the ServerInterface to stop (e.g., kill requests).

            // Currently, all requests are run in the context of the
            // tunnel thread; m_interface.outstandingRequests is not
            // a work queue, it's just a way for another thread to
            // reference the requests and invoke .abort(). Any
            // request that should not abort when the tunnel thread
            // should shut down should be omitted from the
            // outstandingRequests list.

            m_interface.stop();
            
            try
            {
                m_tunnelThread.join();
            }
            catch (InterruptedException e)
            {
                Thread.currentThread().interrupt();
            }
        }
    }
    
    public void setEventsInterface(Events eventsInterface)
    {
        m_eventsInterface = eventsInterface;
    }
    
    public void setUpgradeDownloader(UpgradeDownloader downloader)
    {
        m_upgradeDownloader = downloader;
    }
    
    public ServerInterface getServerInterface()
    {
        return m_interface;
    }
    
    public void setUseGenericLogMessages(boolean useGenericLogMessages)
    {
        m_useGenericLogMessages = useGenericLogMessages;
    }
    
    public void setExtraAuthParams(List<Pair<String,String>> extraAuthParams)
    {
        m_extraAuthParams.clear();

        for (Pair<String,String> extraAuthParam : extraAuthParams)
        {
            m_extraAuthParams.add(Pair.create(extraAuthParam.first, extraAuthParam.second));
        }
    }
}
=======
/*
 * Copyright (c) 2013, Psiphon Inc.
 * All rights reserved.
 *
 * This program is free software: you can redistribute it and/or modify
 * it under the terms of the GNU General Public License as published by
 * the Free Software Foundation, either version 3 of the License, or
 * (at your option) any later version.
 * 
 * This program is distributed in the hope that it will be useful,
 * but WITHOUT ANY WARRANTY; without even the implied warranty of
 * MERCHANTABILITY or FITNESS FOR A PARTICULAR PURPOSE.  See the
 * GNU General Public License for more details.
 * 
 * You should have received a copy of the GNU General Public License
 * along with this program.  If not, see <http://www.gnu.org/licenses/>.
 *
 */

package com.psiphon3.psiphonlibrary;

import java.io.IOException;
import java.net.InetSocketAddress;
import java.net.Socket;
import java.nio.channels.SelectionKey;
import java.nio.channels.Selector;
import java.nio.channels.SocketChannel;
import java.util.HashMap;
import java.util.Map;
import java.util.Random;
import java.util.concurrent.ArrayBlockingQueue;
import java.util.concurrent.BlockingQueue;
import java.util.concurrent.TimeUnit;

import android.annotation.TargetApi;
import android.app.Notification;
import android.app.NotificationManager;
import android.app.PendingIntent;
import android.app.Service;
import android.content.Context;
import android.content.Intent;
import android.net.VpnService;
import android.os.Build;
import android.os.ParcelFileDescriptor;

import ch.ethz.ssh2.*;
import ch.ethz.ssh2.Connection.IStopSignalPending;

import com.psiphon3.psiphonlibrary.R;
import com.psiphon3.psiphonlibrary.ServerInterface.PsiphonServerInterfaceException;
import com.psiphon3.psiphonlibrary.TransparentProxyConfig.PsiphonTransparentProxyException;
import com.psiphon3.psiphonlibrary.Utils.MyLog;
import com.stericson.RootTools.RootTools;

public class TunnelCore implements Utils.MyLog.ILogger, IStopSignalPending
{
    public enum State
    {
        DISCONNECTED,
        CONNECTING,
        CONNECTED
    }
    private Context m_parentContext = null;
    private Service m_parentService = null;
    private State m_state = State.DISCONNECTED;
    private boolean m_firstStart = true;
    private Thread m_tunnelThread;
    private ServerInterface m_interface;
    private UpgradeDownloader m_upgradeDownloader = null;
    private ServerSelector m_serverSelector = null;
    private boolean m_destroyed = false;
    private Events m_eventsInterface = null;
    private boolean m_useGenericLogMessages = false;


    enum Signal
    {
        STOP_TUNNEL,
        UNEXPECTED_DISCONNECT
    };
    private BlockingQueue<Signal> m_signalQueue;

    static public interface UpgradeDownloader
    {
        /**
         * Begin downloading the upgrade from the server. Download is done in a
         * separate thread. 
         */
        public void start();

        /**
         * Stop an on-going upgrade download.
         */
        public void stop();
    }
    
    public TunnelCore(Context parentContext, Service parentService)
    {
        m_parentContext = parentContext;
        m_parentService = parentService;
    }
    
    // Implementation of android.app.Service.onStartCommand
    public int onStartCommand(Intent intent, int flags, int startId)
    {        
        if (m_firstStart)
        {
            doForeground();
            MyLog.v(R.string.client_version, MyLog.Sensitivity.NOT_SENSITIVE, EmbeddedValues.CLIENT_VERSION);
            startTunnel();
            m_firstStart = false;
        }
        return android.app.Service.START_STICKY;
    }

    // Implementation of android.app.Service.onCreate
    public void onCreate()
    {
        MyLog.logger = this;
        m_interface = new ServerInterface(m_parentContext);
        m_serverSelector = new ServerSelector(m_interface, m_parentContext);
    }

    // Implementation of android.app.Service.onDestroy
    public void onDestroy()
    {
        m_destroyed = true;

        stopTunnel();

        MyLog.logger = null;
    }

    private void doForeground()
    {
        if (m_parentService == null)
        {
            // Only works with a Service
            return;
        }

        m_parentService.startForeground(R.string.psiphon_service_notification_id, this.createNotification());
    }
    
    private Notification createNotification()
    {
        if (m_parentService == null)
        {
            // Only works with a Service
            return null;
        }

        int contentTextID = -1;
        int iconID = -1;
        
        switch (getState())
        {
        case CONNECTING:
            contentTextID = R.string.psiphon_service_notification_message_connecting;
            iconID = R.drawable.notification_icon_connecting;
            break;
            
        case CONNECTED:
            if (PsiphonData.getPsiphonData().getTunnelWholeDevice())
            {
                contentTextID = R.string.psiphon_running_whole_device;
            }
            else
            {
                contentTextID = R.string.psiphon_running_browser_only;
            }
            
            iconID = R.drawable.notification_icon_connected;
            break;
            
        case DISCONNECTED:
            contentTextID = R.string.psiphon_stopped;
            iconID = R.drawable.notification_icon_disconnected;
            break;
        
        default:
            assert(false);                
        }

        // TODO: default intent if m_eventsInterface is null or returns a null pendingSignalNotification Intent?
        // NOTE that setLatestEventInfo requires a PendingIntent.  And that calls to notify (ie from setState below)
        // require a contentView which is set by setLatestEventInfo.
        assert(m_eventsInterface != null);
        Intent activityIntent = m_eventsInterface.pendingSignalNotification(m_parentService);
        assert(activityIntent != null);
        PendingIntent invokeActivityIntent = 
                PendingIntent.getActivity(
                    m_parentService,
                    0,
                    activityIntent,
                    PendingIntent.FLAG_UPDATE_CURRENT);
    
        Notification notification =
                new Notification(
                        iconID,
                        m_parentService.getText(R.string.app_name),
                        System.currentTimeMillis());

        notification.setLatestEventInfo(
            m_parentService,
            m_parentService.getText(R.string.app_name),
            m_parentService.getText(contentTextID),
            invokeActivityIntent); 
        
        return notification;
    }

    /**
     * Utils.MyLog.ILogger implementation
     */
    @Override
    public void log(int priority, String message)
    {
        sendMessage(message, priority);
    }
    
    private synchronized void sendMessage(
            String message,
            int messageClass)
    {
        if (m_eventsInterface != null)
        {
            m_eventsInterface.appendStatusMessage(m_parentContext, message, messageClass);
        }
    }
        
    class PsiphonServerHostKeyVerifier implements ServerHostKeyVerifier
    {
        private String m_expectedHostKey;
        
        PsiphonServerHostKeyVerifier(String expectedHostKey)
        {
            m_expectedHostKey = expectedHostKey;
        }

        public boolean verifyServerHostKey(String hostname, int port, String serverHostKeyAlgorithm, byte[] serverHostKey)
        {
            return 0 == m_expectedHostKey.compareTo(Utils.Base64.encode(serverHostKey));
        }
    }
    
    public synchronized State getState()
    {
        return m_state;
    }
    
    private synchronized void setState(State newState)
    {
        m_state = newState;
        
        if (!this.m_destroyed && m_parentService != null)
        {
            String ns = Context.NOTIFICATION_SERVICE;
            NotificationManager mNotificationManager =
                    (NotificationManager)m_parentService.getSystemService(ns);
            mNotificationManager.notify(
                    R.string.psiphon_service_notification_id, 
                    createNotification());
        }
    }
    
    class Monitor implements ConnectionMonitor
    {
        private BlockingQueue<Signal> m_signalQueue;

        public Monitor(BlockingQueue<Signal> signalQueue)
        {
            m_signalQueue = signalQueue;
        }

        public void connectionLost(Throwable reason)
        {
            MyLog.e(R.string.ssh_disconnected_unexpectedly, MyLog.Sensitivity.NOT_SENSITIVE);
    
            // 'Add' will do nothing if there's already a pending signal.
            // This is ok: the pending signal is either UNEXPECTED_DISCONNECT
            // or STOP_TUNNEL, and both will result in a tear down.
            m_signalQueue.add(Signal.UNEXPECTED_DISCONNECT);
        }
    }

    private static class TunnelVpnServiceUnexpectedDisconnect extends Exception
    {
        private static final long serialVersionUID = 1L;
        
        public TunnelVpnServiceUnexpectedDisconnect()
        {
            super();
        }
    }
    
    private static class TunnelVpnTunnelStop extends Exception
    {
        private static final long serialVersionUID = 1L;
        
        public TunnelVpnTunnelStop()
        {
            super();
        }
    }
    
    private void checkSignals(int waitTimeSeconds)
            throws InterruptedException, TunnelVpnServiceUnexpectedDisconnect, TunnelVpnTunnelStop
    {
        Signal signal = m_signalQueue.poll(waitTimeSeconds, TimeUnit.SECONDS);
        
        if (signal != null)
        {
            switch (signal)
            {
            case STOP_TUNNEL:
                throw new TunnelVpnTunnelStop();
            case UNEXPECTED_DISCONNECT:
                throw new TunnelVpnServiceUnexpectedDisconnect();
            }
        }
    }
    
    public boolean isStopSignalPending()
    {
        return m_signalQueue.peek() == Signal.STOP_TUNNEL;
    }
    
    private boolean runTunnelOnce()
    {
        setState(State.CONNECTING);
        
        PsiphonData.getPsiphonData().setTunnelRelayProtocol("");
        PsiphonData.getPsiphonData().setTunnelSessionID("");

        m_interface.start();
        
        // Generate a new client session ID to be included with all subsequent web requests
        // It's also included with the SSH login, for GeoIP region lookup on the server-side
        m_interface.generateNewCurrentClientSessionID();
        
        boolean runAgain = true;
        boolean unexpectedDisconnect = false;
        Connection conn = null;
        DynamicPortForwarder socks = null;
        TransparentProxyPortForwarder transparentProxy = null;
        DnsProxy dnsProxy = null;
        boolean cleanupTransparentProxyRouting = false;
        Socket socket = null;
        boolean cleanupTun2Socks = false;
        
        try
        {
            ServerInterface.ServerEntry entry = m_interface.setCurrentServerEntry();
            if (entry == null)
            {
                MyLog.e(R.string.no_server_entries, MyLog.Sensitivity.NOT_SENSITIVE);
                runAgain = false;
                return runAgain;
            }

            boolean tunnelWholeDevice = PsiphonData.getPsiphonData().getTunnelWholeDevice();
            boolean runVpnService = tunnelWholeDevice && Utils.hasVpnService() && !PsiphonData.getPsiphonData().getVpnServiceUnavailable();
            String tunnelWholeDeviceDNSServer = "8.8.8.8"; // TEMP. TODO: get remote address/port from Psiphon server
            
            if (tunnelWholeDevice && !runVpnService)
            {
                // Check for required root access *before* establishing the SSH connection
                
                MyLog.v(R.string.checking_for_root_access, MyLog.Sensitivity.NOT_SENSITIVE);

                // Check root access
                //
                // Some known Superuser/RootTools/Psiphon limitations:
                // - The root-check timeout will block tunnel shutdown. It's now 10 seconds instead of 5 seconds because it's best
                //   when the user responds within the first time period (see race condition note below). This is mitigated by the
                //   fact that you can't click Quit with the Superuser prompt up.
                // - Clicking Home and presumably other app switch methods loses the Superuser prompt -- but doesn't stop the root-check
                //   waiting on it. The timeout loop will cause the prompt to re-appear (even over the home screen).
                // - There's a frequently exhibiting race condition between clicking the prompt and the timeout, so often you can click
                //   Deny or Allow and get asked again right away. The "remember" option mitigates this. And the increase to 10 seconds
                //   also mitigates this.
                // - Could probably make the root-check timeout not block the tunnel shutdown and so lengthen the timeout, but there's
                //   another limiting factor that keeps that timeout short-ish: the Runtime.getRuntime.exec() hang bug. This code *needs*
                //   to timeout and kill the proc and retry without waiting forever.                
                
                while (true)
                {
                    // The getTunnelWholeDevice option will only be on when the device
                    // is rooted, but our app may still be denied su privileges
                    int result = RootTools.isAccessGiven();
                    if (result == 0)
                    {
                        // Root access denied
                        MyLog.e(R.string.root_access_denied, MyLog.Sensitivity.NOT_SENSITIVE);
                        runAgain = false;
                        return runAgain;                        
                    }
                    else if (result == 1)
                    {
                        // Root access granted
                        break;
                    }
                    else
                    {
                        // Timeout/unknown (user hasn't responded to prompt)
                        // ...fall through to checkSignals and then try again
                    }
                    
                    checkSignals(0);
                }
            }
            
            checkSignals(0);

            m_serverSelector.Run();

            checkSignals(0);
            
            socket = m_serverSelector.firstEntrySocket;
            String ipAddress = m_serverSelector.firstEntryIpAddress;
            if (socket == null)
            {
                return runAgain;
            }
            entry = m_interface.setCurrentServerEntry();
            // TODO: can this happen? handle gracefully 
            assert(entry.ipAddress.equals(ipAddress));
                        
            checkSignals(0);
            
            MyLog.v(R.string.ssh_connecting, MyLog.Sensitivity.NOT_SENSITIVE);

            Map<String, String> diagnosticData = new HashMap<String, String>();
            diagnosticData.put("ipAddress", entry.ipAddress);
            MyLog.g("ConnectingServer", diagnosticData);
            
            conn = new Connection(entry.ipAddress, entry.sshObfuscatedKey, entry.sshObfuscatedPort);
            Monitor monitor = new Monitor(m_signalQueue);
            conn.connect(
                    socket,
                    new PsiphonServerHostKeyVerifier(entry.sshHostKey),
                    0,
                    PsiphonConstants.SESSION_ESTABLISHMENT_TIMEOUT_MILLISECONDS,
                    this);
            MyLog.v(R.string.ssh_connected, MyLog.Sensitivity.NOT_SENSITIVE);

            checkSignals(0);

            // Client transmits its session ID prepended to the SSH password; the server
            // uses this to associate the tunnel with web requests -- for GeoIP region stats
            String sshPassword = m_interface.getCurrentClientSessionID() + entry.sshPassword;

            MyLog.v(R.string.ssh_authenticating, MyLog.Sensitivity.NOT_SENSITIVE);
            boolean isAuthenticated = conn.authenticateWithPassword(entry.sshUsername, sshPassword);
            if (isAuthenticated == false)
            {
                MyLog.e(R.string.ssh_authentication_failed, MyLog.Sensitivity.NOT_SENSITIVE);
                return runAgain;
            }
            MyLog.v(R.string.ssh_authenticated, MyLog.Sensitivity.NOT_SENSITIVE);

            MyLog.v(R.string.socks_starting, MyLog.Sensitivity.NOT_SENSITIVE);

            // If polipo is already running, we must use the same SOCKS port that polipo is
            // already using as it's parent proxy port.
            if (Polipo.isPolipoThreadRunning())
            {
                if (!Utils.isPortAvailable(PsiphonData.getPsiphonData().getSocksPort()))
                {
                    MyLog.e(R.string.socks_port_in_use, MyLog.Sensitivity.NOT_SENSITIVE, PsiphonData.getPsiphonData().getSocksPort());
                    runAgain = false;
                    return runAgain;
                }
            }
            else
            {
                int port = Utils.findAvailablePort(PsiphonData.getPsiphonData().getDefaultSocksPort(), 10);
                if (port == 0)
                {
                    MyLog.e(R.string.socks_ports_failed, MyLog.Sensitivity.NOT_SENSITIVE);
                    runAgain = false;
                    return runAgain;
                }
                PsiphonData.getPsiphonData().setSocksPort(port);
            }

            socks = conn.createDynamicPortForwarder(PsiphonData.getPsiphonData().getSocksPort());
            MyLog.v(R.string.socks_running, MyLog.Sensitivity.NOT_SENSITIVE, PsiphonData.getPsiphonData().getSocksPort());

            // The HTTP proxy implementation is provided by Polipo,
            // a native application accessed via JNI. This proxy is
            // chained to our SOCKS proxy.

            // TODO: there's a security concern here - if the HTTP proxy
            // remains running after the main process dies, a malicious
            // app could plug in its own SOCKS proxy and capture all
            // Psiphon browser activity.
            
            Polipo.getPolipo().runForever();

            if (PsiphonData.getPsiphonData().getHttpProxyPort() == 0)
            {
                MyLog.e(R.string.http_proxy_ports_failed, MyLog.Sensitivity.NOT_SENSITIVE);
                runAgain = false;
                return runAgain;
            }

            MyLog.v(R.string.http_proxy_running, MyLog.Sensitivity.NOT_SENSITIVE, PsiphonData.getPsiphonData().getHttpProxyPort());
            
            // Start transparent proxy, DNS proxy, and iptables config
            
            if (tunnelWholeDevice && !runVpnService)
            {
                // TODO: findAvailablePort is only effective for TCP services
                int port = Utils.findAvailablePort(PsiphonConstants.DNS_PROXY_PORT, 10);
                if (port == 0)
                {
                    MyLog.e(R.string.dns_proxy_ports_failed, MyLog.Sensitivity.NOT_SENSITIVE);
                    runAgain = false;
                    return runAgain;
                }
                PsiphonData.getPsiphonData().setDnsProxyPort(port);
    
                dnsProxy = new DnsProxy(
                                tunnelWholeDeviceDNSServer,
                                53,
                                PsiphonData.getPsiphonData().getDnsProxyPort());
    
                if (!dnsProxy.Start())
                {
                    // If we can't run the local DNS proxy, abort
                    runAgain = false;
                    return runAgain;             
                }
                
                MyLog.v(R.string.dns_proxy_running, MyLog.Sensitivity.NOT_SENSITIVE, PsiphonData.getPsiphonData().getDnsProxyPort());            
                
                port = Utils.findAvailablePort(PsiphonConstants.TRANSPARENT_PROXY_PORT, 10);
                if (port == 0)
                {
                    MyLog.e(R.string.transparent_proxy_ports_failed, MyLog.Sensitivity.NOT_SENSITIVE);
                    runAgain = false;
                    return runAgain;
                }
                PsiphonData.getPsiphonData().setTransparentProxyPort(port);
    
                transparentProxy = conn.createTransparentProxyForwarder(PsiphonData.getPsiphonData().getTransparentProxyPort());
    
                try
                {
                    TransparentProxyConfig.setupTransparentProxyRouting(m_parentContext);
                    cleanupTransparentProxyRouting = true;
                }
                catch (PsiphonTransparentProxyException e)
                {
                    // If we can't configure the iptables routing, abort
                    MyLog.e(R.string.transparent_proxy_failed, MyLog.Sensitivity.NOT_SENSITIVE, e.getMessage());
                    runAgain = false;
                    return runAgain;
                }
                
                MyLog.v(R.string.transparent_proxy_running, MyLog.Sensitivity.NOT_SENSITIVE, PsiphonData.getPsiphonData().getTransparentProxyPort());
            }
            
            // Run as Android OS VPN
            
            if (tunnelWholeDevice && runVpnService)
            {
                // VpnService backwards compatibility: doVpnProtect/doVpnBuilder are wrapper
                // functions so we don't reference the undefined VpnServer class when this function
                // is loaded.

                String privateIpAddress = Utils.selectPrivateAddress();
                
                if (privateIpAddress == null)
                {
                    MyLog.v(R.string.vpn_service_no_private_address_available, MyLog.Sensitivity.NOT_SENSITIVE);
                    runAgain = false;
                    return runAgain;
                }

                ParcelFileDescriptor vpnInterfaceFileDescriptor = null;
                
                if (!doVpnProtect(socket)
                    || null == (vpnInterfaceFileDescriptor = doVpnBuilder(privateIpAddress, tunnelWholeDeviceDNSServer)))
                {
                    runAgain = false;
                    if (Utils.isRooted())
                    {
                        // VpnService appears to be broken. Try root mode instead.
                        // TODO: don't fail over to root mode in the not-really-broken revoked edge condition case (e.g., establish() returns null)?
                        PsiphonData.getPsiphonData().setVpnServiceUnavailable(true);
                        runAgain = true;
                    }
                    return runAgain;
                }
                
                MyLog.v(R.string.vpn_service_running, MyLog.Sensitivity.NOT_SENSITIVE);

                String socksServerAddress = "127.0.0.1:" + Integer.toString(PsiphonData.getPsiphonData().getSocksPort());
                String udpgwServerAddress = "127.0.0.1:" + Integer.toString(PsiphonConstants.UDPGW_SERVER_PORT);
                
                cleanupTun2Socks = true;
                
                Tun2Socks.Start(
                        this,
                        vpnInterfaceFileDescriptor,
                        PsiphonConstants.VPN_INTERFACE_MTU,
                        privateIpAddress,
                        PsiphonConstants.VPN_INTERFACE_NETMASK,
                        socksServerAddress,
                        udpgwServerAddress);
                
                // TODO: detect and report: tun2Socks.Start failed; tun2socks run() unexpected exit

                MyLog.v(R.string.tun2socks_running, MyLog.Sensitivity.NOT_SENSITIVE);
            }
            
            // Don't signal unexpected disconnect until we've started
            conn.addConnectionMonitor(monitor);
            
            setState(State.CONNECTED);
            PsiphonData.getPsiphonData().setTunnelRelayProtocol(PsiphonConstants.RELAY_PROTOCOL);
            
            checkSignals(0);

            // Certain Android devices silently fail to route through the VpnService tun device. 
            // Test connecting to a service available only through the tunnel. Stop when the check fails.

            // NOTE: this test succeeds due to the tun2socks accept on localhost, which confirms that
            // the connection was tunneled, and fails due to direct connect because the selected
            // service is firewalled.
            // TODO: A more advanced implementation would have tun2socks recognize this test and (a)
            // not attempt a SOCKS port forward; (b) respond with a verifiable byte stream. This byte
            // stream must be a random nonce known to TunnelCore and tun2socks but not known to any
            // external party that could respond, yielding a false positive. 
            
            if (tunnelWholeDevice && runVpnService)
            {
                boolean success = false;
                SocketChannel channel = null;
                Selector selector = null;
                try
                {
                    channel = SocketChannel.open();
                    channel.configureBlocking(false);
                    // Select a random port to be slightly less fingerprintable in the untunneled (failure) case.
                    int port = Utils.insecureRandRange(PsiphonConstants.CHECK_TUNNEL_SERVER_FIRST_PORT, PsiphonConstants.CHECK_TUNNEL_SERVER_LAST_PORT);
                    channel.connect(new InetSocketAddress(entry.ipAddress, port));
                    selector = Selector.open();
                    channel.register(selector, SelectionKey.OP_CONNECT);                    
                    for (int i = 0;
                         i < PsiphonConstants.CHECK_TUNNEL_TIMEOUT_MILLISECONDS && selector.select(100) == 0;
                         i += 100)
                    {
                        checkSignals(0);
                    }
                    success = channel.finishConnect();                    
                }
                catch (IOException e) {}
                finally
                {
                    if (selector != null)
                    {
                        try
                        {
                            selector.close();
                        }
                        catch (IOException e) {}
                    }
                    if (channel != null)
                    {
                        try
                        {
                            channel.close();
                        }
                        catch (IOException e) {}                        
                    }
                }

                if (!success)
                {
                    MyLog.w(R.string.check_tunnel_failed, MyLog.Sensitivity.NOT_SENSITIVE);
                    
                    // Stop entirely. If this test fails, there's something wrong with routing.
                    runAgain = false;
                    return runAgain;
                }
            }
            
            checkSignals(0);

            try
            {
                m_interface.doHandshakeRequest();
                PsiphonData.getPsiphonData().setTunnelSessionID(m_interface.getCurrentServerSessionID());

                if (m_eventsInterface != null)
                {
                    m_eventsInterface.signalHandshakeSuccess(m_parentContext);
                }
            } 
            catch (PsiphonServerInterfaceException requestException)
            {
                MyLog.e(R.string.PsiphonAndroidService_HandshakeRequestFailed, MyLog.Sensitivity.NOT_SENSITIVE, requestException);

                // Treat this case like a tunnel failure -- we don't want to proceed without
                // a session ID, home page, etc. We don't expect it's likely that the handshake
                // will fail if the tunnel is successfully established.
                throw new IOException();
            }
            
            if (m_useGenericLogMessages)
            {
                MyLog.i(R.string.psiphon_running_generic, MyLog.Sensitivity.NOT_SENSITIVE);                
            }
            else
            {
                MyLog.i(tunnelWholeDevice ? R.string.psiphon_running_whole_device : R.string.psiphon_running_browser_only, MyLog.Sensitivity.NOT_SENSITIVE);
            }

            checkSignals(0);

            try
            {
                m_interface.doConnectedRequest();
            } 
            catch (PsiphonServerInterfaceException requestException)
            {
                MyLog.w(R.string.PsiphonAndroidService_ConnectedRequestFailed, MyLog.Sensitivity.NOT_SENSITIVE, requestException);
                // Allow the user to continue. Their session might still function correctly.
            }
            
            checkSignals(0);

            if (m_interface.isUpgradeAvailable() && m_upgradeDownloader != null)
            {
                m_upgradeDownloader.start();
            }
            
            try
            {
                // This busy-wait-ish loop is throttled by the `checkSignals(1)`
                // call. It will wait for 1 second before proceeding to the 
                // `doPeriodicWork()` call (which itself only takes action every
                // half-hour).
                while (true)
                {
                    checkSignals(1);
    
                    m_interface.doPeriodicWork(false);
                }
            }
            finally
            {
                m_interface.doPeriodicWork(true);
            }
        }
        catch (IOException e)
        {
            unexpectedDisconnect = true;

            // SSH errors -- tunnel problems -- result in IOException
            // Make sure we try a different server (if any) next time
            // Note: we're not marking the server failed if handshake/connected requests failed
            
            m_interface.markCurrentServerFailed();

            // TODO: This prints too much info -- the stack trace, but also IP
            // address (not sure if we want to obscure that or not...) 
            //MyLog.e(R.string.error_message, e);
            MyLog.e(R.string.ssh_connection_failed, MyLog.Sensitivity.NOT_SENSITIVE);
        }
        catch (TunnelVpnServiceUnexpectedDisconnect e)
        {
            // NOTE: Not calling MarkCurrentServerFailed(), although there
            // may be a problem with the server. This exception is thrown
            // in the case where the tunnel was successfully established
            // and the connection monitor detected a disconnect. We'll
            // retry the current server at least once. If it still is
            // down -- i.e., not an intermittent problem, we'll expect
            // an IOException on the connection attempt, which will call
            // calling MarkCurrentServerFailed().

            unexpectedDisconnect = true;
            runAgain = true;
        }
        catch (TunnelVpnTunnelStop e)
        {
            unexpectedDisconnect = false;
            runAgain = false;
        }
        catch (InterruptedException e)
        {
            runAgain = false;
        }
        finally
        {
            PsiphonData.getPsiphonData().setTunnelRelayProtocol("");
            PsiphonData.getPsiphonData().setTunnelSessionID("");

            // Abort any outstanding HTTP requests.
            // Currently this would only be the upgrade download request.
            // Otherwise the call below to m_upgradeDownloader.stop() would block.
            m_interface.stop();

            if (cleanupTransparentProxyRouting)
            {
                try
                {
                    TransparentProxyConfig.teardownTransparentProxyRouting(m_parentContext);
                }
                catch (PsiphonTransparentProxyException e)
                {
                }
            }
            
            if (dnsProxy != null)
            {
                dnsProxy.Stop();
                MyLog.v(R.string.dns_proxy_stopped, MyLog.Sensitivity.NOT_SENSITIVE);                
            }
            
            if (transparentProxy != null)
            {
                try
                {
                    transparentProxy.close();
                }
                catch (IOException e)
                {
                    // Ignore
                }
                MyLog.v(R.string.transparent_proxy_stopped, MyLog.Sensitivity.NOT_SENSITIVE);                
            }
            
            if (cleanupTun2Socks)
            {
                Tun2Socks.Stop();
                MyLog.v(R.string.tun2socks_stopped, MyLog.Sensitivity.NOT_SENSITIVE);                
            }
            
            if (socks != null)
            {
                try
                {
                    socks.close();
                }
                catch (IOException e)
                {
                    // Ignore
                }
                MyLog.v(R.string.socks_stopped, MyLog.Sensitivity.NOT_SENSITIVE);
            }

            if (conn != null)
            {
                conn.clearConnectionMonitors();
                conn.close();
                MyLog.v(R.string.ssh_stopped, MyLog.Sensitivity.NOT_SENSITIVE);
            }
            
            if (m_upgradeDownloader != null)
            {
                m_upgradeDownloader.stop();
            }

            if (!runAgain)
            {
                setState(State.DISCONNECTED);
            }
            
            if (unexpectedDisconnect && !isStopSignalPending())
            {
                // This will invoke the status activity to show that
                // the tunnel is disconnected. Since that invocation
                // will also restart the tunnel, be sure not to do
                // it when a stop is signaled.
                
                if (m_eventsInterface != null)
                {
                    m_eventsInterface.signalUnexpectedDisconnect(m_parentContext);
                }
            }
            
            if (socket != null)
            {
                try
                {
                    socket.close();
                }
                catch (IOException e)
                {
                }
            }
        }
        
        return runAgain;
    }
    
    @TargetApi(Build.VERSION_CODES.ICE_CREAM_SANDWICH)
    private boolean doVpnProtect(Socket socket)
    {
        // *Must* have a parent service for this mode
        assert (m_parentService != null);

        if (!((TunnelVpnService)m_parentService).protect(socket))
        {
            MyLog.e(R.string.vpn_service_failed, MyLog.Sensitivity.NOT_SENSITIVE, "protect socket failed");
            return false;
        }
        return true;
    }
    
    @TargetApi(Build.VERSION_CODES.ICE_CREAM_SANDWICH)
    private ParcelFileDescriptor doVpnBuilder(String privateIpAddress, String tunnelWholeDeviceDNSServer)
    {
        // *Must* have a parent service for this mode
        assert (m_parentService != null);

        ParcelFileDescriptor vpnInterfaceFileDescriptor = null;
        String builderErrorMessage = null;
        try
        {
            VpnService.Builder builder = ((TunnelVpnService)m_parentService).newBuilder();
            vpnInterfaceFileDescriptor = builder
                    .setSession(m_parentService.getString(R.string.app_name))
                    .setMtu(PsiphonConstants.VPN_INTERFACE_MTU)
                    .addAddress(privateIpAddress, 32)
                    .addRoute("0.0.0.0", 0)
                    .addDnsServer(tunnelWholeDeviceDNSServer)
                    .establish();
            if (vpnInterfaceFileDescriptor == null)
            {
                // as per http://developer.android.com/reference/android/net/VpnService.Builder.html#establish%28%29
                builderErrorMessage = "application is not prepared or revoked";
            }
        }
        catch(IllegalArgumentException e)
        {
            builderErrorMessage = e.getMessage();
        }
        catch(IllegalStateException e)
        {
            builderErrorMessage = e.getMessage();                    
        }
        catch(SecurityException e)
        {
            builderErrorMessage = e.getMessage();                    
        }
        if (vpnInterfaceFileDescriptor == null)
        {
            // If we can't configure the Android OS VPN, abort
            MyLog.e(R.string.vpn_service_failed, MyLog.Sensitivity.NOT_SENSITIVE, builderErrorMessage);
        }
        
        return vpnInterfaceFileDescriptor;
    }
    
    private void runTunnel() throws InterruptedException
    {
        if (!m_interface.serverWithCapabilitiesExists(PsiphonConstants.REQUIRED_CAPABILITIES_FOR_TUNNEL))
        {
            setState(State.DISCONNECTED);
            MyLog.e(R.string.no_server_entries, MyLog.Sensitivity.NOT_SENSITIVE);
            return;
        }
        
        while (runTunnelOnce())
        {
            try
            {
                checkSignals(0);
            } 
            catch (TunnelVpnServiceUnexpectedDisconnect e)
            {
                // Continue with the retry loop
            } 
            catch (TunnelVpnTunnelStop e)
            {
                // Stop has been requested, so get out of the retry loop.
                setState(State.DISCONNECTED);
                break;
            }
            
            // Provide visual feedback (notification icon) that we are no longer connected
            setState(State.CONNECTING);
            
            try
            {
                m_interface.start();
                m_interface.fetchRemoteServerList();
            }
            catch (PsiphonServerInterfaceException requestException)
            {
                MyLog.w(R.string.TunnelService_FetchRemoteServerListFailed, MyLog.Sensitivity.NOT_SENSITIVE, requestException);
            }
            finally
            {
                m_interface.stop();
            }

            // 1-2 second delay before retrying
            // (same as Windows client, see comment in ConnectionManager.cpp)
            try
            {
                Thread.sleep(1000 + (long)(Math.random()*1000.0));
            }
            catch (InterruptedException ie)
            {
                setState(State.DISCONNECTED);
                break;
            }
        }
    }
    
    public void startTunnel()
    {
        stopTunnel();

        if (m_eventsInterface != null)
        {
            m_eventsInterface.signalTunnelStarting(m_parentContext);
        }

        MyLog.v(R.string.starting_tunnel, MyLog.Sensitivity.NOT_SENSITIVE);

        setState(State.CONNECTING);
        
        // Only allow 1 signal at a time. A backlog of signals will break the retry loop.
        m_signalQueue = new ArrayBlockingQueue<Signal>(1);

        m_tunnelThread = new Thread(
            new Runnable()
            {
                public void run()
                {
                    try
                    {
                        try
                        {
                            runTunnel();
                        }
                        catch (InterruptedException e)
                        {
                            Thread.currentThread().interrupt();
                        }
    
                        if (m_eventsInterface != null)
                        {
                            m_eventsInterface.signalTunnelStopping(m_parentContext);
                        }
                        
                        if (m_parentService != null)
                        {
                            // If the tunnel is stopping itself (e.g., due to a fatal error
                            // where we don't try-next-server), then the service should stop itself.
                            m_parentService.stopForeground(true);
                            m_parentService.stopSelf();
                        }
    
                        MyLog.v(R.string.stopped_tunnel, MyLog.Sensitivity.NOT_SENSITIVE);
                        MyLog.e(R.string.psiphon_stopped, MyLog.Sensitivity.NOT_SENSITIVE);
                    }
                    finally
                    {
                        m_signalQueue = null;
                        m_tunnelThread = null;
                    }
                }
            });

        m_tunnelThread.start();
    }
    
    public void signalUnexpectedDisconnect()
    {
        // Override STOP_TUNNEL; TODO: race condition?
        if (m_signalQueue != null)
        {
            m_signalQueue.clear();
            m_signalQueue.offer(Signal.UNEXPECTED_DISCONNECT);
        }
    }
    
    public void stopVpnServiceHelper()
    {
        // *Must* have a parent service for this mode
        assert (m_parentService != null);

        // A hack to stop the VpnService, which doesn't respond to normal
        // stopService() calls.

        // Stopping tun2socks will close the VPN interface fd, which
        // in turn stops the VpnService. Without closing the fd, the
        // stopService call has no effect and the only way to stop
        // the VPN is via the OS notification UI.
        Tun2Socks.Stop();

        // Sometimes we're in the state where there's no fd, and the
        // service still isn't responding to external stopService() calls.
        // For example, when stuck in the waiting-for-connectivity check
        // in ServerSelector.
        m_parentService.stopForeground(true);
        m_parentService.stopSelf();
    }
    
    public void stopTunnel()
    {
        if (m_tunnelThread != null)
        {
            MyLog.v(R.string.stopping_tunnel, MyLog.Sensitivity.NOT_SENSITIVE);

            // Wake up/interrupt the tunnel thread
            
            // Override UNEXPECTED_DISCONNECT; TODO: race condition?
            m_signalQueue.clear();
            m_signalQueue.offer(Signal.STOP_TUNNEL);
            
            if (m_serverSelector != null)
            {
                m_serverSelector.Abort();
            }
            
            // Tell the ServerInterface to stop (e.g., kill requests).

            // Currently, all requests are run in the context of the
            // tunnel thread; m_interface.outstandingRequests is not
            // a work queue, it's just a way for another thread to
            // reference the requests and invoke .abort(). Any
            // request that should not abort when the tunnel thread
            // should shut down should be omitted from the
            // outstandingRequests list.

            m_interface.stop();
            
            try
            {
                m_tunnelThread.join();
            }
            catch (InterruptedException e)
            {
                Thread.currentThread().interrupt();
            }
        }
    }
    
    public void setEventsInterface(Events eventsInterface)
    {
        m_eventsInterface = eventsInterface;
    }
    
    public void setUpgradeDownloader(UpgradeDownloader downloader)
    {
        m_upgradeDownloader = downloader;
    }
    
    public ServerInterface getServerInterface()
    {
        return m_interface;
    }
    
    public void setUseGenericLogMessages(boolean useGenericLogMessages)
    {
        m_useGenericLogMessages = useGenericLogMessages;
    }
}
>>>>>>> 07abdf8c
<|MERGE_RESOLUTION|>--- conflicted
+++ resolved
@@ -1,2359 +1,1188 @@
-<<<<<<< HEAD
-/*
- * Copyright (c) 2013, Psiphon Inc.
- * All rights reserved.
- *
- * This program is free software: you can redistribute it and/or modify
- * it under the terms of the GNU General Public License as published by
- * the Free Software Foundation, either version 3 of the License, or
- * (at your option) any later version.
- * 
- * This program is distributed in the hope that it will be useful,
- * but WITHOUT ANY WARRANTY; without even the implied warranty of
- * MERCHANTABILITY or FITNESS FOR A PARTICULAR PURPOSE.  See the
- * GNU General Public License for more details.
- * 
- * You should have received a copy of the GNU General Public License
- * along with this program.  If not, see <http://www.gnu.org/licenses/>.
- *
- */
-
-package com.psiphon3.psiphonlibrary;
-
-import java.io.IOException;
-import java.net.InetSocketAddress;
-import java.net.Socket;
-import java.nio.channels.SelectionKey;
-import java.nio.channels.Selector;
-import java.nio.channels.SocketChannel;
-import java.util.ArrayList;
-import java.util.HashMap;
-import java.util.List;
-import java.util.Map;
-import java.util.Random;
-import java.util.concurrent.ArrayBlockingQueue;
-import java.util.concurrent.BlockingQueue;
-import java.util.concurrent.TimeUnit;
-
-import org.json.JSONException;
-import org.json.JSONObject;
-
-import android.annotation.TargetApi;
-import android.app.Notification;
-import android.app.NotificationManager;
-import android.app.PendingIntent;
-import android.app.Service;
-import android.content.Context;
-import android.content.Intent;
-import android.net.VpnService;
-import android.os.Build;
-import android.os.ParcelFileDescriptor;
-import android.util.Pair;
-
-import ch.ethz.ssh2.*;
-import ch.ethz.ssh2.Connection.IStopSignalPending;
-
-import com.psiphon3.psiphonlibrary.R;
-import com.psiphon3.psiphonlibrary.ServerInterface.PsiphonServerInterfaceException;
-import com.psiphon3.psiphonlibrary.TransparentProxyConfig.PsiphonTransparentProxyException;
-import com.psiphon3.psiphonlibrary.Utils.MyLog;
-import com.stericson.RootTools.RootTools;
-
-public class TunnelCore implements IStopSignalPending
-{
-    public enum State
-    {
-        DISCONNECTED,
-        CONNECTING,
-        CONNECTED
-    }
-    private Context m_parentContext = null;
-    private Service m_parentService = null;
-    private State m_state = State.DISCONNECTED;
-    private boolean m_firstStart = true;
-    private Thread m_tunnelThread;
-    private ServerInterface m_interface;
-    private UpgradeDownloader m_upgradeDownloader = null;
-    private ServerSelector m_serverSelector = null;
-    private boolean m_destroyed = false;
-    private Events m_eventsInterface = null;
-    private boolean m_useGenericLogMessages = false;
-    private List<Pair<String,String>> m_extraAuthParams = new ArrayList<Pair<String,String>>();    
-
-
-    enum Signal
-    {
-        STOP_TUNNEL,
-        UNEXPECTED_DISCONNECT
-    };
-    private BlockingQueue<Signal> m_signalQueue;
-
-    static public interface UpgradeDownloader
-    {
-        /**
-         * Begin downloading the upgrade from the server. Download is done in a
-         * separate thread. 
-         */
-        public void start();
-
-        /**
-         * Stop an on-going upgrade download.
-         */
-        public void stop();
-    }
-    
-    public TunnelCore(Context parentContext, Service parentService)
-    {
-        m_parentContext = parentContext;
-        m_parentService = parentService;
-    }
-    
-    // Implementation of android.app.Service.onStartCommand
-    public int onStartCommand(Intent intent, int flags, int startId)
-    {        
-        if (m_firstStart)
-        {
-            doForeground();
-            MyLog.v(R.string.client_version, MyLog.Sensitivity.NOT_SENSITIVE, EmbeddedValues.CLIENT_VERSION);
-            startTunnel();
-            m_firstStart = false;
-        }
-        return android.app.Service.START_STICKY;
-    }
-
-    // Implementation of android.app.Service.onCreate
-    public void onCreate()
-    {
-        m_interface = new ServerInterface(m_parentContext);
-        m_serverSelector = new ServerSelector(m_interface, m_parentContext);
-    }
-
-    // Implementation of android.app.Service.onDestroy
-    public void onDestroy()
-    {
-        m_destroyed = true;
-
-        stopTunnel();
-    }
-
-    private void doForeground()
-    {
-        if (m_parentService == null)
-        {
-            // Only works with a Service
-            return;
-        }
-
-        m_parentService.startForeground(R.string.psiphon_service_notification_id, this.createNotification());
-    }
-    
-    private Notification createNotification()
-    {
-        if (m_parentService == null)
-        {
-            // Only works with a Service
-            return null;
-        }
-
-        int contentTextID = -1;
-        int iconID = -1;
-        
-        switch (getState())
-        {
-        case CONNECTING:
-            contentTextID = R.string.psiphon_service_notification_message_connecting;
-            iconID = PsiphonData.getPsiphonData().getNotificationIconConnecting();
-            if (iconID == 0) {
-                iconID = R.drawable.notification_icon_connecting;
-            }
-            break;
-            
-        case CONNECTED:
-            if (PsiphonData.getPsiphonData().getTunnelWholeDevice())
-            {
-                contentTextID = R.string.psiphon_running_whole_device;
-            }
-            else
-            {
-                contentTextID = R.string.psiphon_running_browser_only;
-            }
-            
-            iconID = PsiphonData.getPsiphonData().getNotificationIconConnected();
-            if (iconID == 0) {
-                iconID = R.drawable.notification_icon_connected;
-            }
-            break;
-            
-        case DISCONNECTED:
-            contentTextID = R.string.psiphon_stopped;
-            iconID = PsiphonData.getPsiphonData().getNotificationIconDisconnected();
-            if (iconID == 0) {
-                iconID = R.drawable.notification_icon_disconnected;
-            }
-            break;
-        
-        default:
-            assert(false);                
-        }
-
-        // TODO: default intent if m_eventsInterface is null or returns a null pendingSignalNotification Intent?
-        // NOTE that setLatestEventInfo requires a PendingIntent.  And that calls to notify (ie from setState below)
-        // require a contentView which is set by setLatestEventInfo.
-        assert(m_eventsInterface != null);
-        Intent activityIntent = m_eventsInterface.pendingSignalNotification(m_parentService);
-        assert(activityIntent != null);
-        PendingIntent invokeActivityIntent = 
-                PendingIntent.getActivity(
-                    m_parentService,
-                    0,
-                    activityIntent,
-                    PendingIntent.FLAG_UPDATE_CURRENT);
-    
-        Notification notification =
-                new Notification(
-                        iconID,
-                        m_parentService.getText(R.string.app_name),
-                        System.currentTimeMillis());
-
-        notification.setLatestEventInfo(
-            m_parentService,
-            m_parentService.getText(R.string.app_name),
-            m_parentService.getText(contentTextID),
-            invokeActivityIntent); 
-        
-        return notification;
-    }
-
-    class PsiphonServerHostKeyVerifier implements ServerHostKeyVerifier
-    {
-        private String m_expectedHostKey;
-        
-        PsiphonServerHostKeyVerifier(String expectedHostKey)
-        {
-            m_expectedHostKey = expectedHostKey;
-        }
-
-        public boolean verifyServerHostKey(String hostname, int port, String serverHostKeyAlgorithm, byte[] serverHostKey)
-        {
-            return 0 == m_expectedHostKey.compareTo(Utils.Base64.encode(serverHostKey));
-        }
-    }
-    
-    public synchronized State getState()
-    {
-        return m_state;
-    }
-    
-    private synchronized void setState(State newState)
-    {
-        m_state = newState;
-        
-        if (!this.m_destroyed && m_parentService != null)
-        {
-            String ns = Context.NOTIFICATION_SERVICE;
-            NotificationManager mNotificationManager =
-                    (NotificationManager)m_parentService.getSystemService(ns);
-            mNotificationManager.notify(
-                    R.string.psiphon_service_notification_id, 
-                    createNotification());
-        }
-    }
-    
-    class Monitor implements ConnectionMonitor
-    {
-        private BlockingQueue<Signal> m_signalQueue;
-
-        public Monitor(BlockingQueue<Signal> signalQueue)
-        {
-            m_signalQueue = signalQueue;
-        }
-
-        public void connectionLost(Throwable reason)
-        {
-            MyLog.e(R.string.ssh_disconnected_unexpectedly, MyLog.Sensitivity.NOT_SENSITIVE);
-    
-            // 'Add' will do nothing if there's already a pending signal.
-            // This is ok: the pending signal is either UNEXPECTED_DISCONNECT
-            // or STOP_TUNNEL, and both will result in a tear down.
-            m_signalQueue.add(Signal.UNEXPECTED_DISCONNECT);
-        }
-    }
-
-    private static class TunnelVpnServiceUnexpectedDisconnect extends Exception
-    {
-        private static final long serialVersionUID = 1L;
-        
-        public TunnelVpnServiceUnexpectedDisconnect()
-        {
-            super();
-        }
-    }
-    
-    private static class TunnelVpnTunnelStop extends Exception
-    {
-        private static final long serialVersionUID = 1L;
-        
-        public TunnelVpnTunnelStop()
-        {
-            super();
-        }
-    }
-    
-    private void checkSignals(int waitTimeSeconds)
-            throws InterruptedException, TunnelVpnServiceUnexpectedDisconnect, TunnelVpnTunnelStop
-    {
-        Signal signal = m_signalQueue.poll(waitTimeSeconds, TimeUnit.SECONDS);
-        
-        if (signal != null)
-        {
-            switch (signal)
-            {
-            case STOP_TUNNEL:
-                throw new TunnelVpnTunnelStop();
-            case UNEXPECTED_DISCONNECT:
-                throw new TunnelVpnServiceUnexpectedDisconnect();
-            }
-        }
-    }
-    
-    public boolean isStopSignalPending()
-    {
-        return m_signalQueue.peek() == Signal.STOP_TUNNEL;
-    }
-    
-    private boolean runTunnelOnce()
-    {
-        setState(State.CONNECTING);
-        
-        PsiphonData.getPsiphonData().setTunnelRelayProtocol("");
-        PsiphonData.getPsiphonData().setTunnelSessionID("");
-
-        m_interface.start();
-        
-        // Generate a new client session ID to be included with all subsequent web requests
-        // It's also included with the SSH login, for GeoIP region lookup on the server-side
-        m_interface.generateNewCurrentClientSessionID();
-        
-        boolean runAgain = true;
-        boolean unexpectedDisconnect = false;
-        Connection conn = null;
-        DynamicPortForwarder socks = null;
-        TransparentProxyPortForwarder transparentProxy = null;
-        DnsProxy dnsProxy = null;
-        boolean cleanupTransparentProxyRouting = false;
-        Socket socket = null;
-        boolean cleanupTun2Socks = false;
-        
-        try
-        {
-            ServerInterface.ServerEntry entry = m_interface.setCurrentServerEntry();
-            if (entry == null)
-            {
-                MyLog.e(R.string.no_server_entries, MyLog.Sensitivity.NOT_SENSITIVE);
-                runAgain = false;
-                return runAgain;
-            }
-
-            boolean tunnelWholeDevice = PsiphonData.getPsiphonData().getTunnelWholeDevice();
-            boolean runVpnService = tunnelWholeDevice && Utils.hasVpnService() && !PsiphonData.getPsiphonData().getVpnServiceUnavailable();
-            String tunnelWholeDeviceDNSServer = "8.8.8.8"; // TEMP. TODO: get remote address/port from Psiphon server
-            
-            if (tunnelWholeDevice && !runVpnService)
-            {
-                // Check for required root access *before* establishing the SSH connection
-                
-                MyLog.v(R.string.checking_for_root_access, MyLog.Sensitivity.NOT_SENSITIVE);
-
-                // Check root access
-                //
-                // Some known Superuser/RootTools/Psiphon limitations:
-                // - The root-check timeout will block tunnel shutdown. It's now 10 seconds instead of 5 seconds because it's best
-                //   when the user responds within the first time period (see race condition note below). This is mitigated by the
-                //   fact that you can't click Quit with the Superuser prompt up.
-                // - Clicking Home and presumably other app switch methods loses the Superuser prompt -- but doesn't stop the root-check
-                //   waiting on it. The timeout loop will cause the prompt to re-appear (even over the home screen).
-                // - There's a frequently exhibiting race condition between clicking the prompt and the timeout, so often you can click
-                //   Deny or Allow and get asked again right away. The "remember" option mitigates this. And the increase to 10 seconds
-                //   also mitigates this.
-                // - Could probably make the root-check timeout not block the tunnel shutdown and so lengthen the timeout, but there's
-                //   another limiting factor that keeps that timeout short-ish: the Runtime.getRuntime.exec() hang bug. This code *needs*
-                //   to timeout and kill the proc and retry without waiting forever.                
-                
-                while (true)
-                {
-                    // The getTunnelWholeDevice option will only be on when the device
-                    // is rooted, but our app may still be denied su privileges
-                    int result = RootTools.isAccessGiven();
-                    if (result == 0)
-                    {
-                        // Root access denied
-                        MyLog.e(R.string.root_access_denied, MyLog.Sensitivity.NOT_SENSITIVE);
-                        runAgain = false;
-                        return runAgain;                        
-                    }
-                    else if (result == 1)
-                    {
-                        // Root access granted
-                        break;
-                    }
-                    else
-                    {
-                        // Timeout/unknown (user hasn't responded to prompt)
-                        // ...fall through to checkSignals and then try again
-                    }
-                    
-                    checkSignals(0);
-                }
-            }
-            
-            checkSignals(0);
-
-            m_serverSelector.Run();
-
-            checkSignals(0);
-            
-            socket = m_serverSelector.firstEntrySocket;
-            String ipAddress = m_serverSelector.firstEntryIpAddress;
-            if (socket == null)
-            {
-                return runAgain;
-            }
-            entry = m_interface.setCurrentServerEntry();
-            // TODO: can this happen? handle gracefully 
-            assert(entry.ipAddress.equals(ipAddress));
-                        
-            checkSignals(0);
-            
-            MyLog.v(R.string.ssh_connecting, MyLog.Sensitivity.NOT_SENSITIVE);
-
-            Map<String, String> diagnosticData = new HashMap<String, String>();
-            diagnosticData.put("ipAddress", entry.ipAddress);
-            MyLog.g("ConnectingServer", diagnosticData);
-            
-            conn = new Connection(entry.ipAddress, entry.sshObfuscatedKey, entry.sshObfuscatedPort);
-            Monitor monitor = new Monitor(m_signalQueue);
-            conn.connect(
-                    socket,
-                    new PsiphonServerHostKeyVerifier(entry.sshHostKey),
-                    0,
-                    PsiphonConstants.SESSION_ESTABLISHMENT_TIMEOUT_MILLISECONDS,
-                    this);
-            MyLog.v(R.string.ssh_connected, MyLog.Sensitivity.NOT_SENSITIVE);
-
-            checkSignals(0);
-
-            // Send auth params as JSON-encoded string in SSH password field            
-            // Client session ID is used to associate the tunnel with web requests -- for GeoIP region stats
-
-            JSONObject authParams = new JSONObject();
-            try
-            {
-                authParams.put("SessionId", m_interface.getCurrentClientSessionID());
-                authParams.put("SshPassword", entry.sshPassword);
-                for (Pair<String,String> extraAuthParam : m_extraAuthParams)
-                {
-                    authParams.put(extraAuthParam.first, extraAuthParam.second);
-                }
-            }
-            catch (JSONException e)
-            {
-                // Out of memory?
-                runAgain = false;
-                return runAgain;
-            }
-            
-            MyLog.v(R.string.ssh_authenticating, MyLog.Sensitivity.NOT_SENSITIVE);
-            boolean isAuthenticated = conn.authenticateWithPassword(entry.sshUsername, authParams.toString());
-            if (isAuthenticated == false)
-            {
-                MyLog.e(R.string.ssh_authentication_failed, MyLog.Sensitivity.NOT_SENSITIVE);
-                return runAgain;
-            }
-            MyLog.v(R.string.ssh_authenticated, MyLog.Sensitivity.NOT_SENSITIVE);
-
-            MyLog.v(R.string.socks_starting, MyLog.Sensitivity.NOT_SENSITIVE);
-
-            // If polipo is already running, we must use the same SOCKS port that polipo is
-            // already using as it's parent proxy port.
-            if (Polipo.isPolipoThreadRunning())
-            {
-                if (!Utils.isPortAvailable(PsiphonData.getPsiphonData().getSocksPort()))
-                {
-                    MyLog.e(R.string.socks_port_in_use, MyLog.Sensitivity.NOT_SENSITIVE, PsiphonData.getPsiphonData().getSocksPort());
-                    runAgain = false;
-                    return runAgain;
-                }
-            }
-            else
-            {
-                int port = Utils.findAvailablePort(PsiphonData.getPsiphonData().getDefaultSocksPort(), 10);
-                if (port == 0)
-                {
-                    MyLog.e(R.string.socks_ports_failed, MyLog.Sensitivity.NOT_SENSITIVE);
-                    runAgain = false;
-                    return runAgain;
-                }
-                PsiphonData.getPsiphonData().setSocksPort(port);
-            }
-
-            socks = conn.createDynamicPortForwarder(PsiphonData.getPsiphonData().getSocksPort());
-            MyLog.v(R.string.socks_running, MyLog.Sensitivity.NOT_SENSITIVE, PsiphonData.getPsiphonData().getSocksPort());
-
-            // The HTTP proxy implementation is provided by Polipo,
-            // a native application accessed via JNI. This proxy is
-            // chained to our SOCKS proxy.
-
-            // TODO: there's a security concern here - if the HTTP proxy
-            // remains running after the main process dies, a malicious
-            // app could plug in its own SOCKS proxy and capture all
-            // Psiphon browser activity.
-            
-            Polipo.getPolipo().runForever();
-
-            if (PsiphonData.getPsiphonData().getHttpProxyPort() == 0)
-            {
-                MyLog.e(R.string.http_proxy_ports_failed, MyLog.Sensitivity.NOT_SENSITIVE);
-                runAgain = false;
-                return runAgain;
-            }
-
-            MyLog.v(R.string.http_proxy_running, MyLog.Sensitivity.NOT_SENSITIVE, PsiphonData.getPsiphonData().getHttpProxyPort());
-
-            // Start transparent proxy, DNS proxy, and iptables config
-            
-            if (tunnelWholeDevice && !runVpnService)
-            {
-                // TODO: findAvailablePort is only effective for TCP services
-                int port = Utils.findAvailablePort(PsiphonConstants.DNS_PROXY_PORT, 10);
-                if (port == 0)
-                {
-                    MyLog.e(R.string.dns_proxy_ports_failed, MyLog.Sensitivity.NOT_SENSITIVE);
-                    runAgain = false;
-                    return runAgain;
-                }
-                PsiphonData.getPsiphonData().setDnsProxyPort(port);
-    
-                dnsProxy = new DnsProxy(
-                                tunnelWholeDeviceDNSServer,
-                                53,
-                                PsiphonData.getPsiphonData().getDnsProxyPort());
-    
-                if (!dnsProxy.Start())
-                {
-                    // If we can't run the local DNS proxy, abort
-                    runAgain = false;
-                    return runAgain;             
-                }
-                
-                MyLog.v(R.string.dns_proxy_running, MyLog.Sensitivity.NOT_SENSITIVE, PsiphonData.getPsiphonData().getDnsProxyPort());            
-                
-                port = Utils.findAvailablePort(PsiphonConstants.TRANSPARENT_PROXY_PORT, 10);
-                if (port == 0)
-                {
-                    MyLog.e(R.string.transparent_proxy_ports_failed, MyLog.Sensitivity.NOT_SENSITIVE);
-                    runAgain = false;
-                    return runAgain;
-                }
-                PsiphonData.getPsiphonData().setTransparentProxyPort(port);
-    
-                transparentProxy = conn.createTransparentProxyForwarder(PsiphonData.getPsiphonData().getTransparentProxyPort());
-    
-                try
-                {
-                    TransparentProxyConfig.setupTransparentProxyRouting(m_parentContext);
-                    cleanupTransparentProxyRouting = true;
-                }
-                catch (PsiphonTransparentProxyException e)
-                {
-                    // If we can't configure the iptables routing, abort
-                    MyLog.e(R.string.transparent_proxy_failed, MyLog.Sensitivity.NOT_SENSITIVE, e.getMessage());
-                    runAgain = false;
-                    return runAgain;
-                }
-                
-                MyLog.v(R.string.transparent_proxy_running, MyLog.Sensitivity.NOT_SENSITIVE, PsiphonData.getPsiphonData().getTransparentProxyPort());
-            }
-            
-            // Run as Android OS VPN
-            
-            if (tunnelWholeDevice && runVpnService)
-            {
-                // VpnService backwards compatibility: doVpnProtect/doVpnBuilder are wrapper
-                // functions so we don't reference the undefined VpnServer class when this function
-                // is loaded.
-
-                String privateIpAddress = Utils.selectPrivateAddress();
-                
-                if (privateIpAddress == null)
-                {
-                    MyLog.v(R.string.vpn_service_no_private_address_available, MyLog.Sensitivity.NOT_SENSITIVE);
-                    runAgain = false;
-                    return runAgain;
-                }
-
-                ParcelFileDescriptor vpnInterfaceFileDescriptor = null;
-                
-                if (!doVpnProtect(socket)
-                    || null == (vpnInterfaceFileDescriptor = doVpnBuilder(privateIpAddress, tunnelWholeDeviceDNSServer)))
-                {
-                    runAgain = false;
-                    if (Utils.isRooted())
-                    {
-                        // VpnService appears to be broken. Try root mode instead.
-                        // TODO: don't fail over to root mode in the not-really-broken revoked edge condition case (e.g., establish() returns null)?
-                        PsiphonData.getPsiphonData().setVpnServiceUnavailable(true);
-                        runAgain = true;
-                    }
-                    return runAgain;
-                }
-                
-                MyLog.v(R.string.vpn_service_running, MyLog.Sensitivity.NOT_SENSITIVE);
-
-                String socksServerAddress = "127.0.0.1:" + Integer.toString(PsiphonData.getPsiphonData().getSocksPort());
-                String udpgwServerAddress = "127.0.0.1:" + Integer.toString(PsiphonConstants.UDPGW_SERVER_PORT);
-                
-                cleanupTun2Socks = true;
-                
-                Tun2Socks.Start(
-                        this,
-                        vpnInterfaceFileDescriptor,
-                        PsiphonConstants.VPN_INTERFACE_MTU,
-                        privateIpAddress,
-                        PsiphonConstants.VPN_INTERFACE_NETMASK,
-                        socksServerAddress,
-                        udpgwServerAddress);
-                
-                // TODO: detect and report: tun2Socks.Start failed; tun2socks run() unexpected exit
-
-                MyLog.v(R.string.tun2socks_running, MyLog.Sensitivity.NOT_SENSITIVE);
-            }
-            
-            // Don't signal unexpected disconnect until we've started
-            conn.addConnectionMonitor(monitor);
-            
-            setState(State.CONNECTED);
-            PsiphonData.getPsiphonData().setTunnelRelayProtocol(PsiphonConstants.RELAY_PROTOCOL);
-            
-            checkSignals(0);
-
-            // Certain Android devices silently fail to route through the VpnService tun device. 
-            // Test connecting to a service available only through the tunnel. Stop when the check fails.
-
-            // NOTE: this test succeeds due to the tun2socks accept on localhost, which confirms that
-            // the connection was tunneled, and fails due to direct connect because the selected
-            // service is firewalled.
-            // TODO: A more advanced implementation would have tun2socks recognize this test and (a)
-            // not attempt a SOCKS port forward; (b) respond with a verifiable byte stream. This byte
-            // stream must be a random nonce known to TunnelCore and tun2socks but not known to any
-            // external party that could respond, yielding a false positive. 
-            
-            if (tunnelWholeDevice)
-            {
-                boolean success = false;
-                SocketChannel channel = null;
-                Selector selector = null;
-                try
-                {
-                    channel = SocketChannel.open();
-                    channel.configureBlocking(false);
-                    // Select a random port to be slightly less fingerprintable in the untunneled (failure) case.
-                    int port = Utils.insecureRandRange(PsiphonConstants.CHECK_TUNNEL_SERVER_FIRST_PORT, PsiphonConstants.CHECK_TUNNEL_SERVER_LAST_PORT);
-                    channel.connect(new InetSocketAddress(entry.ipAddress, port));
-                    selector = Selector.open();
-                    channel.register(selector, SelectionKey.OP_CONNECT);                    
-                    for (int i = 0;
-                         i < PsiphonConstants.CHECK_TUNNEL_TIMEOUT_MILLISECONDS && selector.select(100) == 0;
-                         i += 100)
-                    {
-                        checkSignals(0);
-                    }
-                    success = channel.finishConnect();                    
-                }
-                catch (IOException e) {}
-                finally
-                {
-                    if (selector != null)
-                    {
-                        try
-                        {
-                            selector.close();
-                        }
-                        catch (IOException e) {}
-                    }
-                    if (channel != null)
-                    {
-                        try
-                        {
-                            channel.close();
-                        }
-                        catch (IOException e) {}                        
-                    }
-                }
-
-                if (!success)
-                {
-                    MyLog.w(R.string.check_tunnel_failed, MyLog.Sensitivity.NOT_SENSITIVE);
-                    
-                    // Stop entirely. If this test fails, there's something wrong with routing.
-                    runAgain = false;
-                    return runAgain;
-                }
-            }
-            
-            checkSignals(0);
-
-            try
-            {
-                m_interface.doHandshakeRequest();
-                PsiphonData.getPsiphonData().setTunnelSessionID(m_interface.getCurrentServerSessionID());
-
-                if (m_eventsInterface != null)
-                {
-                    m_eventsInterface.signalHandshakeSuccess(m_parentContext);
-                }
-            } 
-            catch (PsiphonServerInterfaceException requestException)
-            {
-                MyLog.e(R.string.PsiphonAndroidService_HandshakeRequestFailed, MyLog.Sensitivity.NOT_SENSITIVE, requestException);
-
-                // Treat this case like a tunnel failure -- we don't want to proceed without
-                // a session ID, home page, etc. We don't expect it's likely that the handshake
-                // will fail if the tunnel is successfully established.
-                throw new IOException();
-            }
-            
-            if (m_useGenericLogMessages)
-            {
-                MyLog.i(R.string.psiphon_running_generic, MyLog.Sensitivity.NOT_SENSITIVE);                
-            }
-            else
-            {
-                MyLog.i(tunnelWholeDevice ? R.string.psiphon_running_whole_device : R.string.psiphon_running_browser_only, MyLog.Sensitivity.NOT_SENSITIVE);
-            }
-
-            checkSignals(0);
-
-            try
-            {
-                m_interface.doConnectedRequest();
-            } 
-            catch (PsiphonServerInterfaceException requestException)
-            {
-                MyLog.w(R.string.PsiphonAndroidService_ConnectedRequestFailed, MyLog.Sensitivity.NOT_SENSITIVE, requestException);
-                // Allow the user to continue. Their session might still function correctly.
-            }
-            
-            checkSignals(0);
-
-            if (m_interface.isUpgradeAvailable() && m_upgradeDownloader != null)
-            {
-                m_upgradeDownloader.start();
-            }
-            
-            try
-            {
-                // This busy-wait-ish loop is throttled by the `checkSignals(1)`
-                // call. It will wait for 1 second before proceeding to the 
-                // `doPeriodicWork()` call (which itself only takes action every
-                // half-hour).
-                while (true)
-                {
-                    checkSignals(1);
-    
-                    m_interface.doPeriodicWork(false);
-                }
-            }
-            finally
-            {
-                m_interface.doPeriodicWork(true);
-            }
-        }
-        catch (IOException e)
-        {
-            unexpectedDisconnect = true;
-
-            // SSH errors -- tunnel problems -- result in IOException
-            // Make sure we try a different server (if any) next time
-            // Note: we're not marking the server failed if handshake/connected requests failed
-            
-            m_interface.markCurrentServerFailed();
-
-            // TODO: This prints too much info -- the stack trace, but also IP
-            // address (not sure if we want to obscure that or not...) 
-            //MyLog.e(R.string.error_message, e);
-            MyLog.e(R.string.ssh_connection_failed, MyLog.Sensitivity.NOT_SENSITIVE);
-        }
-        catch (TunnelVpnServiceUnexpectedDisconnect e)
-        {
-            // NOTE: Not calling MarkCurrentServerFailed(), although there
-            // may be a problem with the server. This exception is thrown
-            // in the case where the tunnel was successfully established
-            // and the connection monitor detected a disconnect. We'll
-            // retry the current server at least once. If it still is
-            // down -- i.e., not an intermittent problem, we'll expect
-            // an IOException on the connection attempt, which will call
-            // calling MarkCurrentServerFailed().
-
-            unexpectedDisconnect = true;
-            runAgain = true;
-        }
-        catch (TunnelVpnTunnelStop e)
-        {
-            unexpectedDisconnect = false;
-            runAgain = false;
-        }
-        catch (InterruptedException e)
-        {
-            runAgain = false;
-        }
-        finally
-        {
-            PsiphonData.getPsiphonData().setTunnelRelayProtocol("");
-            PsiphonData.getPsiphonData().setTunnelSessionID("");
-
-            // Abort any outstanding HTTP requests.
-            // Currently this would only be the upgrade download request.
-            // Otherwise the call below to m_upgradeDownloader.stop() would block.
-            m_interface.stop();
-
-            if (cleanupTransparentProxyRouting)
-            {
-                try
-                {
-                    TransparentProxyConfig.teardownTransparentProxyRouting(m_parentContext);
-                }
-                catch (PsiphonTransparentProxyException e)
-                {
-                }
-            }
-            
-            if (dnsProxy != null)
-            {
-                dnsProxy.Stop();
-                MyLog.v(R.string.dns_proxy_stopped, MyLog.Sensitivity.NOT_SENSITIVE);                
-            }
-            
-            if (transparentProxy != null)
-            {
-                try
-                {
-                    transparentProxy.close();
-                }
-                catch (IOException e)
-                {
-                    // Ignore
-                }
-                MyLog.v(R.string.transparent_proxy_stopped, MyLog.Sensitivity.NOT_SENSITIVE);                
-            }
-            
-            if (cleanupTun2Socks)
-            {
-                Tun2Socks.Stop();
-                MyLog.v(R.string.tun2socks_stopped, MyLog.Sensitivity.NOT_SENSITIVE);                
-            }
-            
-            if (socks != null)
-            {
-                try
-                {
-                    socks.close();
-                }
-                catch (IOException e)
-                {
-                    // Ignore
-                }
-                MyLog.v(R.string.socks_stopped, MyLog.Sensitivity.NOT_SENSITIVE);
-            }
-
-            if (conn != null)
-            {
-                conn.clearConnectionMonitors();
-                conn.close();
-                MyLog.v(R.string.ssh_stopped, MyLog.Sensitivity.NOT_SENSITIVE);
-            }
-            
-            if (m_upgradeDownloader != null)
-            {
-                m_upgradeDownloader.stop();
-            }
-
-            if (!runAgain)
-            {
-                setState(State.DISCONNECTED);
-            }
-            
-            if (unexpectedDisconnect && !isStopSignalPending())
-            {
-                // This will invoke the status activity to show that
-                // the tunnel is disconnected. Since that invocation
-                // will also restart the tunnel, be sure not to do
-                // it when a stop is signaled.
-                
-                if (m_eventsInterface != null)
-                {
-                    m_eventsInterface.signalUnexpectedDisconnect(m_parentContext);
-                }
-            }
-            
-            if (socket != null)
-            {
-                try
-                {
-                    socket.close();
-                }
-                catch (IOException e)
-                {
-                }
-            }
-        }
-        
-        return runAgain;
-    }
-    
-    @TargetApi(Build.VERSION_CODES.ICE_CREAM_SANDWICH)
-    private boolean doVpnProtect(Socket socket)
-    {
-        // *Must* have a parent service for this mode
-        assert (m_parentService != null);
-
-        if (!((TunnelVpnService)m_parentService).protect(socket))
-        {
-            MyLog.e(R.string.vpn_service_failed, MyLog.Sensitivity.NOT_SENSITIVE, "protect socket failed");
-            return false;
-        }
-        return true;
-    }
-    
-    @TargetApi(Build.VERSION_CODES.ICE_CREAM_SANDWICH)
-    private ParcelFileDescriptor doVpnBuilder(String privateIpAddress, String tunnelWholeDeviceDNSServer)
-    {
-        // *Must* have a parent service for this mode
-        assert (m_parentService != null);
-
-        ParcelFileDescriptor vpnInterfaceFileDescriptor = null;
-        String builderErrorMessage = null;
-        try
-        {
-            VpnService.Builder builder = ((TunnelVpnService)m_parentService).newBuilder();
-            vpnInterfaceFileDescriptor = builder
-                    .setSession(m_parentService.getString(R.string.app_name))
-                    .setMtu(PsiphonConstants.VPN_INTERFACE_MTU)
-                    .addAddress(privateIpAddress, 32)
-                    .addRoute("0.0.0.0", 0)
-                    .addDnsServer(tunnelWholeDeviceDNSServer)
-                    .establish();
-            if (vpnInterfaceFileDescriptor == null)
-            {
-                // as per http://developer.android.com/reference/android/net/VpnService.Builder.html#establish%28%29
-                builderErrorMessage = "application is not prepared or revoked";
-            }
-        }
-        catch(IllegalArgumentException e)
-        {
-            builderErrorMessage = e.getMessage();
-        }
-        catch(IllegalStateException e)
-        {
-            builderErrorMessage = e.getMessage();                    
-        }
-        catch(SecurityException e)
-        {
-            builderErrorMessage = e.getMessage();                    
-        }
-        if (vpnInterfaceFileDescriptor == null)
-        {
-            // If we can't configure the Android OS VPN, abort
-            MyLog.e(R.string.vpn_service_failed, MyLog.Sensitivity.NOT_SENSITIVE, builderErrorMessage);
-        }
-        
-        return vpnInterfaceFileDescriptor;
-    }
-    
-    private void runTunnel() throws InterruptedException
-    {
-        if (!m_interface.serverWithCapabilitiesExists(PsiphonConstants.REQUIRED_CAPABILITIES_FOR_TUNNEL))
-        {
-            setState(State.DISCONNECTED);
-            MyLog.e(R.string.no_server_entries, MyLog.Sensitivity.NOT_SENSITIVE);
-            return;
-        }
-        
-        while (runTunnelOnce())
-        {
-            try
-            {
-                checkSignals(0);
-            } 
-            catch (TunnelVpnServiceUnexpectedDisconnect e)
-            {
-                // Continue with the retry loop
-            } 
-            catch (TunnelVpnTunnelStop e)
-            {
-                // Stop has been requested, so get out of the retry loop.
-                setState(State.DISCONNECTED);
-                break;
-            }
-            
-            // Provide visual feedback (notification icon) that we are no longer connected
-            setState(State.CONNECTING);
-            
-            try
-            {
-                m_interface.start();
-                m_interface.fetchRemoteServerList();
-            }
-            catch (PsiphonServerInterfaceException requestException)
-            {
-                MyLog.w(R.string.TunnelService_FetchRemoteServerListFailed, MyLog.Sensitivity.NOT_SENSITIVE, requestException);
-            }
-            finally
-            {
-                m_interface.stop();
-            }
-
-            // 1-2 second delay before retrying
-            // (same as Windows client, see comment in ConnectionManager.cpp)
-            try
-            {
-                Thread.sleep(1000 + (long)(Math.random()*1000.0));
-            }
-            catch (InterruptedException ie)
-            {
-                setState(State.DISCONNECTED);
-                break;
-            }
-        }
-    }
-    
-    public void startTunnel()
-    {
-        stopTunnel();
-
-        if (m_eventsInterface != null)
-        {
-            m_eventsInterface.signalTunnelStarting(m_parentContext);
-        }
-
-        MyLog.v(R.string.starting_tunnel, MyLog.Sensitivity.NOT_SENSITIVE);
-
-        setState(State.CONNECTING);
-        
-        // Only allow 1 signal at a time. A backlog of signals will break the retry loop.
-        m_signalQueue = new ArrayBlockingQueue<Signal>(1);
-
-        m_tunnelThread = new Thread(
-            new Runnable()
-            {
-                public void run()
-                {
-                    try
-                    {
-                        try
-                        {
-                            runTunnel();
-                        }
-                        catch (InterruptedException e)
-                        {
-                            Thread.currentThread().interrupt();
-                        }
-    
-                        if (m_eventsInterface != null)
-                        {
-                            m_eventsInterface.signalTunnelStopping(m_parentContext);
-                        }
-                        
-                        if (m_parentService != null)
-                        {
-                            // If the tunnel is stopping itself (e.g., due to a fatal error
-                            // where we don't try-next-server), then the service should stop itself.
-                            m_parentService.stopForeground(true);
-                            m_parentService.stopSelf();
-                        }
-    
-                        MyLog.v(R.string.stopped_tunnel, MyLog.Sensitivity.NOT_SENSITIVE);
-                        MyLog.e(R.string.psiphon_stopped, MyLog.Sensitivity.NOT_SENSITIVE);
-                    }
-                    finally
-                    {
-                        m_signalQueue = null;
-                        m_tunnelThread = null;
-                    }
-                }
-            });
-
-        m_tunnelThread.start();
-    }
-    
-    public void signalUnexpectedDisconnect()
-    {
-        // Override STOP_TUNNEL; TODO: race condition?
-        if (m_signalQueue != null)
-        {
-            m_signalQueue.clear();
-            m_signalQueue.offer(Signal.UNEXPECTED_DISCONNECT);
-        }
-    }
-    
-    public void stopVpnServiceHelper()
-    {
-        // *Must* have a parent service for this mode
-        assert (m_parentService != null);
-
-        // A hack to stop the VpnService, which doesn't respond to normal
-        // stopService() calls.
-
-        // Stopping tun2socks will close the VPN interface fd, which
-        // in turn stops the VpnService. Without closing the fd, the
-        // stopService call has no effect and the only way to stop
-        // the VPN is via the OS notification UI.
-        Tun2Socks.Stop();
-
-        // Sometimes we're in the state where there's no fd, and the
-        // service still isn't responding to external stopService() calls.
-        // For example, when stuck in the waiting-for-connectivity check
-        // in ServerSelector.
-        m_parentService.stopForeground(true);
-        m_parentService.stopSelf();
-    }
-    
-    public void stopTunnel()
-    {
-        if (m_tunnelThread != null)
-        {
-            MyLog.v(R.string.stopping_tunnel, MyLog.Sensitivity.NOT_SENSITIVE);
-
-            // Wake up/interrupt the tunnel thread
-            
-            // Override UNEXPECTED_DISCONNECT; TODO: race condition?
-            m_signalQueue.clear();
-            m_signalQueue.offer(Signal.STOP_TUNNEL);
-            
-            if (m_serverSelector != null)
-            {
-                m_serverSelector.Abort();
-            }
-            
-            // Tell the ServerInterface to stop (e.g., kill requests).
-
-            // Currently, all requests are run in the context of the
-            // tunnel thread; m_interface.outstandingRequests is not
-            // a work queue, it's just a way for another thread to
-            // reference the requests and invoke .abort(). Any
-            // request that should not abort when the tunnel thread
-            // should shut down should be omitted from the
-            // outstandingRequests list.
-
-            m_interface.stop();
-            
-            try
-            {
-                m_tunnelThread.join();
-            }
-            catch (InterruptedException e)
-            {
-                Thread.currentThread().interrupt();
-            }
-        }
-    }
-    
-    public void setEventsInterface(Events eventsInterface)
-    {
-        m_eventsInterface = eventsInterface;
-    }
-    
-    public void setUpgradeDownloader(UpgradeDownloader downloader)
-    {
-        m_upgradeDownloader = downloader;
-    }
-    
-    public ServerInterface getServerInterface()
-    {
-        return m_interface;
-    }
-    
-    public void setUseGenericLogMessages(boolean useGenericLogMessages)
-    {
-        m_useGenericLogMessages = useGenericLogMessages;
-    }
-    
-    public void setExtraAuthParams(List<Pair<String,String>> extraAuthParams)
-    {
-        m_extraAuthParams.clear();
-
-        for (Pair<String,String> extraAuthParam : extraAuthParams)
-        {
-            m_extraAuthParams.add(Pair.create(extraAuthParam.first, extraAuthParam.second));
-        }
-    }
-}
-=======
-/*
- * Copyright (c) 2013, Psiphon Inc.
- * All rights reserved.
- *
- * This program is free software: you can redistribute it and/or modify
- * it under the terms of the GNU General Public License as published by
- * the Free Software Foundation, either version 3 of the License, or
- * (at your option) any later version.
- * 
- * This program is distributed in the hope that it will be useful,
- * but WITHOUT ANY WARRANTY; without even the implied warranty of
- * MERCHANTABILITY or FITNESS FOR A PARTICULAR PURPOSE.  See the
- * GNU General Public License for more details.
- * 
- * You should have received a copy of the GNU General Public License
- * along with this program.  If not, see <http://www.gnu.org/licenses/>.
- *
- */
-
-package com.psiphon3.psiphonlibrary;
-
-import java.io.IOException;
-import java.net.InetSocketAddress;
-import java.net.Socket;
-import java.nio.channels.SelectionKey;
-import java.nio.channels.Selector;
-import java.nio.channels.SocketChannel;
-import java.util.HashMap;
-import java.util.Map;
-import java.util.Random;
-import java.util.concurrent.ArrayBlockingQueue;
-import java.util.concurrent.BlockingQueue;
-import java.util.concurrent.TimeUnit;
-
-import android.annotation.TargetApi;
-import android.app.Notification;
-import android.app.NotificationManager;
-import android.app.PendingIntent;
-import android.app.Service;
-import android.content.Context;
-import android.content.Intent;
-import android.net.VpnService;
-import android.os.Build;
-import android.os.ParcelFileDescriptor;
-
-import ch.ethz.ssh2.*;
-import ch.ethz.ssh2.Connection.IStopSignalPending;
-
-import com.psiphon3.psiphonlibrary.R;
-import com.psiphon3.psiphonlibrary.ServerInterface.PsiphonServerInterfaceException;
-import com.psiphon3.psiphonlibrary.TransparentProxyConfig.PsiphonTransparentProxyException;
-import com.psiphon3.psiphonlibrary.Utils.MyLog;
-import com.stericson.RootTools.RootTools;
-
-public class TunnelCore implements Utils.MyLog.ILogger, IStopSignalPending
-{
-    public enum State
-    {
-        DISCONNECTED,
-        CONNECTING,
-        CONNECTED
-    }
-    private Context m_parentContext = null;
-    private Service m_parentService = null;
-    private State m_state = State.DISCONNECTED;
-    private boolean m_firstStart = true;
-    private Thread m_tunnelThread;
-    private ServerInterface m_interface;
-    private UpgradeDownloader m_upgradeDownloader = null;
-    private ServerSelector m_serverSelector = null;
-    private boolean m_destroyed = false;
-    private Events m_eventsInterface = null;
-    private boolean m_useGenericLogMessages = false;
-
-
-    enum Signal
-    {
-        STOP_TUNNEL,
-        UNEXPECTED_DISCONNECT
-    };
-    private BlockingQueue<Signal> m_signalQueue;
-
-    static public interface UpgradeDownloader
-    {
-        /**
-         * Begin downloading the upgrade from the server. Download is done in a
-         * separate thread. 
-         */
-        public void start();
-
-        /**
-         * Stop an on-going upgrade download.
-         */
-        public void stop();
-    }
-    
-    public TunnelCore(Context parentContext, Service parentService)
-    {
-        m_parentContext = parentContext;
-        m_parentService = parentService;
-    }
-    
-    // Implementation of android.app.Service.onStartCommand
-    public int onStartCommand(Intent intent, int flags, int startId)
-    {        
-        if (m_firstStart)
-        {
-            doForeground();
-            MyLog.v(R.string.client_version, MyLog.Sensitivity.NOT_SENSITIVE, EmbeddedValues.CLIENT_VERSION);
-            startTunnel();
-            m_firstStart = false;
-        }
-        return android.app.Service.START_STICKY;
-    }
-
-    // Implementation of android.app.Service.onCreate
-    public void onCreate()
-    {
-        MyLog.logger = this;
-        m_interface = new ServerInterface(m_parentContext);
-        m_serverSelector = new ServerSelector(m_interface, m_parentContext);
-    }
-
-    // Implementation of android.app.Service.onDestroy
-    public void onDestroy()
-    {
-        m_destroyed = true;
-
-        stopTunnel();
-
-        MyLog.logger = null;
-    }
-
-    private void doForeground()
-    {
-        if (m_parentService == null)
-        {
-            // Only works with a Service
-            return;
-        }
-
-        m_parentService.startForeground(R.string.psiphon_service_notification_id, this.createNotification());
-    }
-    
-    private Notification createNotification()
-    {
-        if (m_parentService == null)
-        {
-            // Only works with a Service
-            return null;
-        }
-
-        int contentTextID = -1;
-        int iconID = -1;
-        
-        switch (getState())
-        {
-        case CONNECTING:
-            contentTextID = R.string.psiphon_service_notification_message_connecting;
-            iconID = R.drawable.notification_icon_connecting;
-            break;
-            
-        case CONNECTED:
-            if (PsiphonData.getPsiphonData().getTunnelWholeDevice())
-            {
-                contentTextID = R.string.psiphon_running_whole_device;
-            }
-            else
-            {
-                contentTextID = R.string.psiphon_running_browser_only;
-            }
-            
-            iconID = R.drawable.notification_icon_connected;
-            break;
-            
-        case DISCONNECTED:
-            contentTextID = R.string.psiphon_stopped;
-            iconID = R.drawable.notification_icon_disconnected;
-            break;
-        
-        default:
-            assert(false);                
-        }
-
-        // TODO: default intent if m_eventsInterface is null or returns a null pendingSignalNotification Intent?
-        // NOTE that setLatestEventInfo requires a PendingIntent.  And that calls to notify (ie from setState below)
-        // require a contentView which is set by setLatestEventInfo.
-        assert(m_eventsInterface != null);
-        Intent activityIntent = m_eventsInterface.pendingSignalNotification(m_parentService);
-        assert(activityIntent != null);
-        PendingIntent invokeActivityIntent = 
-                PendingIntent.getActivity(
-                    m_parentService,
-                    0,
-                    activityIntent,
-                    PendingIntent.FLAG_UPDATE_CURRENT);
-    
-        Notification notification =
-                new Notification(
-                        iconID,
-                        m_parentService.getText(R.string.app_name),
-                        System.currentTimeMillis());
-
-        notification.setLatestEventInfo(
-            m_parentService,
-            m_parentService.getText(R.string.app_name),
-            m_parentService.getText(contentTextID),
-            invokeActivityIntent); 
-        
-        return notification;
-    }
-
-    /**
-     * Utils.MyLog.ILogger implementation
-     */
-    @Override
-    public void log(int priority, String message)
-    {
-        sendMessage(message, priority);
-    }
-    
-    private synchronized void sendMessage(
-            String message,
-            int messageClass)
-    {
-        if (m_eventsInterface != null)
-        {
-            m_eventsInterface.appendStatusMessage(m_parentContext, message, messageClass);
-        }
-    }
-        
-    class PsiphonServerHostKeyVerifier implements ServerHostKeyVerifier
-    {
-        private String m_expectedHostKey;
-        
-        PsiphonServerHostKeyVerifier(String expectedHostKey)
-        {
-            m_expectedHostKey = expectedHostKey;
-        }
-
-        public boolean verifyServerHostKey(String hostname, int port, String serverHostKeyAlgorithm, byte[] serverHostKey)
-        {
-            return 0 == m_expectedHostKey.compareTo(Utils.Base64.encode(serverHostKey));
-        }
-    }
-    
-    public synchronized State getState()
-    {
-        return m_state;
-    }
-    
-    private synchronized void setState(State newState)
-    {
-        m_state = newState;
-        
-        if (!this.m_destroyed && m_parentService != null)
-        {
-            String ns = Context.NOTIFICATION_SERVICE;
-            NotificationManager mNotificationManager =
-                    (NotificationManager)m_parentService.getSystemService(ns);
-            mNotificationManager.notify(
-                    R.string.psiphon_service_notification_id, 
-                    createNotification());
-        }
-    }
-    
-    class Monitor implements ConnectionMonitor
-    {
-        private BlockingQueue<Signal> m_signalQueue;
-
-        public Monitor(BlockingQueue<Signal> signalQueue)
-        {
-            m_signalQueue = signalQueue;
-        }
-
-        public void connectionLost(Throwable reason)
-        {
-            MyLog.e(R.string.ssh_disconnected_unexpectedly, MyLog.Sensitivity.NOT_SENSITIVE);
-    
-            // 'Add' will do nothing if there's already a pending signal.
-            // This is ok: the pending signal is either UNEXPECTED_DISCONNECT
-            // or STOP_TUNNEL, and both will result in a tear down.
-            m_signalQueue.add(Signal.UNEXPECTED_DISCONNECT);
-        }
-    }
-
-    private static class TunnelVpnServiceUnexpectedDisconnect extends Exception
-    {
-        private static final long serialVersionUID = 1L;
-        
-        public TunnelVpnServiceUnexpectedDisconnect()
-        {
-            super();
-        }
-    }
-    
-    private static class TunnelVpnTunnelStop extends Exception
-    {
-        private static final long serialVersionUID = 1L;
-        
-        public TunnelVpnTunnelStop()
-        {
-            super();
-        }
-    }
-    
-    private void checkSignals(int waitTimeSeconds)
-            throws InterruptedException, TunnelVpnServiceUnexpectedDisconnect, TunnelVpnTunnelStop
-    {
-        Signal signal = m_signalQueue.poll(waitTimeSeconds, TimeUnit.SECONDS);
-        
-        if (signal != null)
-        {
-            switch (signal)
-            {
-            case STOP_TUNNEL:
-                throw new TunnelVpnTunnelStop();
-            case UNEXPECTED_DISCONNECT:
-                throw new TunnelVpnServiceUnexpectedDisconnect();
-            }
-        }
-    }
-    
-    public boolean isStopSignalPending()
-    {
-        return m_signalQueue.peek() == Signal.STOP_TUNNEL;
-    }
-    
-    private boolean runTunnelOnce()
-    {
-        setState(State.CONNECTING);
-        
-        PsiphonData.getPsiphonData().setTunnelRelayProtocol("");
-        PsiphonData.getPsiphonData().setTunnelSessionID("");
-
-        m_interface.start();
-        
-        // Generate a new client session ID to be included with all subsequent web requests
-        // It's also included with the SSH login, for GeoIP region lookup on the server-side
-        m_interface.generateNewCurrentClientSessionID();
-        
-        boolean runAgain = true;
-        boolean unexpectedDisconnect = false;
-        Connection conn = null;
-        DynamicPortForwarder socks = null;
-        TransparentProxyPortForwarder transparentProxy = null;
-        DnsProxy dnsProxy = null;
-        boolean cleanupTransparentProxyRouting = false;
-        Socket socket = null;
-        boolean cleanupTun2Socks = false;
-        
-        try
-        {
-            ServerInterface.ServerEntry entry = m_interface.setCurrentServerEntry();
-            if (entry == null)
-            {
-                MyLog.e(R.string.no_server_entries, MyLog.Sensitivity.NOT_SENSITIVE);
-                runAgain = false;
-                return runAgain;
-            }
-
-            boolean tunnelWholeDevice = PsiphonData.getPsiphonData().getTunnelWholeDevice();
-            boolean runVpnService = tunnelWholeDevice && Utils.hasVpnService() && !PsiphonData.getPsiphonData().getVpnServiceUnavailable();
-            String tunnelWholeDeviceDNSServer = "8.8.8.8"; // TEMP. TODO: get remote address/port from Psiphon server
-            
-            if (tunnelWholeDevice && !runVpnService)
-            {
-                // Check for required root access *before* establishing the SSH connection
-                
-                MyLog.v(R.string.checking_for_root_access, MyLog.Sensitivity.NOT_SENSITIVE);
-
-                // Check root access
-                //
-                // Some known Superuser/RootTools/Psiphon limitations:
-                // - The root-check timeout will block tunnel shutdown. It's now 10 seconds instead of 5 seconds because it's best
-                //   when the user responds within the first time period (see race condition note below). This is mitigated by the
-                //   fact that you can't click Quit with the Superuser prompt up.
-                // - Clicking Home and presumably other app switch methods loses the Superuser prompt -- but doesn't stop the root-check
-                //   waiting on it. The timeout loop will cause the prompt to re-appear (even over the home screen).
-                // - There's a frequently exhibiting race condition between clicking the prompt and the timeout, so often you can click
-                //   Deny or Allow and get asked again right away. The "remember" option mitigates this. And the increase to 10 seconds
-                //   also mitigates this.
-                // - Could probably make the root-check timeout not block the tunnel shutdown and so lengthen the timeout, but there's
-                //   another limiting factor that keeps that timeout short-ish: the Runtime.getRuntime.exec() hang bug. This code *needs*
-                //   to timeout and kill the proc and retry without waiting forever.                
-                
-                while (true)
-                {
-                    // The getTunnelWholeDevice option will only be on when the device
-                    // is rooted, but our app may still be denied su privileges
-                    int result = RootTools.isAccessGiven();
-                    if (result == 0)
-                    {
-                        // Root access denied
-                        MyLog.e(R.string.root_access_denied, MyLog.Sensitivity.NOT_SENSITIVE);
-                        runAgain = false;
-                        return runAgain;                        
-                    }
-                    else if (result == 1)
-                    {
-                        // Root access granted
-                        break;
-                    }
-                    else
-                    {
-                        // Timeout/unknown (user hasn't responded to prompt)
-                        // ...fall through to checkSignals and then try again
-                    }
-                    
-                    checkSignals(0);
-                }
-            }
-            
-            checkSignals(0);
-
-            m_serverSelector.Run();
-
-            checkSignals(0);
-            
-            socket = m_serverSelector.firstEntrySocket;
-            String ipAddress = m_serverSelector.firstEntryIpAddress;
-            if (socket == null)
-            {
-                return runAgain;
-            }
-            entry = m_interface.setCurrentServerEntry();
-            // TODO: can this happen? handle gracefully 
-            assert(entry.ipAddress.equals(ipAddress));
-                        
-            checkSignals(0);
-            
-            MyLog.v(R.string.ssh_connecting, MyLog.Sensitivity.NOT_SENSITIVE);
-
-            Map<String, String> diagnosticData = new HashMap<String, String>();
-            diagnosticData.put("ipAddress", entry.ipAddress);
-            MyLog.g("ConnectingServer", diagnosticData);
-            
-            conn = new Connection(entry.ipAddress, entry.sshObfuscatedKey, entry.sshObfuscatedPort);
-            Monitor monitor = new Monitor(m_signalQueue);
-            conn.connect(
-                    socket,
-                    new PsiphonServerHostKeyVerifier(entry.sshHostKey),
-                    0,
-                    PsiphonConstants.SESSION_ESTABLISHMENT_TIMEOUT_MILLISECONDS,
-                    this);
-            MyLog.v(R.string.ssh_connected, MyLog.Sensitivity.NOT_SENSITIVE);
-
-            checkSignals(0);
-
-            // Client transmits its session ID prepended to the SSH password; the server
-            // uses this to associate the tunnel with web requests -- for GeoIP region stats
-            String sshPassword = m_interface.getCurrentClientSessionID() + entry.sshPassword;
-
-            MyLog.v(R.string.ssh_authenticating, MyLog.Sensitivity.NOT_SENSITIVE);
-            boolean isAuthenticated = conn.authenticateWithPassword(entry.sshUsername, sshPassword);
-            if (isAuthenticated == false)
-            {
-                MyLog.e(R.string.ssh_authentication_failed, MyLog.Sensitivity.NOT_SENSITIVE);
-                return runAgain;
-            }
-            MyLog.v(R.string.ssh_authenticated, MyLog.Sensitivity.NOT_SENSITIVE);
-
-            MyLog.v(R.string.socks_starting, MyLog.Sensitivity.NOT_SENSITIVE);
-
-            // If polipo is already running, we must use the same SOCKS port that polipo is
-            // already using as it's parent proxy port.
-            if (Polipo.isPolipoThreadRunning())
-            {
-                if (!Utils.isPortAvailable(PsiphonData.getPsiphonData().getSocksPort()))
-                {
-                    MyLog.e(R.string.socks_port_in_use, MyLog.Sensitivity.NOT_SENSITIVE, PsiphonData.getPsiphonData().getSocksPort());
-                    runAgain = false;
-                    return runAgain;
-                }
-            }
-            else
-            {
-                int port = Utils.findAvailablePort(PsiphonData.getPsiphonData().getDefaultSocksPort(), 10);
-                if (port == 0)
-                {
-                    MyLog.e(R.string.socks_ports_failed, MyLog.Sensitivity.NOT_SENSITIVE);
-                    runAgain = false;
-                    return runAgain;
-                }
-                PsiphonData.getPsiphonData().setSocksPort(port);
-            }
-
-            socks = conn.createDynamicPortForwarder(PsiphonData.getPsiphonData().getSocksPort());
-            MyLog.v(R.string.socks_running, MyLog.Sensitivity.NOT_SENSITIVE, PsiphonData.getPsiphonData().getSocksPort());
-
-            // The HTTP proxy implementation is provided by Polipo,
-            // a native application accessed via JNI. This proxy is
-            // chained to our SOCKS proxy.
-
-            // TODO: there's a security concern here - if the HTTP proxy
-            // remains running after the main process dies, a malicious
-            // app could plug in its own SOCKS proxy and capture all
-            // Psiphon browser activity.
-            
-            Polipo.getPolipo().runForever();
-
-            if (PsiphonData.getPsiphonData().getHttpProxyPort() == 0)
-            {
-                MyLog.e(R.string.http_proxy_ports_failed, MyLog.Sensitivity.NOT_SENSITIVE);
-                runAgain = false;
-                return runAgain;
-            }
-
-            MyLog.v(R.string.http_proxy_running, MyLog.Sensitivity.NOT_SENSITIVE, PsiphonData.getPsiphonData().getHttpProxyPort());
-            
-            // Start transparent proxy, DNS proxy, and iptables config
-            
-            if (tunnelWholeDevice && !runVpnService)
-            {
-                // TODO: findAvailablePort is only effective for TCP services
-                int port = Utils.findAvailablePort(PsiphonConstants.DNS_PROXY_PORT, 10);
-                if (port == 0)
-                {
-                    MyLog.e(R.string.dns_proxy_ports_failed, MyLog.Sensitivity.NOT_SENSITIVE);
-                    runAgain = false;
-                    return runAgain;
-                }
-                PsiphonData.getPsiphonData().setDnsProxyPort(port);
-    
-                dnsProxy = new DnsProxy(
-                                tunnelWholeDeviceDNSServer,
-                                53,
-                                PsiphonData.getPsiphonData().getDnsProxyPort());
-    
-                if (!dnsProxy.Start())
-                {
-                    // If we can't run the local DNS proxy, abort
-                    runAgain = false;
-                    return runAgain;             
-                }
-                
-                MyLog.v(R.string.dns_proxy_running, MyLog.Sensitivity.NOT_SENSITIVE, PsiphonData.getPsiphonData().getDnsProxyPort());            
-                
-                port = Utils.findAvailablePort(PsiphonConstants.TRANSPARENT_PROXY_PORT, 10);
-                if (port == 0)
-                {
-                    MyLog.e(R.string.transparent_proxy_ports_failed, MyLog.Sensitivity.NOT_SENSITIVE);
-                    runAgain = false;
-                    return runAgain;
-                }
-                PsiphonData.getPsiphonData().setTransparentProxyPort(port);
-    
-                transparentProxy = conn.createTransparentProxyForwarder(PsiphonData.getPsiphonData().getTransparentProxyPort());
-    
-                try
-                {
-                    TransparentProxyConfig.setupTransparentProxyRouting(m_parentContext);
-                    cleanupTransparentProxyRouting = true;
-                }
-                catch (PsiphonTransparentProxyException e)
-                {
-                    // If we can't configure the iptables routing, abort
-                    MyLog.e(R.string.transparent_proxy_failed, MyLog.Sensitivity.NOT_SENSITIVE, e.getMessage());
-                    runAgain = false;
-                    return runAgain;
-                }
-                
-                MyLog.v(R.string.transparent_proxy_running, MyLog.Sensitivity.NOT_SENSITIVE, PsiphonData.getPsiphonData().getTransparentProxyPort());
-            }
-            
-            // Run as Android OS VPN
-            
-            if (tunnelWholeDevice && runVpnService)
-            {
-                // VpnService backwards compatibility: doVpnProtect/doVpnBuilder are wrapper
-                // functions so we don't reference the undefined VpnServer class when this function
-                // is loaded.
-
-                String privateIpAddress = Utils.selectPrivateAddress();
-                
-                if (privateIpAddress == null)
-                {
-                    MyLog.v(R.string.vpn_service_no_private_address_available, MyLog.Sensitivity.NOT_SENSITIVE);
-                    runAgain = false;
-                    return runAgain;
-                }
-
-                ParcelFileDescriptor vpnInterfaceFileDescriptor = null;
-                
-                if (!doVpnProtect(socket)
-                    || null == (vpnInterfaceFileDescriptor = doVpnBuilder(privateIpAddress, tunnelWholeDeviceDNSServer)))
-                {
-                    runAgain = false;
-                    if (Utils.isRooted())
-                    {
-                        // VpnService appears to be broken. Try root mode instead.
-                        // TODO: don't fail over to root mode in the not-really-broken revoked edge condition case (e.g., establish() returns null)?
-                        PsiphonData.getPsiphonData().setVpnServiceUnavailable(true);
-                        runAgain = true;
-                    }
-                    return runAgain;
-                }
-                
-                MyLog.v(R.string.vpn_service_running, MyLog.Sensitivity.NOT_SENSITIVE);
-
-                String socksServerAddress = "127.0.0.1:" + Integer.toString(PsiphonData.getPsiphonData().getSocksPort());
-                String udpgwServerAddress = "127.0.0.1:" + Integer.toString(PsiphonConstants.UDPGW_SERVER_PORT);
-                
-                cleanupTun2Socks = true;
-                
-                Tun2Socks.Start(
-                        this,
-                        vpnInterfaceFileDescriptor,
-                        PsiphonConstants.VPN_INTERFACE_MTU,
-                        privateIpAddress,
-                        PsiphonConstants.VPN_INTERFACE_NETMASK,
-                        socksServerAddress,
-                        udpgwServerAddress);
-                
-                // TODO: detect and report: tun2Socks.Start failed; tun2socks run() unexpected exit
-
-                MyLog.v(R.string.tun2socks_running, MyLog.Sensitivity.NOT_SENSITIVE);
-            }
-            
-            // Don't signal unexpected disconnect until we've started
-            conn.addConnectionMonitor(monitor);
-            
-            setState(State.CONNECTED);
-            PsiphonData.getPsiphonData().setTunnelRelayProtocol(PsiphonConstants.RELAY_PROTOCOL);
-            
-            checkSignals(0);
-
-            // Certain Android devices silently fail to route through the VpnService tun device. 
-            // Test connecting to a service available only through the tunnel. Stop when the check fails.
-
-            // NOTE: this test succeeds due to the tun2socks accept on localhost, which confirms that
-            // the connection was tunneled, and fails due to direct connect because the selected
-            // service is firewalled.
-            // TODO: A more advanced implementation would have tun2socks recognize this test and (a)
-            // not attempt a SOCKS port forward; (b) respond with a verifiable byte stream. This byte
-            // stream must be a random nonce known to TunnelCore and tun2socks but not known to any
-            // external party that could respond, yielding a false positive. 
-            
-            if (tunnelWholeDevice && runVpnService)
-            {
-                boolean success = false;
-                SocketChannel channel = null;
-                Selector selector = null;
-                try
-                {
-                    channel = SocketChannel.open();
-                    channel.configureBlocking(false);
-                    // Select a random port to be slightly less fingerprintable in the untunneled (failure) case.
-                    int port = Utils.insecureRandRange(PsiphonConstants.CHECK_TUNNEL_SERVER_FIRST_PORT, PsiphonConstants.CHECK_TUNNEL_SERVER_LAST_PORT);
-                    channel.connect(new InetSocketAddress(entry.ipAddress, port));
-                    selector = Selector.open();
-                    channel.register(selector, SelectionKey.OP_CONNECT);                    
-                    for (int i = 0;
-                         i < PsiphonConstants.CHECK_TUNNEL_TIMEOUT_MILLISECONDS && selector.select(100) == 0;
-                         i += 100)
-                    {
-                        checkSignals(0);
-                    }
-                    success = channel.finishConnect();                    
-                }
-                catch (IOException e) {}
-                finally
-                {
-                    if (selector != null)
-                    {
-                        try
-                        {
-                            selector.close();
-                        }
-                        catch (IOException e) {}
-                    }
-                    if (channel != null)
-                    {
-                        try
-                        {
-                            channel.close();
-                        }
-                        catch (IOException e) {}                        
-                    }
-                }
-
-                if (!success)
-                {
-                    MyLog.w(R.string.check_tunnel_failed, MyLog.Sensitivity.NOT_SENSITIVE);
-                    
-                    // Stop entirely. If this test fails, there's something wrong with routing.
-                    runAgain = false;
-                    return runAgain;
-                }
-            }
-            
-            checkSignals(0);
-
-            try
-            {
-                m_interface.doHandshakeRequest();
-                PsiphonData.getPsiphonData().setTunnelSessionID(m_interface.getCurrentServerSessionID());
-
-                if (m_eventsInterface != null)
-                {
-                    m_eventsInterface.signalHandshakeSuccess(m_parentContext);
-                }
-            } 
-            catch (PsiphonServerInterfaceException requestException)
-            {
-                MyLog.e(R.string.PsiphonAndroidService_HandshakeRequestFailed, MyLog.Sensitivity.NOT_SENSITIVE, requestException);
-
-                // Treat this case like a tunnel failure -- we don't want to proceed without
-                // a session ID, home page, etc. We don't expect it's likely that the handshake
-                // will fail if the tunnel is successfully established.
-                throw new IOException();
-            }
-            
-            if (m_useGenericLogMessages)
-            {
-                MyLog.i(R.string.psiphon_running_generic, MyLog.Sensitivity.NOT_SENSITIVE);                
-            }
-            else
-            {
-                MyLog.i(tunnelWholeDevice ? R.string.psiphon_running_whole_device : R.string.psiphon_running_browser_only, MyLog.Sensitivity.NOT_SENSITIVE);
-            }
-
-            checkSignals(0);
-
-            try
-            {
-                m_interface.doConnectedRequest();
-            } 
-            catch (PsiphonServerInterfaceException requestException)
-            {
-                MyLog.w(R.string.PsiphonAndroidService_ConnectedRequestFailed, MyLog.Sensitivity.NOT_SENSITIVE, requestException);
-                // Allow the user to continue. Their session might still function correctly.
-            }
-            
-            checkSignals(0);
-
-            if (m_interface.isUpgradeAvailable() && m_upgradeDownloader != null)
-            {
-                m_upgradeDownloader.start();
-            }
-            
-            try
-            {
-                // This busy-wait-ish loop is throttled by the `checkSignals(1)`
-                // call. It will wait for 1 second before proceeding to the 
-                // `doPeriodicWork()` call (which itself only takes action every
-                // half-hour).
-                while (true)
-                {
-                    checkSignals(1);
-    
-                    m_interface.doPeriodicWork(false);
-                }
-            }
-            finally
-            {
-                m_interface.doPeriodicWork(true);
-            }
-        }
-        catch (IOException e)
-        {
-            unexpectedDisconnect = true;
-
-            // SSH errors -- tunnel problems -- result in IOException
-            // Make sure we try a different server (if any) next time
-            // Note: we're not marking the server failed if handshake/connected requests failed
-            
-            m_interface.markCurrentServerFailed();
-
-            // TODO: This prints too much info -- the stack trace, but also IP
-            // address (not sure if we want to obscure that or not...) 
-            //MyLog.e(R.string.error_message, e);
-            MyLog.e(R.string.ssh_connection_failed, MyLog.Sensitivity.NOT_SENSITIVE);
-        }
-        catch (TunnelVpnServiceUnexpectedDisconnect e)
-        {
-            // NOTE: Not calling MarkCurrentServerFailed(), although there
-            // may be a problem with the server. This exception is thrown
-            // in the case where the tunnel was successfully established
-            // and the connection monitor detected a disconnect. We'll
-            // retry the current server at least once. If it still is
-            // down -- i.e., not an intermittent problem, we'll expect
-            // an IOException on the connection attempt, which will call
-            // calling MarkCurrentServerFailed().
-
-            unexpectedDisconnect = true;
-            runAgain = true;
-        }
-        catch (TunnelVpnTunnelStop e)
-        {
-            unexpectedDisconnect = false;
-            runAgain = false;
-        }
-        catch (InterruptedException e)
-        {
-            runAgain = false;
-        }
-        finally
-        {
-            PsiphonData.getPsiphonData().setTunnelRelayProtocol("");
-            PsiphonData.getPsiphonData().setTunnelSessionID("");
-
-            // Abort any outstanding HTTP requests.
-            // Currently this would only be the upgrade download request.
-            // Otherwise the call below to m_upgradeDownloader.stop() would block.
-            m_interface.stop();
-
-            if (cleanupTransparentProxyRouting)
-            {
-                try
-                {
-                    TransparentProxyConfig.teardownTransparentProxyRouting(m_parentContext);
-                }
-                catch (PsiphonTransparentProxyException e)
-                {
-                }
-            }
-            
-            if (dnsProxy != null)
-            {
-                dnsProxy.Stop();
-                MyLog.v(R.string.dns_proxy_stopped, MyLog.Sensitivity.NOT_SENSITIVE);                
-            }
-            
-            if (transparentProxy != null)
-            {
-                try
-                {
-                    transparentProxy.close();
-                }
-                catch (IOException e)
-                {
-                    // Ignore
-                }
-                MyLog.v(R.string.transparent_proxy_stopped, MyLog.Sensitivity.NOT_SENSITIVE);                
-            }
-            
-            if (cleanupTun2Socks)
-            {
-                Tun2Socks.Stop();
-                MyLog.v(R.string.tun2socks_stopped, MyLog.Sensitivity.NOT_SENSITIVE);                
-            }
-            
-            if (socks != null)
-            {
-                try
-                {
-                    socks.close();
-                }
-                catch (IOException e)
-                {
-                    // Ignore
-                }
-                MyLog.v(R.string.socks_stopped, MyLog.Sensitivity.NOT_SENSITIVE);
-            }
-
-            if (conn != null)
-            {
-                conn.clearConnectionMonitors();
-                conn.close();
-                MyLog.v(R.string.ssh_stopped, MyLog.Sensitivity.NOT_SENSITIVE);
-            }
-            
-            if (m_upgradeDownloader != null)
-            {
-                m_upgradeDownloader.stop();
-            }
-
-            if (!runAgain)
-            {
-                setState(State.DISCONNECTED);
-            }
-            
-            if (unexpectedDisconnect && !isStopSignalPending())
-            {
-                // This will invoke the status activity to show that
-                // the tunnel is disconnected. Since that invocation
-                // will also restart the tunnel, be sure not to do
-                // it when a stop is signaled.
-                
-                if (m_eventsInterface != null)
-                {
-                    m_eventsInterface.signalUnexpectedDisconnect(m_parentContext);
-                }
-            }
-            
-            if (socket != null)
-            {
-                try
-                {
-                    socket.close();
-                }
-                catch (IOException e)
-                {
-                }
-            }
-        }
-        
-        return runAgain;
-    }
-    
-    @TargetApi(Build.VERSION_CODES.ICE_CREAM_SANDWICH)
-    private boolean doVpnProtect(Socket socket)
-    {
-        // *Must* have a parent service for this mode
-        assert (m_parentService != null);
-
-        if (!((TunnelVpnService)m_parentService).protect(socket))
-        {
-            MyLog.e(R.string.vpn_service_failed, MyLog.Sensitivity.NOT_SENSITIVE, "protect socket failed");
-            return false;
-        }
-        return true;
-    }
-    
-    @TargetApi(Build.VERSION_CODES.ICE_CREAM_SANDWICH)
-    private ParcelFileDescriptor doVpnBuilder(String privateIpAddress, String tunnelWholeDeviceDNSServer)
-    {
-        // *Must* have a parent service for this mode
-        assert (m_parentService != null);
-
-        ParcelFileDescriptor vpnInterfaceFileDescriptor = null;
-        String builderErrorMessage = null;
-        try
-        {
-            VpnService.Builder builder = ((TunnelVpnService)m_parentService).newBuilder();
-            vpnInterfaceFileDescriptor = builder
-                    .setSession(m_parentService.getString(R.string.app_name))
-                    .setMtu(PsiphonConstants.VPN_INTERFACE_MTU)
-                    .addAddress(privateIpAddress, 32)
-                    .addRoute("0.0.0.0", 0)
-                    .addDnsServer(tunnelWholeDeviceDNSServer)
-                    .establish();
-            if (vpnInterfaceFileDescriptor == null)
-            {
-                // as per http://developer.android.com/reference/android/net/VpnService.Builder.html#establish%28%29
-                builderErrorMessage = "application is not prepared or revoked";
-            }
-        }
-        catch(IllegalArgumentException e)
-        {
-            builderErrorMessage = e.getMessage();
-        }
-        catch(IllegalStateException e)
-        {
-            builderErrorMessage = e.getMessage();                    
-        }
-        catch(SecurityException e)
-        {
-            builderErrorMessage = e.getMessage();                    
-        }
-        if (vpnInterfaceFileDescriptor == null)
-        {
-            // If we can't configure the Android OS VPN, abort
-            MyLog.e(R.string.vpn_service_failed, MyLog.Sensitivity.NOT_SENSITIVE, builderErrorMessage);
-        }
-        
-        return vpnInterfaceFileDescriptor;
-    }
-    
-    private void runTunnel() throws InterruptedException
-    {
-        if (!m_interface.serverWithCapabilitiesExists(PsiphonConstants.REQUIRED_CAPABILITIES_FOR_TUNNEL))
-        {
-            setState(State.DISCONNECTED);
-            MyLog.e(R.string.no_server_entries, MyLog.Sensitivity.NOT_SENSITIVE);
-            return;
-        }
-        
-        while (runTunnelOnce())
-        {
-            try
-            {
-                checkSignals(0);
-            } 
-            catch (TunnelVpnServiceUnexpectedDisconnect e)
-            {
-                // Continue with the retry loop
-            } 
-            catch (TunnelVpnTunnelStop e)
-            {
-                // Stop has been requested, so get out of the retry loop.
-                setState(State.DISCONNECTED);
-                break;
-            }
-            
-            // Provide visual feedback (notification icon) that we are no longer connected
-            setState(State.CONNECTING);
-            
-            try
-            {
-                m_interface.start();
-                m_interface.fetchRemoteServerList();
-            }
-            catch (PsiphonServerInterfaceException requestException)
-            {
-                MyLog.w(R.string.TunnelService_FetchRemoteServerListFailed, MyLog.Sensitivity.NOT_SENSITIVE, requestException);
-            }
-            finally
-            {
-                m_interface.stop();
-            }
-
-            // 1-2 second delay before retrying
-            // (same as Windows client, see comment in ConnectionManager.cpp)
-            try
-            {
-                Thread.sleep(1000 + (long)(Math.random()*1000.0));
-            }
-            catch (InterruptedException ie)
-            {
-                setState(State.DISCONNECTED);
-                break;
-            }
-        }
-    }
-    
-    public void startTunnel()
-    {
-        stopTunnel();
-
-        if (m_eventsInterface != null)
-        {
-            m_eventsInterface.signalTunnelStarting(m_parentContext);
-        }
-
-        MyLog.v(R.string.starting_tunnel, MyLog.Sensitivity.NOT_SENSITIVE);
-
-        setState(State.CONNECTING);
-        
-        // Only allow 1 signal at a time. A backlog of signals will break the retry loop.
-        m_signalQueue = new ArrayBlockingQueue<Signal>(1);
-
-        m_tunnelThread = new Thread(
-            new Runnable()
-            {
-                public void run()
-                {
-                    try
-                    {
-                        try
-                        {
-                            runTunnel();
-                        }
-                        catch (InterruptedException e)
-                        {
-                            Thread.currentThread().interrupt();
-                        }
-    
-                        if (m_eventsInterface != null)
-                        {
-                            m_eventsInterface.signalTunnelStopping(m_parentContext);
-                        }
-                        
-                        if (m_parentService != null)
-                        {
-                            // If the tunnel is stopping itself (e.g., due to a fatal error
-                            // where we don't try-next-server), then the service should stop itself.
-                            m_parentService.stopForeground(true);
-                            m_parentService.stopSelf();
-                        }
-    
-                        MyLog.v(R.string.stopped_tunnel, MyLog.Sensitivity.NOT_SENSITIVE);
-                        MyLog.e(R.string.psiphon_stopped, MyLog.Sensitivity.NOT_SENSITIVE);
-                    }
-                    finally
-                    {
-                        m_signalQueue = null;
-                        m_tunnelThread = null;
-                    }
-                }
-            });
-
-        m_tunnelThread.start();
-    }
-    
-    public void signalUnexpectedDisconnect()
-    {
-        // Override STOP_TUNNEL; TODO: race condition?
-        if (m_signalQueue != null)
-        {
-            m_signalQueue.clear();
-            m_signalQueue.offer(Signal.UNEXPECTED_DISCONNECT);
-        }
-    }
-    
-    public void stopVpnServiceHelper()
-    {
-        // *Must* have a parent service for this mode
-        assert (m_parentService != null);
-
-        // A hack to stop the VpnService, which doesn't respond to normal
-        // stopService() calls.
-
-        // Stopping tun2socks will close the VPN interface fd, which
-        // in turn stops the VpnService. Without closing the fd, the
-        // stopService call has no effect and the only way to stop
-        // the VPN is via the OS notification UI.
-        Tun2Socks.Stop();
-
-        // Sometimes we're in the state where there's no fd, and the
-        // service still isn't responding to external stopService() calls.
-        // For example, when stuck in the waiting-for-connectivity check
-        // in ServerSelector.
-        m_parentService.stopForeground(true);
-        m_parentService.stopSelf();
-    }
-    
-    public void stopTunnel()
-    {
-        if (m_tunnelThread != null)
-        {
-            MyLog.v(R.string.stopping_tunnel, MyLog.Sensitivity.NOT_SENSITIVE);
-
-            // Wake up/interrupt the tunnel thread
-            
-            // Override UNEXPECTED_DISCONNECT; TODO: race condition?
-            m_signalQueue.clear();
-            m_signalQueue.offer(Signal.STOP_TUNNEL);
-            
-            if (m_serverSelector != null)
-            {
-                m_serverSelector.Abort();
-            }
-            
-            // Tell the ServerInterface to stop (e.g., kill requests).
-
-            // Currently, all requests are run in the context of the
-            // tunnel thread; m_interface.outstandingRequests is not
-            // a work queue, it's just a way for another thread to
-            // reference the requests and invoke .abort(). Any
-            // request that should not abort when the tunnel thread
-            // should shut down should be omitted from the
-            // outstandingRequests list.
-
-            m_interface.stop();
-            
-            try
-            {
-                m_tunnelThread.join();
-            }
-            catch (InterruptedException e)
-            {
-                Thread.currentThread().interrupt();
-            }
-        }
-    }
-    
-    public void setEventsInterface(Events eventsInterface)
-    {
-        m_eventsInterface = eventsInterface;
-    }
-    
-    public void setUpgradeDownloader(UpgradeDownloader downloader)
-    {
-        m_upgradeDownloader = downloader;
-    }
-    
-    public ServerInterface getServerInterface()
-    {
-        return m_interface;
-    }
-    
-    public void setUseGenericLogMessages(boolean useGenericLogMessages)
-    {
-        m_useGenericLogMessages = useGenericLogMessages;
-    }
-}
->>>>>>> 07abdf8c
+/*
+ * Copyright (c) 2013, Psiphon Inc.
+ * All rights reserved.
+ *
+ * This program is free software: you can redistribute it and/or modify
+ * it under the terms of the GNU General Public License as published by
+ * the Free Software Foundation, either version 3 of the License, or
+ * (at your option) any later version.
+ * 
+ * This program is distributed in the hope that it will be useful,
+ * but WITHOUT ANY WARRANTY; without even the implied warranty of
+ * MERCHANTABILITY or FITNESS FOR A PARTICULAR PURPOSE.  See the
+ * GNU General Public License for more details.
+ * 
+ * You should have received a copy of the GNU General Public License
+ * along with this program.  If not, see <http://www.gnu.org/licenses/>.
+ *
+ */
+
+package com.psiphon3.psiphonlibrary;
+
+import java.io.IOException;
+import java.net.InetSocketAddress;
+import java.net.Socket;
+import java.nio.channels.SelectionKey;
+import java.nio.channels.Selector;
+import java.nio.channels.SocketChannel;
+import java.util.ArrayList;
+import java.util.HashMap;
+import java.util.List;
+import java.util.Map;
+import java.util.Random;
+import java.util.concurrent.ArrayBlockingQueue;
+import java.util.concurrent.BlockingQueue;
+import java.util.concurrent.TimeUnit;
+
+import org.json.JSONException;
+import org.json.JSONObject;
+
+import android.annotation.TargetApi;
+import android.app.Notification;
+import android.app.NotificationManager;
+import android.app.PendingIntent;
+import android.app.Service;
+import android.content.Context;
+import android.content.Intent;
+import android.net.VpnService;
+import android.os.Build;
+import android.os.ParcelFileDescriptor;
+import android.util.Pair;
+
+import ch.ethz.ssh2.*;
+import ch.ethz.ssh2.Connection.IStopSignalPending;
+
+import com.psiphon3.psiphonlibrary.R;
+import com.psiphon3.psiphonlibrary.ServerInterface.PsiphonServerInterfaceException;
+import com.psiphon3.psiphonlibrary.TransparentProxyConfig.PsiphonTransparentProxyException;
+import com.psiphon3.psiphonlibrary.Utils.MyLog;
+import com.stericson.RootTools.RootTools;
+
+public class TunnelCore implements IStopSignalPending
+{
+    public enum State
+    {
+        DISCONNECTED,
+        CONNECTING,
+        CONNECTED
+    }
+    private Context m_parentContext = null;
+    private Service m_parentService = null;
+    private State m_state = State.DISCONNECTED;
+    private boolean m_firstStart = true;
+    private Thread m_tunnelThread;
+    private ServerInterface m_interface;
+    private UpgradeDownloader m_upgradeDownloader = null;
+    private ServerSelector m_serverSelector = null;
+    private boolean m_destroyed = false;
+    private Events m_eventsInterface = null;
+    private boolean m_useGenericLogMessages = false;
+    private List<Pair<String,String>> m_extraAuthParams = new ArrayList<Pair<String,String>>();    
+
+
+    enum Signal
+    {
+        STOP_TUNNEL,
+        UNEXPECTED_DISCONNECT
+    };
+    private BlockingQueue<Signal> m_signalQueue;
+
+    static public interface UpgradeDownloader
+    {
+        /**
+         * Begin downloading the upgrade from the server. Download is done in a
+         * separate thread. 
+         */
+        public void start();
+
+        /**
+         * Stop an on-going upgrade download.
+         */
+        public void stop();
+    }
+    
+    public TunnelCore(Context parentContext, Service parentService)
+    {
+        m_parentContext = parentContext;
+        m_parentService = parentService;
+    }
+    
+    // Implementation of android.app.Service.onStartCommand
+    public int onStartCommand(Intent intent, int flags, int startId)
+    {        
+        if (m_firstStart)
+        {
+            doForeground();
+            MyLog.v(R.string.client_version, MyLog.Sensitivity.NOT_SENSITIVE, EmbeddedValues.CLIENT_VERSION);
+            startTunnel();
+            m_firstStart = false;
+        }
+        return android.app.Service.START_STICKY;
+    }
+
+    // Implementation of android.app.Service.onCreate
+    public void onCreate()
+    {
+        m_interface = new ServerInterface(m_parentContext);
+        m_serverSelector = new ServerSelector(m_interface, m_parentContext);
+    }
+
+    // Implementation of android.app.Service.onDestroy
+    public void onDestroy()
+    {
+        m_destroyed = true;
+
+        stopTunnel();
+    }
+
+    private void doForeground()
+    {
+        if (m_parentService == null)
+        {
+            // Only works with a Service
+            return;
+        }
+
+        m_parentService.startForeground(R.string.psiphon_service_notification_id, this.createNotification());
+    }
+    
+    private Notification createNotification()
+    {
+        if (m_parentService == null)
+        {
+            // Only works with a Service
+            return null;
+        }
+
+        int contentTextID = -1;
+        int iconID = -1;
+        
+        switch (getState())
+        {
+        case CONNECTING:
+            contentTextID = R.string.psiphon_service_notification_message_connecting;
+            iconID = PsiphonData.getPsiphonData().getNotificationIconConnecting();
+            if (iconID == 0) {
+                iconID = R.drawable.notification_icon_connecting;
+            }
+            break;
+            
+        case CONNECTED:
+            if (PsiphonData.getPsiphonData().getTunnelWholeDevice())
+            {
+                contentTextID = R.string.psiphon_running_whole_device;
+            }
+            else
+            {
+                contentTextID = R.string.psiphon_running_browser_only;
+            }
+            
+            iconID = PsiphonData.getPsiphonData().getNotificationIconConnected();
+            if (iconID == 0) {
+                iconID = R.drawable.notification_icon_connected;
+            }
+            break;
+            
+        case DISCONNECTED:
+            contentTextID = R.string.psiphon_stopped;
+            iconID = PsiphonData.getPsiphonData().getNotificationIconDisconnected();
+            if (iconID == 0) {
+                iconID = R.drawable.notification_icon_disconnected;
+            }
+            break;
+        
+        default:
+            assert(false);                
+        }
+
+        // TODO: default intent if m_eventsInterface is null or returns a null pendingSignalNotification Intent?
+        // NOTE that setLatestEventInfo requires a PendingIntent.  And that calls to notify (ie from setState below)
+        // require a contentView which is set by setLatestEventInfo.
+        assert(m_eventsInterface != null);
+        Intent activityIntent = m_eventsInterface.pendingSignalNotification(m_parentService);
+        assert(activityIntent != null);
+        PendingIntent invokeActivityIntent = 
+                PendingIntent.getActivity(
+                    m_parentService,
+                    0,
+                    activityIntent,
+                    PendingIntent.FLAG_UPDATE_CURRENT);
+    
+        Notification notification =
+                new Notification(
+                        iconID,
+                        m_parentService.getText(R.string.app_name),
+                        System.currentTimeMillis());
+
+        notification.setLatestEventInfo(
+            m_parentService,
+            m_parentService.getText(R.string.app_name),
+            m_parentService.getText(contentTextID),
+            invokeActivityIntent); 
+        
+        return notification;
+    }
+
+    class PsiphonServerHostKeyVerifier implements ServerHostKeyVerifier
+    {
+        private String m_expectedHostKey;
+        
+        PsiphonServerHostKeyVerifier(String expectedHostKey)
+        {
+            m_expectedHostKey = expectedHostKey;
+        }
+
+        public boolean verifyServerHostKey(String hostname, int port, String serverHostKeyAlgorithm, byte[] serverHostKey)
+        {
+            return 0 == m_expectedHostKey.compareTo(Utils.Base64.encode(serverHostKey));
+        }
+    }
+    
+    public synchronized State getState()
+    {
+        return m_state;
+    }
+    
+    private synchronized void setState(State newState)
+    {
+        m_state = newState;
+        
+        if (!this.m_destroyed && m_parentService != null)
+        {
+            String ns = Context.NOTIFICATION_SERVICE;
+            NotificationManager mNotificationManager =
+                    (NotificationManager)m_parentService.getSystemService(ns);
+            mNotificationManager.notify(
+                    R.string.psiphon_service_notification_id, 
+                    createNotification());
+        }
+    }
+    
+    class Monitor implements ConnectionMonitor
+    {
+        private BlockingQueue<Signal> m_signalQueue;
+
+        public Monitor(BlockingQueue<Signal> signalQueue)
+        {
+            m_signalQueue = signalQueue;
+        }
+
+        public void connectionLost(Throwable reason)
+        {
+            MyLog.e(R.string.ssh_disconnected_unexpectedly, MyLog.Sensitivity.NOT_SENSITIVE);
+    
+            // 'Add' will do nothing if there's already a pending signal.
+            // This is ok: the pending signal is either UNEXPECTED_DISCONNECT
+            // or STOP_TUNNEL, and both will result in a tear down.
+            m_signalQueue.add(Signal.UNEXPECTED_DISCONNECT);
+        }
+    }
+
+    private static class TunnelVpnServiceUnexpectedDisconnect extends Exception
+    {
+        private static final long serialVersionUID = 1L;
+        
+        public TunnelVpnServiceUnexpectedDisconnect()
+        {
+            super();
+        }
+    }
+    
+    private static class TunnelVpnTunnelStop extends Exception
+    {
+        private static final long serialVersionUID = 1L;
+        
+        public TunnelVpnTunnelStop()
+        {
+            super();
+        }
+    }
+    
+    private void checkSignals(int waitTimeSeconds)
+            throws InterruptedException, TunnelVpnServiceUnexpectedDisconnect, TunnelVpnTunnelStop
+    {
+        Signal signal = m_signalQueue.poll(waitTimeSeconds, TimeUnit.SECONDS);
+        
+        if (signal != null)
+        {
+            switch (signal)
+            {
+            case STOP_TUNNEL:
+                throw new TunnelVpnTunnelStop();
+            case UNEXPECTED_DISCONNECT:
+                throw new TunnelVpnServiceUnexpectedDisconnect();
+            }
+        }
+    }
+    
+    public boolean isStopSignalPending()
+    {
+        return m_signalQueue.peek() == Signal.STOP_TUNNEL;
+    }
+    
+    private boolean runTunnelOnce()
+    {
+        setState(State.CONNECTING);
+        
+        PsiphonData.getPsiphonData().setTunnelRelayProtocol("");
+        PsiphonData.getPsiphonData().setTunnelSessionID("");
+
+        m_interface.start();
+        
+        // Generate a new client session ID to be included with all subsequent web requests
+        // It's also included with the SSH login, for GeoIP region lookup on the server-side
+        m_interface.generateNewCurrentClientSessionID();
+        
+        boolean runAgain = true;
+        boolean unexpectedDisconnect = false;
+        Connection conn = null;
+        DynamicPortForwarder socks = null;
+        TransparentProxyPortForwarder transparentProxy = null;
+        DnsProxy dnsProxy = null;
+        boolean cleanupTransparentProxyRouting = false;
+        Socket socket = null;
+        boolean cleanupTun2Socks = false;
+        
+        try
+        {
+            ServerInterface.ServerEntry entry = m_interface.setCurrentServerEntry();
+            if (entry == null)
+            {
+                MyLog.e(R.string.no_server_entries, MyLog.Sensitivity.NOT_SENSITIVE);
+                runAgain = false;
+                return runAgain;
+            }
+
+            boolean tunnelWholeDevice = PsiphonData.getPsiphonData().getTunnelWholeDevice();
+            boolean runVpnService = tunnelWholeDevice && Utils.hasVpnService() && !PsiphonData.getPsiphonData().getVpnServiceUnavailable();
+            String tunnelWholeDeviceDNSServer = "8.8.8.8"; // TEMP. TODO: get remote address/port from Psiphon server
+            
+            if (tunnelWholeDevice && !runVpnService)
+            {
+                // Check for required root access *before* establishing the SSH connection
+                
+                MyLog.v(R.string.checking_for_root_access, MyLog.Sensitivity.NOT_SENSITIVE);
+
+                // Check root access
+                //
+                // Some known Superuser/RootTools/Psiphon limitations:
+                // - The root-check timeout will block tunnel shutdown. It's now 10 seconds instead of 5 seconds because it's best
+                //   when the user responds within the first time period (see race condition note below). This is mitigated by the
+                //   fact that you can't click Quit with the Superuser prompt up.
+                // - Clicking Home and presumably other app switch methods loses the Superuser prompt -- but doesn't stop the root-check
+                //   waiting on it. The timeout loop will cause the prompt to re-appear (even over the home screen).
+                // - There's a frequently exhibiting race condition between clicking the prompt and the timeout, so often you can click
+                //   Deny or Allow and get asked again right away. The "remember" option mitigates this. And the increase to 10 seconds
+                //   also mitigates this.
+                // - Could probably make the root-check timeout not block the tunnel shutdown and so lengthen the timeout, but there's
+                //   another limiting factor that keeps that timeout short-ish: the Runtime.getRuntime.exec() hang bug. This code *needs*
+                //   to timeout and kill the proc and retry without waiting forever.                
+                
+                while (true)
+                {
+                    // The getTunnelWholeDevice option will only be on when the device
+                    // is rooted, but our app may still be denied su privileges
+                    int result = RootTools.isAccessGiven();
+                    if (result == 0)
+                    {
+                        // Root access denied
+                        MyLog.e(R.string.root_access_denied, MyLog.Sensitivity.NOT_SENSITIVE);
+                        runAgain = false;
+                        return runAgain;                        
+                    }
+                    else if (result == 1)
+                    {
+                        // Root access granted
+                        break;
+                    }
+                    else
+                    {
+                        // Timeout/unknown (user hasn't responded to prompt)
+                        // ...fall through to checkSignals and then try again
+                    }
+                    
+                    checkSignals(0);
+                }
+            }
+            
+            checkSignals(0);
+
+            m_serverSelector.Run();
+
+            checkSignals(0);
+            
+            socket = m_serverSelector.firstEntrySocket;
+            String ipAddress = m_serverSelector.firstEntryIpAddress;
+            if (socket == null)
+            {
+                return runAgain;
+            }
+            entry = m_interface.setCurrentServerEntry();
+            // TODO: can this happen? handle gracefully 
+            assert(entry.ipAddress.equals(ipAddress));
+                        
+            checkSignals(0);
+            
+            MyLog.v(R.string.ssh_connecting, MyLog.Sensitivity.NOT_SENSITIVE);
+
+            Map<String, String> diagnosticData = new HashMap<String, String>();
+            diagnosticData.put("ipAddress", entry.ipAddress);
+            MyLog.g("ConnectingServer", diagnosticData);
+            
+            conn = new Connection(entry.ipAddress, entry.sshObfuscatedKey, entry.sshObfuscatedPort);
+            Monitor monitor = new Monitor(m_signalQueue);
+            conn.connect(
+                    socket,
+                    new PsiphonServerHostKeyVerifier(entry.sshHostKey),
+                    0,
+                    PsiphonConstants.SESSION_ESTABLISHMENT_TIMEOUT_MILLISECONDS,
+                    this);
+            MyLog.v(R.string.ssh_connected, MyLog.Sensitivity.NOT_SENSITIVE);
+
+            checkSignals(0);
+
+            // Send auth params as JSON-encoded string in SSH password field            
+            // Client session ID is used to associate the tunnel with web requests -- for GeoIP region stats
+
+            JSONObject authParams = new JSONObject();
+            try
+            {
+                authParams.put("SessionId", m_interface.getCurrentClientSessionID());
+                authParams.put("SshPassword", entry.sshPassword);
+                for (Pair<String,String> extraAuthParam : m_extraAuthParams)
+                {
+                    authParams.put(extraAuthParam.first, extraAuthParam.second);
+                }
+            }
+            catch (JSONException e)
+            {
+                // Out of memory?
+                runAgain = false;
+                return runAgain;
+            }
+            
+            MyLog.v(R.string.ssh_authenticating, MyLog.Sensitivity.NOT_SENSITIVE);
+            boolean isAuthenticated = conn.authenticateWithPassword(entry.sshUsername, authParams.toString());
+            if (isAuthenticated == false)
+            {
+                MyLog.e(R.string.ssh_authentication_failed, MyLog.Sensitivity.NOT_SENSITIVE);
+                return runAgain;
+            }
+            MyLog.v(R.string.ssh_authenticated, MyLog.Sensitivity.NOT_SENSITIVE);
+
+            MyLog.v(R.string.socks_starting, MyLog.Sensitivity.NOT_SENSITIVE);
+
+            // If polipo is already running, we must use the same SOCKS port that polipo is
+            // already using as it's parent proxy port.
+            if (Polipo.isPolipoThreadRunning())
+            {
+                if (!Utils.isPortAvailable(PsiphonData.getPsiphonData().getSocksPort()))
+                {
+                    MyLog.e(R.string.socks_port_in_use, MyLog.Sensitivity.NOT_SENSITIVE, PsiphonData.getPsiphonData().getSocksPort());
+                    runAgain = false;
+                    return runAgain;
+                }
+            }
+            else
+            {
+                int port = Utils.findAvailablePort(PsiphonData.getPsiphonData().getDefaultSocksPort(), 10);
+                if (port == 0)
+                {
+                    MyLog.e(R.string.socks_ports_failed, MyLog.Sensitivity.NOT_SENSITIVE);
+                    runAgain = false;
+                    return runAgain;
+                }
+                PsiphonData.getPsiphonData().setSocksPort(port);
+            }
+
+            socks = conn.createDynamicPortForwarder(PsiphonData.getPsiphonData().getSocksPort());
+            MyLog.v(R.string.socks_running, MyLog.Sensitivity.NOT_SENSITIVE, PsiphonData.getPsiphonData().getSocksPort());
+
+            // The HTTP proxy implementation is provided by Polipo,
+            // a native application accessed via JNI. This proxy is
+            // chained to our SOCKS proxy.
+
+            // TODO: there's a security concern here - if the HTTP proxy
+            // remains running after the main process dies, a malicious
+            // app could plug in its own SOCKS proxy and capture all
+            // Psiphon browser activity.
+            
+            Polipo.getPolipo().runForever();
+
+            if (PsiphonData.getPsiphonData().getHttpProxyPort() == 0)
+            {
+                MyLog.e(R.string.http_proxy_ports_failed, MyLog.Sensitivity.NOT_SENSITIVE);
+                runAgain = false;
+                return runAgain;
+            }
+
+            MyLog.v(R.string.http_proxy_running, MyLog.Sensitivity.NOT_SENSITIVE, PsiphonData.getPsiphonData().getHttpProxyPort());
+
+            // Start transparent proxy, DNS proxy, and iptables config
+            
+            if (tunnelWholeDevice && !runVpnService)
+            {
+                // TODO: findAvailablePort is only effective for TCP services
+                int port = Utils.findAvailablePort(PsiphonConstants.DNS_PROXY_PORT, 10);
+                if (port == 0)
+                {
+                    MyLog.e(R.string.dns_proxy_ports_failed, MyLog.Sensitivity.NOT_SENSITIVE);
+                    runAgain = false;
+                    return runAgain;
+                }
+                PsiphonData.getPsiphonData().setDnsProxyPort(port);
+    
+                dnsProxy = new DnsProxy(
+                                tunnelWholeDeviceDNSServer,
+                                53,
+                                PsiphonData.getPsiphonData().getDnsProxyPort());
+    
+                if (!dnsProxy.Start())
+                {
+                    // If we can't run the local DNS proxy, abort
+                    runAgain = false;
+                    return runAgain;             
+                }
+                
+                MyLog.v(R.string.dns_proxy_running, MyLog.Sensitivity.NOT_SENSITIVE, PsiphonData.getPsiphonData().getDnsProxyPort());            
+                
+                port = Utils.findAvailablePort(PsiphonConstants.TRANSPARENT_PROXY_PORT, 10);
+                if (port == 0)
+                {
+                    MyLog.e(R.string.transparent_proxy_ports_failed, MyLog.Sensitivity.NOT_SENSITIVE);
+                    runAgain = false;
+                    return runAgain;
+                }
+                PsiphonData.getPsiphonData().setTransparentProxyPort(port);
+    
+                transparentProxy = conn.createTransparentProxyForwarder(PsiphonData.getPsiphonData().getTransparentProxyPort());
+    
+                try
+                {
+                    TransparentProxyConfig.setupTransparentProxyRouting(m_parentContext);
+                    cleanupTransparentProxyRouting = true;
+                }
+                catch (PsiphonTransparentProxyException e)
+                {
+                    // If we can't configure the iptables routing, abort
+                    MyLog.e(R.string.transparent_proxy_failed, MyLog.Sensitivity.NOT_SENSITIVE, e.getMessage());
+                    runAgain = false;
+                    return runAgain;
+                }
+                
+                MyLog.v(R.string.transparent_proxy_running, MyLog.Sensitivity.NOT_SENSITIVE, PsiphonData.getPsiphonData().getTransparentProxyPort());
+            }
+            
+            // Run as Android OS VPN
+            
+            if (tunnelWholeDevice && runVpnService)
+            {
+                // VpnService backwards compatibility: doVpnProtect/doVpnBuilder are wrapper
+                // functions so we don't reference the undefined VpnServer class when this function
+                // is loaded.
+
+                String privateIpAddress = Utils.selectPrivateAddress();
+                
+                if (privateIpAddress == null)
+                {
+                    MyLog.v(R.string.vpn_service_no_private_address_available, MyLog.Sensitivity.NOT_SENSITIVE);
+                    runAgain = false;
+                    return runAgain;
+                }
+
+                ParcelFileDescriptor vpnInterfaceFileDescriptor = null;
+                
+                if (!doVpnProtect(socket)
+                    || null == (vpnInterfaceFileDescriptor = doVpnBuilder(privateIpAddress, tunnelWholeDeviceDNSServer)))
+                {
+                    runAgain = false;
+                    if (Utils.isRooted())
+                    {
+                        // VpnService appears to be broken. Try root mode instead.
+                        // TODO: don't fail over to root mode in the not-really-broken revoked edge condition case (e.g., establish() returns null)?
+                        PsiphonData.getPsiphonData().setVpnServiceUnavailable(true);
+                        runAgain = true;
+                    }
+                    return runAgain;
+                }
+                
+                MyLog.v(R.string.vpn_service_running, MyLog.Sensitivity.NOT_SENSITIVE);
+
+                String socksServerAddress = "127.0.0.1:" + Integer.toString(PsiphonData.getPsiphonData().getSocksPort());
+                String udpgwServerAddress = "127.0.0.1:" + Integer.toString(PsiphonConstants.UDPGW_SERVER_PORT);
+                
+                cleanupTun2Socks = true;
+                
+                Tun2Socks.Start(
+                        this,
+                        vpnInterfaceFileDescriptor,
+                        PsiphonConstants.VPN_INTERFACE_MTU,
+                        privateIpAddress,
+                        PsiphonConstants.VPN_INTERFACE_NETMASK,
+                        socksServerAddress,
+                        udpgwServerAddress);
+                
+                // TODO: detect and report: tun2Socks.Start failed; tun2socks run() unexpected exit
+
+                MyLog.v(R.string.tun2socks_running, MyLog.Sensitivity.NOT_SENSITIVE);
+            }
+            
+            // Don't signal unexpected disconnect until we've started
+            conn.addConnectionMonitor(monitor);
+            
+            setState(State.CONNECTED);
+            PsiphonData.getPsiphonData().setTunnelRelayProtocol(PsiphonConstants.RELAY_PROTOCOL);
+            
+            checkSignals(0);
+
+            // Certain Android devices silently fail to route through the VpnService tun device. 
+            // Test connecting to a service available only through the tunnel. Stop when the check fails.
+
+            // NOTE: this test succeeds due to the tun2socks accept on localhost, which confirms that
+            // the connection was tunneled, and fails due to direct connect because the selected
+            // service is firewalled.
+            // TODO: A more advanced implementation would have tun2socks recognize this test and (a)
+            // not attempt a SOCKS port forward; (b) respond with a verifiable byte stream. This byte
+            // stream must be a random nonce known to TunnelCore and tun2socks but not known to any
+            // external party that could respond, yielding a false positive. 
+            
+            if (tunnelWholeDevice && runVpnService)
+            {
+                boolean success = false;
+                SocketChannel channel = null;
+                Selector selector = null;
+                try
+                {
+                    channel = SocketChannel.open();
+                    channel.configureBlocking(false);
+                    // Select a random port to be slightly less fingerprintable in the untunneled (failure) case.
+                    int port = Utils.insecureRandRange(PsiphonConstants.CHECK_TUNNEL_SERVER_FIRST_PORT, PsiphonConstants.CHECK_TUNNEL_SERVER_LAST_PORT);
+                    channel.connect(new InetSocketAddress(entry.ipAddress, port));
+                    selector = Selector.open();
+                    channel.register(selector, SelectionKey.OP_CONNECT);                    
+                    for (int i = 0;
+                         i < PsiphonConstants.CHECK_TUNNEL_TIMEOUT_MILLISECONDS && selector.select(100) == 0;
+                         i += 100)
+                    {
+                        checkSignals(0);
+                    }
+                    success = channel.finishConnect();                    
+                }
+                catch (IOException e) {}
+                finally
+                {
+                    if (selector != null)
+                    {
+                        try
+                        {
+                            selector.close();
+                        }
+                        catch (IOException e) {}
+                    }
+                    if (channel != null)
+                    {
+                        try
+                        {
+                            channel.close();
+                        }
+                        catch (IOException e) {}                        
+                    }
+                }
+
+                if (!success)
+                {
+                    MyLog.w(R.string.check_tunnel_failed, MyLog.Sensitivity.NOT_SENSITIVE);
+                    
+                    // Stop entirely. If this test fails, there's something wrong with routing.
+                    runAgain = false;
+                    return runAgain;
+                }
+            }
+            
+            checkSignals(0);
+
+            try
+            {
+                m_interface.doHandshakeRequest();
+                PsiphonData.getPsiphonData().setTunnelSessionID(m_interface.getCurrentServerSessionID());
+
+                if (m_eventsInterface != null)
+                {
+                    m_eventsInterface.signalHandshakeSuccess(m_parentContext);
+                }
+            } 
+            catch (PsiphonServerInterfaceException requestException)
+            {
+                MyLog.e(R.string.PsiphonAndroidService_HandshakeRequestFailed, MyLog.Sensitivity.NOT_SENSITIVE, requestException);
+
+                // Treat this case like a tunnel failure -- we don't want to proceed without
+                // a session ID, home page, etc. We don't expect it's likely that the handshake
+                // will fail if the tunnel is successfully established.
+                throw new IOException();
+            }
+            
+            if (m_useGenericLogMessages)
+            {
+                MyLog.i(R.string.psiphon_running_generic, MyLog.Sensitivity.NOT_SENSITIVE);                
+            }
+            else
+            {
+                MyLog.i(tunnelWholeDevice ? R.string.psiphon_running_whole_device : R.string.psiphon_running_browser_only, MyLog.Sensitivity.NOT_SENSITIVE);
+            }
+
+            checkSignals(0);
+
+            try
+            {
+                m_interface.doConnectedRequest();
+            } 
+            catch (PsiphonServerInterfaceException requestException)
+            {
+                MyLog.w(R.string.PsiphonAndroidService_ConnectedRequestFailed, MyLog.Sensitivity.NOT_SENSITIVE, requestException);
+                // Allow the user to continue. Their session might still function correctly.
+            }
+            
+            checkSignals(0);
+
+            if (m_interface.isUpgradeAvailable() && m_upgradeDownloader != null)
+            {
+                m_upgradeDownloader.start();
+            }
+            
+            try
+            {
+                // This busy-wait-ish loop is throttled by the `checkSignals(1)`
+                // call. It will wait for 1 second before proceeding to the 
+                // `doPeriodicWork()` call (which itself only takes action every
+                // half-hour).
+                while (true)
+                {
+                    checkSignals(1);
+    
+                    m_interface.doPeriodicWork(false);
+                }
+            }
+            finally
+            {
+                m_interface.doPeriodicWork(true);
+            }
+        }
+        catch (IOException e)
+        {
+            unexpectedDisconnect = true;
+
+            // SSH errors -- tunnel problems -- result in IOException
+            // Make sure we try a different server (if any) next time
+            // Note: we're not marking the server failed if handshake/connected requests failed
+            
+            m_interface.markCurrentServerFailed();
+
+            // TODO: This prints too much info -- the stack trace, but also IP
+            // address (not sure if we want to obscure that or not...) 
+            //MyLog.e(R.string.error_message, e);
+            MyLog.e(R.string.ssh_connection_failed, MyLog.Sensitivity.NOT_SENSITIVE);
+        }
+        catch (TunnelVpnServiceUnexpectedDisconnect e)
+        {
+            // NOTE: Not calling MarkCurrentServerFailed(), although there
+            // may be a problem with the server. This exception is thrown
+            // in the case where the tunnel was successfully established
+            // and the connection monitor detected a disconnect. We'll
+            // retry the current server at least once. If it still is
+            // down -- i.e., not an intermittent problem, we'll expect
+            // an IOException on the connection attempt, which will call
+            // calling MarkCurrentServerFailed().
+
+            unexpectedDisconnect = true;
+            runAgain = true;
+        }
+        catch (TunnelVpnTunnelStop e)
+        {
+            unexpectedDisconnect = false;
+            runAgain = false;
+        }
+        catch (InterruptedException e)
+        {
+            runAgain = false;
+        }
+        finally
+        {
+            PsiphonData.getPsiphonData().setTunnelRelayProtocol("");
+            PsiphonData.getPsiphonData().setTunnelSessionID("");
+
+            // Abort any outstanding HTTP requests.
+            // Currently this would only be the upgrade download request.
+            // Otherwise the call below to m_upgradeDownloader.stop() would block.
+            m_interface.stop();
+
+            if (cleanupTransparentProxyRouting)
+            {
+                try
+                {
+                    TransparentProxyConfig.teardownTransparentProxyRouting(m_parentContext);
+                }
+                catch (PsiphonTransparentProxyException e)
+                {
+                }
+            }
+            
+            if (dnsProxy != null)
+            {
+                dnsProxy.Stop();
+                MyLog.v(R.string.dns_proxy_stopped, MyLog.Sensitivity.NOT_SENSITIVE);                
+            }
+            
+            if (transparentProxy != null)
+            {
+                try
+                {
+                    transparentProxy.close();
+                }
+                catch (IOException e)
+                {
+                    // Ignore
+                }
+                MyLog.v(R.string.transparent_proxy_stopped, MyLog.Sensitivity.NOT_SENSITIVE);                
+            }
+            
+            if (cleanupTun2Socks)
+            {
+                Tun2Socks.Stop();
+                MyLog.v(R.string.tun2socks_stopped, MyLog.Sensitivity.NOT_SENSITIVE);                
+            }
+            
+            if (socks != null)
+            {
+                try
+                {
+                    socks.close();
+                }
+                catch (IOException e)
+                {
+                    // Ignore
+                }
+                MyLog.v(R.string.socks_stopped, MyLog.Sensitivity.NOT_SENSITIVE);
+            }
+
+            if (conn != null)
+            {
+                conn.clearConnectionMonitors();
+                conn.close();
+                MyLog.v(R.string.ssh_stopped, MyLog.Sensitivity.NOT_SENSITIVE);
+            }
+            
+            if (m_upgradeDownloader != null)
+            {
+                m_upgradeDownloader.stop();
+            }
+
+            if (!runAgain)
+            {
+                setState(State.DISCONNECTED);
+            }
+            
+            if (unexpectedDisconnect && !isStopSignalPending())
+            {
+                // This will invoke the status activity to show that
+                // the tunnel is disconnected. Since that invocation
+                // will also restart the tunnel, be sure not to do
+                // it when a stop is signaled.
+                
+                if (m_eventsInterface != null)
+                {
+                    m_eventsInterface.signalUnexpectedDisconnect(m_parentContext);
+                }
+            }
+            
+            if (socket != null)
+            {
+                try
+                {
+                    socket.close();
+                }
+                catch (IOException e)
+                {
+                }
+            }
+        }
+        
+        return runAgain;
+    }
+    
+    @TargetApi(Build.VERSION_CODES.ICE_CREAM_SANDWICH)
+    private boolean doVpnProtect(Socket socket)
+    {
+        // *Must* have a parent service for this mode
+        assert (m_parentService != null);
+
+        if (!((TunnelVpnService)m_parentService).protect(socket))
+        {
+            MyLog.e(R.string.vpn_service_failed, MyLog.Sensitivity.NOT_SENSITIVE, "protect socket failed");
+            return false;
+        }
+        return true;
+    }
+    
+    @TargetApi(Build.VERSION_CODES.ICE_CREAM_SANDWICH)
+    private ParcelFileDescriptor doVpnBuilder(String privateIpAddress, String tunnelWholeDeviceDNSServer)
+    {
+        // *Must* have a parent service for this mode
+        assert (m_parentService != null);
+
+        ParcelFileDescriptor vpnInterfaceFileDescriptor = null;
+        String builderErrorMessage = null;
+        try
+        {
+            VpnService.Builder builder = ((TunnelVpnService)m_parentService).newBuilder();
+            vpnInterfaceFileDescriptor = builder
+                    .setSession(m_parentService.getString(R.string.app_name))
+                    .setMtu(PsiphonConstants.VPN_INTERFACE_MTU)
+                    .addAddress(privateIpAddress, 32)
+                    .addRoute("0.0.0.0", 0)
+                    .addDnsServer(tunnelWholeDeviceDNSServer)
+                    .establish();
+            if (vpnInterfaceFileDescriptor == null)
+            {
+                // as per http://developer.android.com/reference/android/net/VpnService.Builder.html#establish%28%29
+                builderErrorMessage = "application is not prepared or revoked";
+            }
+        }
+        catch(IllegalArgumentException e)
+        {
+            builderErrorMessage = e.getMessage();
+        }
+        catch(IllegalStateException e)
+        {
+            builderErrorMessage = e.getMessage();                    
+        }
+        catch(SecurityException e)
+        {
+            builderErrorMessage = e.getMessage();                    
+        }
+        if (vpnInterfaceFileDescriptor == null)
+        {
+            // If we can't configure the Android OS VPN, abort
+            MyLog.e(R.string.vpn_service_failed, MyLog.Sensitivity.NOT_SENSITIVE, builderErrorMessage);
+        }
+        
+        return vpnInterfaceFileDescriptor;
+    }
+    
+    private void runTunnel() throws InterruptedException
+    {
+        if (!m_interface.serverWithCapabilitiesExists(PsiphonConstants.REQUIRED_CAPABILITIES_FOR_TUNNEL))
+        {
+            setState(State.DISCONNECTED);
+            MyLog.e(R.string.no_server_entries, MyLog.Sensitivity.NOT_SENSITIVE);
+            return;
+        }
+        
+        while (runTunnelOnce())
+        {
+            try
+            {
+                checkSignals(0);
+            } 
+            catch (TunnelVpnServiceUnexpectedDisconnect e)
+            {
+                // Continue with the retry loop
+            } 
+            catch (TunnelVpnTunnelStop e)
+            {
+                // Stop has been requested, so get out of the retry loop.
+                setState(State.DISCONNECTED);
+                break;
+            }
+            
+            // Provide visual feedback (notification icon) that we are no longer connected
+            setState(State.CONNECTING);
+            
+            try
+            {
+                m_interface.start();
+                m_interface.fetchRemoteServerList();
+            }
+            catch (PsiphonServerInterfaceException requestException)
+            {
+                MyLog.w(R.string.TunnelService_FetchRemoteServerListFailed, MyLog.Sensitivity.NOT_SENSITIVE, requestException);
+            }
+            finally
+            {
+                m_interface.stop();
+            }
+
+            // 1-2 second delay before retrying
+            // (same as Windows client, see comment in ConnectionManager.cpp)
+            try
+            {
+                Thread.sleep(1000 + (long)(Math.random()*1000.0));
+            }
+            catch (InterruptedException ie)
+            {
+                setState(State.DISCONNECTED);
+                break;
+            }
+        }
+    }
+    
+    public void startTunnel()
+    {
+        stopTunnel();
+
+        if (m_eventsInterface != null)
+        {
+            m_eventsInterface.signalTunnelStarting(m_parentContext);
+        }
+
+        MyLog.v(R.string.starting_tunnel, MyLog.Sensitivity.NOT_SENSITIVE);
+
+        setState(State.CONNECTING);
+        
+        // Only allow 1 signal at a time. A backlog of signals will break the retry loop.
+        m_signalQueue = new ArrayBlockingQueue<Signal>(1);
+
+        m_tunnelThread = new Thread(
+            new Runnable()
+            {
+                public void run()
+                {
+                    try
+                    {
+                        try
+                        {
+                            runTunnel();
+                        }
+                        catch (InterruptedException e)
+                        {
+                            Thread.currentThread().interrupt();
+                        }
+    
+                        if (m_eventsInterface != null)
+                        {
+                            m_eventsInterface.signalTunnelStopping(m_parentContext);
+                        }
+                        
+                        if (m_parentService != null)
+                        {
+                            // If the tunnel is stopping itself (e.g., due to a fatal error
+                            // where we don't try-next-server), then the service should stop itself.
+                            m_parentService.stopForeground(true);
+                            m_parentService.stopSelf();
+                        }
+    
+                        MyLog.v(R.string.stopped_tunnel, MyLog.Sensitivity.NOT_SENSITIVE);
+                        MyLog.e(R.string.psiphon_stopped, MyLog.Sensitivity.NOT_SENSITIVE);
+                    }
+                    finally
+                    {
+                        m_signalQueue = null;
+                        m_tunnelThread = null;
+                    }
+                }
+            });
+
+        m_tunnelThread.start();
+    }
+    
+    public void signalUnexpectedDisconnect()
+    {
+        // Override STOP_TUNNEL; TODO: race condition?
+        if (m_signalQueue != null)
+        {
+            m_signalQueue.clear();
+            m_signalQueue.offer(Signal.UNEXPECTED_DISCONNECT);
+        }
+    }
+    
+    public void stopVpnServiceHelper()
+    {
+        // *Must* have a parent service for this mode
+        assert (m_parentService != null);
+
+        // A hack to stop the VpnService, which doesn't respond to normal
+        // stopService() calls.
+
+        // Stopping tun2socks will close the VPN interface fd, which
+        // in turn stops the VpnService. Without closing the fd, the
+        // stopService call has no effect and the only way to stop
+        // the VPN is via the OS notification UI.
+        Tun2Socks.Stop();
+
+        // Sometimes we're in the state where there's no fd, and the
+        // service still isn't responding to external stopService() calls.
+        // For example, when stuck in the waiting-for-connectivity check
+        // in ServerSelector.
+        m_parentService.stopForeground(true);
+        m_parentService.stopSelf();
+    }
+    
+    public void stopTunnel()
+    {
+        if (m_tunnelThread != null)
+        {
+            MyLog.v(R.string.stopping_tunnel, MyLog.Sensitivity.NOT_SENSITIVE);
+
+            // Wake up/interrupt the tunnel thread
+            
+            // Override UNEXPECTED_DISCONNECT; TODO: race condition?
+            m_signalQueue.clear();
+            m_signalQueue.offer(Signal.STOP_TUNNEL);
+            
+            if (m_serverSelector != null)
+            {
+                m_serverSelector.Abort();
+            }
+            
+            // Tell the ServerInterface to stop (e.g., kill requests).
+
+            // Currently, all requests are run in the context of the
+            // tunnel thread; m_interface.outstandingRequests is not
+            // a work queue, it's just a way for another thread to
+            // reference the requests and invoke .abort(). Any
+            // request that should not abort when the tunnel thread
+            // should shut down should be omitted from the
+            // outstandingRequests list.
+
+            m_interface.stop();
+            
+            try
+            {
+                m_tunnelThread.join();
+            }
+            catch (InterruptedException e)
+            {
+                Thread.currentThread().interrupt();
+            }
+        }
+    }
+    
+    public void setEventsInterface(Events eventsInterface)
+    {
+        m_eventsInterface = eventsInterface;
+    }
+    
+    public void setUpgradeDownloader(UpgradeDownloader downloader)
+    {
+        m_upgradeDownloader = downloader;
+    }
+    
+    public ServerInterface getServerInterface()
+    {
+        return m_interface;
+    }
+    
+    public void setUseGenericLogMessages(boolean useGenericLogMessages)
+    {
+        m_useGenericLogMessages = useGenericLogMessages;
+    }
+    
+    public void setExtraAuthParams(List<Pair<String,String>> extraAuthParams)
+    {
+        m_extraAuthParams.clear();
+
+        for (Pair<String,String> extraAuthParam : extraAuthParams)
+        {
+            m_extraAuthParams.add(Pair.create(extraAuthParam.first, extraAuthParam.second));
+        }
+    }
+}