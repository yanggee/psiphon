/*
 * Copyright (c) 2013, Psiphon Inc.
 * All rights reserved.
 *
 * This program is free software: you can redistribute it and/or modify
 * it under the terms of the GNU General Public License as published by
 * the Free Software Foundation, either version 3 of the License, or
 * (at your option) any later version.
 * 
 * This program is distributed in the hope that it will be useful,
 * but WITHOUT ANY WARRANTY; without even the implied warranty of
 * MERCHANTABILITY or FITNESS FOR A PARTICULAR PURPOSE.  See the
 * GNU General Public License for more details.
 * 
 * You should have received a copy of the GNU General Public License
 * along with this program.  If not, see <http://www.gnu.org/licenses/>.
 *
 */

package com.psiphon3.psiphonlibrary;

import java.io.IOException;
import java.net.Socket;
import java.util.HashMap;
import java.util.Map;
import java.util.concurrent.ArrayBlockingQueue;
import java.util.concurrent.BlockingQueue;
import java.util.concurrent.TimeUnit;

import android.annotation.TargetApi;
import android.app.Notification;
import android.app.NotificationManager;
import android.app.PendingIntent;
import android.app.Service;
import android.content.Context;
import android.content.Intent;
import android.net.VpnService;
import android.os.Build;
import android.os.ParcelFileDescriptor;

import ch.ethz.ssh2.*;
import ch.ethz.ssh2.Connection.IStopSignalPending;

import com.psiphon3.psiphonlibrary.R;
import com.psiphon3.psiphonlibrary.ServerInterface.PsiphonServerInterfaceException;
import com.psiphon3.psiphonlibrary.TransparentProxyConfig.PsiphonTransparentProxyException;
import com.psiphon3.psiphonlibrary.Utils.MyLog;
import com.stericson.RootTools.RootTools;

public class TunnelCore implements Utils.MyLog.ILogger, IStopSignalPending
{
    public enum State
    {
        DISCONNECTED,
        CONNECTING,
        CONNECTED
    }
    private Context m_parentContext = null;
    private Service m_parentService = null;
    private State m_state = State.DISCONNECTED;
    private boolean m_firstStart = true;
    private Thread m_tunnelThread;
    private ServerInterface m_interface;
    private UpgradeDownloader m_upgradeDownloader = null;
    private ServerSelector m_serverSelector = null;
    private boolean m_destroyed = false;
    private Events m_eventsInterface = null;
    private boolean m_useGenericLogMessages = false;

    enum Signal
    {
        STOP_TUNNEL,
        UNEXPECTED_DISCONNECT
    };
    private BlockingQueue<Signal> m_signalQueue;

    static public interface UpgradeDownloader
    {
        /**
         * Begin downloading the upgrade from the server. Download is done in a
         * separate thread. 
         */
        public void start();

        /**
         * Stop an on-going upgrade download.
         */
        public void stop();
    }
    
    public TunnelCore(Context parentContext, Service parentService)
    {
        m_parentContext = parentContext;
        m_parentService = parentService;
    }
    
    // Implementation of android.app.Service.onStartCommand
    public int onStartCommand(Intent intent, int flags, int startId)
    {        
        if (m_firstStart)
        {
            doForeground();
            MyLog.v(R.string.client_version, MyLog.Sensitivity.NOT_SENSITIVE, EmbeddedValues.CLIENT_VERSION);
            startTunnel();
            m_firstStart = false;
        }
        return android.app.Service.START_STICKY;
    }

    // Implementation of android.app.Service.onCreate
    public void onCreate()
    {
        MyLog.logger = this;
        m_interface = new ServerInterface(m_parentContext);
        m_serverSelector = new ServerSelector(m_interface, m_parentContext);
    }

    // Implementation of android.app.Service.onDestroy
    public void onDestroy()
    {
        m_destroyed = true;

        stopTunnel();

        MyLog.logger = null;
    }

    private void doForeground()
    {
        if (m_parentService == null)
        {
            // Only works with a Service
            return;
        }

        m_parentService.startForeground(R.string.psiphon_service_notification_id, this.createNotification());
    }
    
    private Notification createNotification()
    {
        if (m_parentService == null)
        {
            // Only works with a Service
            return null;
        }

        int contentTextID = -1;
        int iconID = -1;
        
        switch (getState())
        {
        case CONNECTING:
            contentTextID = R.string.psiphon_service_notification_message_connecting;
            iconID = R.drawable.notification_icon_connecting;
            break;
            
        case CONNECTED:
            if (PsiphonData.getPsiphonData().getTunnelWholeDevice())
            {
                contentTextID = R.string.psiphon_running_whole_device;
            }
            else
            {
                contentTextID = R.string.psiphon_running_browser_only;
            }
            
            iconID = R.drawable.notification_icon_connected;
            break;
            
        case DISCONNECTED:
            contentTextID = R.string.psiphon_stopped;
            iconID = R.drawable.notification_icon_disconnected;
            break;
        
        default:
            assert(false);                
        }

        // TODO: default intent if m_eventsInterface is null or returns a null pendingSignalNotification Intent?
        // NOTE that setLatestEventInfo requires a PendingIntent.  And that calls to notify (ie from setState below)
        // require a contentView which is set by setLatestEventInfo.
        assert(m_eventsInterface != null);
        Intent activityIntent = m_eventsInterface.pendingSignalNotification(m_parentService);
        assert(activityIntent != null);
        PendingIntent invokeActivityIntent = 
                PendingIntent.getActivity(
                    m_parentService,
                    0,
                    activityIntent,
                    PendingIntent.FLAG_UPDATE_CURRENT);
    
        Notification notification =
                new Notification(
                        iconID,
                        m_parentService.getText(R.string.app_name),
                        System.currentTimeMillis());

        notification.setLatestEventInfo(
            m_parentService,
            m_parentService.getText(R.string.app_name),
            m_parentService.getText(contentTextID),
            invokeActivityIntent); 
        
        return notification;
    }

    /**
     * Utils.MyLog.ILogger implementation
     */
    @Override
    public void log(int priority, String message)
    {
        sendMessage(message, priority);
    }
    
    private synchronized void sendMessage(
            String message,
            int messageClass)
    {
        if (m_eventsInterface != null)
        {
            m_eventsInterface.appendStatusMessage(m_parentContext, message, messageClass);
        }
    }
        
    class PsiphonServerHostKeyVerifier implements ServerHostKeyVerifier
    {
        private String m_expectedHostKey;
        
        PsiphonServerHostKeyVerifier(String expectedHostKey)
        {
            m_expectedHostKey = expectedHostKey;
        }

        public boolean verifyServerHostKey(String hostname, int port, String serverHostKeyAlgorithm, byte[] serverHostKey)
        {
            return 0 == m_expectedHostKey.compareTo(Utils.Base64.encode(serverHostKey));
        }
    }
    
    public synchronized State getState()
    {
        return m_state;
    }
    
    private synchronized void setState(State newState)
    {
        m_state = newState;
        
        if (!this.m_destroyed && m_parentService != null)
        {
            String ns = Context.NOTIFICATION_SERVICE;
            NotificationManager mNotificationManager =
                    (NotificationManager)m_parentService.getSystemService(ns);
            mNotificationManager.notify(
                    R.string.psiphon_service_notification_id, 
                    createNotification());
        }
    }
    
    class Monitor implements ConnectionMonitor
    {
        private BlockingQueue<Signal> m_signalQueue;

        public Monitor(BlockingQueue<Signal> signalQueue)
        {
            m_signalQueue = signalQueue;
        }

        public void connectionLost(Throwable reason)
        {
            MyLog.e(R.string.ssh_disconnected_unexpectedly, MyLog.Sensitivity.NOT_SENSITIVE);
    
            // 'Add' will do nothing if there's already a pending signal.
            // This is ok: the pending signal is either UNEXPECTED_DISCONNECT
            // or STOP_TUNNEL, and both will result in a tear down.
            m_signalQueue.add(Signal.UNEXPECTED_DISCONNECT);
        }
    }

    private static class TunnelVpnServiceUnexpectedDisconnect extends Exception
    {
        private static final long serialVersionUID = 1L;
        
        public TunnelVpnServiceUnexpectedDisconnect()
        {
            super();
        }
    }
    
    private static class TunnelVpnTunnelStop extends Exception
    {
        private static final long serialVersionUID = 1L;
        
        public TunnelVpnTunnelStop()
        {
            super();
        }
    }
    
    private void checkSignals(int waitTimeSeconds)
            throws InterruptedException, TunnelVpnServiceUnexpectedDisconnect, TunnelVpnTunnelStop
    {
        Signal signal = m_signalQueue.poll(waitTimeSeconds, TimeUnit.SECONDS);
        
        if (signal != null)
        {
            switch (signal)
            {
            case STOP_TUNNEL:
                throw new TunnelVpnTunnelStop();
            case UNEXPECTED_DISCONNECT:
                throw new TunnelVpnServiceUnexpectedDisconnect();
            }
        }
    }
    
    public boolean isStopSignalPending()
    {
        return m_signalQueue.peek() == Signal.STOP_TUNNEL;
    }
    
    private boolean runTunnelOnce()
    {
        setState(State.CONNECTING);
        
        PsiphonData.getPsiphonData().setTunnelRelayProtocol("");
        PsiphonData.getPsiphonData().setTunnelSessionID("");

        m_interface.start();
        
        // Generate a new client session ID to be included with all subsequent web requests
        // It's also included with the SSH login, for GeoIP region lookup on the server-side
        m_interface.generateNewCurrentClientSessionID();
        
        boolean runAgain = true;
        boolean unexpectedDisconnect = false;
        Connection conn = null;
        DynamicPortForwarder socks = null;
        TransparentProxyPortForwarder transparentProxy = null;
        DnsProxy dnsProxy = null;
        boolean cleanupTransparentProxyRouting = false;
        Socket socket = null;
        boolean cleanupTun2Socks = false;
        
        try
        {
            ServerInterface.ServerEntry entry = m_interface.setCurrentServerEntry();
            if (entry == null)
            {
                MyLog.e(R.string.no_server_entries, MyLog.Sensitivity.NOT_SENSITIVE);
                runAgain = false;
                return runAgain;
            }

            boolean tunnelWholeDevice = PsiphonData.getPsiphonData().getTunnelWholeDevice();
            boolean runVpnService = tunnelWholeDevice && Utils.hasVpnService() && !PsiphonData.getPsiphonData().getVpnServiceUnavailable();
            String tunnelWholeDeviceDNSServer = "8.8.8.8"; // TEMP. TODO: get remote address/port from Psiphon server
            
            if (tunnelWholeDevice && !runVpnService)
            {
                // Check for required root access *before* establishing the SSH connection
                
                MyLog.v(R.string.checking_for_root_access, MyLog.Sensitivity.NOT_SENSITIVE);

                // Check root access
                //
                // Some known Superuser/RootTools/Psiphon limitations:
                // - The root-check timeout will block tunnel shutdown. It's now 10 seconds instead of 5 seconds because it's best
                //   when the user responds within the first time period (see race condition note below). This is mitigated by the
                //   fact that you can't click Quit with the Superuser prompt up.
                // - Clicking Home and presumably other app switch methods loses the Superuser prompt -- but doesn't stop the root-check
                //   waiting on it. The timeout loop will cause the prompt to re-appear (even over the home screen).
                // - There's a frequently exhibiting race condition between clicking the prompt and the timeout, so often you can click
                //   Deny or Allow and get asked again right away. The "remember" option mitigates this. And the increase to 10 seconds
                //   also mitigates this.
                // - Could probably make the root-check timeout not block the tunnel shutdown and so lengthen the timeout, but there's
                //   another limiting factor that keeps that timeout short-ish: the Runtime.getRuntime.exec() hang bug. This code *needs*
                //   to timeout and kill the proc and retry without waiting forever.                
                
                while (true)
                {
                    // The getTunnelWholeDevice option will only be on when the device
                    // is rooted, but our app may still be denied su privileges
                    int result = RootTools.isAccessGiven();
                    if (result == 0)
                    {
                        // Root access denied
                        MyLog.e(R.string.root_access_denied, MyLog.Sensitivity.NOT_SENSITIVE);
                        runAgain = false;
                        return runAgain;                        
                    }
                    else if (result == 1)
                    {
                        // Root access granted
                        break;
                    }
                    else
                    {
                        // Timeout/unknown (user hasn't responded to prompt)
                        // ...fall through to checkSignals and then try again
                    }
                    
                    checkSignals(0);
                }
            }
            
            checkSignals(0);

            m_serverSelector.Run();

            checkSignals(0);
            
            socket = m_serverSelector.firstEntrySocket;
            String ipAddress = m_serverSelector.firstEntryIpAddress;
            if (socket == null)
            {
                return runAgain;
            }
            entry = m_interface.setCurrentServerEntry();
            // TODO: can this happen? handle gracefully 
            assert(entry.ipAddress.equals(ipAddress));
                        
            checkSignals(0);
            
            MyLog.v(R.string.ssh_connecting, MyLog.Sensitivity.NOT_SENSITIVE);

            Map<String, String> diagnosticData = new HashMap<String, String>();
            diagnosticData.put("ipAddress", entry.ipAddress);
            MyLog.g("ConnectingServer", diagnosticData);
            
            conn = new Connection(entry.ipAddress, entry.sshObfuscatedKey, entry.sshObfuscatedPort);
            Monitor monitor = new Monitor(m_signalQueue);
            conn.connect(
                    socket,
                    new PsiphonServerHostKeyVerifier(entry.sshHostKey),
                    0,
                    PsiphonConstants.SESSION_ESTABLISHMENT_TIMEOUT_MILLISECONDS,
                    this);
            MyLog.v(R.string.ssh_connected, MyLog.Sensitivity.NOT_SENSITIVE);

            checkSignals(0);

            // Client transmits its session ID prepended to the SSH password; the server
            // uses this to associate the tunnel with web requests -- for GeoIP region stats
            String sshPassword = m_interface.getCurrentClientSessionID() + entry.sshPassword;

            MyLog.v(R.string.ssh_authenticating, MyLog.Sensitivity.NOT_SENSITIVE);
            boolean isAuthenticated = conn.authenticateWithPassword(entry.sshUsername, sshPassword);
            if (isAuthenticated == false)
            {
                MyLog.e(R.string.ssh_authentication_failed, MyLog.Sensitivity.NOT_SENSITIVE);
                return runAgain;
            }
            MyLog.v(R.string.ssh_authenticated, MyLog.Sensitivity.NOT_SENSITIVE);

            MyLog.v(R.string.socks_starting, MyLog.Sensitivity.NOT_SENSITIVE);

            // If polipo is already running, we must use the same SOCKS port that polipo is
            // already using as it's parent proxy port.
            if (Polipo.isPolipoThreadRunning())
            {
                if (!Utils.isPortAvailable(PsiphonData.getPsiphonData().getSocksPort()))
                {
                    MyLog.e(R.string.socks_port_in_use, MyLog.Sensitivity.NOT_SENSITIVE, PsiphonData.getPsiphonData().getSocksPort());
                    runAgain = false;
                    return runAgain;
                }
            }
            else
            {
                int port = Utils.findAvailablePort(PsiphonConstants.SOCKS_PORT, 10);
                if (port == 0)
                {
                    MyLog.e(R.string.socks_ports_failed, MyLog.Sensitivity.NOT_SENSITIVE);
                    runAgain = false;
                    return runAgain;
                }
                PsiphonData.getPsiphonData().setSocksPort(port);
            }

            socks = conn.createDynamicPortForwarder(PsiphonData.getPsiphonData().getSocksPort());
            MyLog.v(R.string.socks_running, MyLog.Sensitivity.NOT_SENSITIVE, PsiphonData.getPsiphonData().getSocksPort());

            // The HTTP proxy implementation is provided by Polipo,
            // a native application accessed via JNI. This proxy is
            // chained to our SOCKS proxy.

            // TODO: there's a security concern here - if the HTTP proxy
            // remains running after the main process dies, a malicious
            // app could plug in its own SOCKS proxy and capture all
            // Psiphon browser activity.
            
            Polipo.getPolipo().runForever();

            if (PsiphonData.getPsiphonData().getHttpProxyPort() == 0)
            {
                MyLog.e(R.string.http_proxy_ports_failed, MyLog.Sensitivity.NOT_SENSITIVE);
                runAgain = false;
                return runAgain;
            }

            MyLog.v(R.string.http_proxy_running, MyLog.Sensitivity.NOT_SENSITIVE, PsiphonData.getPsiphonData().getHttpProxyPort());
            
            // Start transparent proxy, DNS proxy, and iptables config
            
            if (tunnelWholeDevice && !runVpnService)
            {
                // TODO: findAvailablePort is only effective for TCP services
                int port = Utils.findAvailablePort(PsiphonConstants.DNS_PROXY_PORT, 10);
                if (port == 0)
                {
                    MyLog.e(R.string.dns_proxy_ports_failed, MyLog.Sensitivity.NOT_SENSITIVE);
                    runAgain = false;
                    return runAgain;
                }
                PsiphonData.getPsiphonData().setDnsProxyPort(port);
    
                dnsProxy = new DnsProxy(
                                tunnelWholeDeviceDNSServer,
                                53,
                                PsiphonData.getPsiphonData().getDnsProxyPort());
    
                if (!dnsProxy.Start())
                {
                    // If we can't run the local DNS proxy, abort
                    runAgain = false;
                    return runAgain;             
                }
                
                MyLog.v(R.string.dns_proxy_running, MyLog.Sensitivity.NOT_SENSITIVE, PsiphonData.getPsiphonData().getDnsProxyPort());            
                
                port = Utils.findAvailablePort(PsiphonConstants.TRANSPARENT_PROXY_PORT, 10);
                if (port == 0)
                {
                    MyLog.e(R.string.transparent_proxy_ports_failed, MyLog.Sensitivity.NOT_SENSITIVE);
                    runAgain = false;
                    return runAgain;
                }
                PsiphonData.getPsiphonData().setTransparentProxyPort(port);
    
                transparentProxy = conn.createTransparentProxyForwarder(PsiphonData.getPsiphonData().getTransparentProxyPort());
    
                try
                {
                    TransparentProxyConfig.setupTransparentProxyRouting(m_parentContext);
                    cleanupTransparentProxyRouting = true;
                }
                catch (PsiphonTransparentProxyException e)
                {
                    // If we can't configure the iptables routing, abort
                    MyLog.e(R.string.transparent_proxy_failed, MyLog.Sensitivity.NOT_SENSITIVE, e.getMessage());
                    runAgain = false;
                    return runAgain;
                }
                
                MyLog.v(R.string.transparent_proxy_running, MyLog.Sensitivity.NOT_SENSITIVE, PsiphonData.getPsiphonData().getTransparentProxyPort());
            }
            
            // Run as Android OS VPN
            
            if (tunnelWholeDevice && runVpnService)
            {
                // VpnService backwards compatibility: doVpnProtect/doVpnBuilder are wrapper
                // functions so we don't reference the undefined VpnServer class when this function
                // is loaded.

                String privateIpAddress = Utils.selectPrivateAddress();
                
                if (privateIpAddress == null)
                {
                    MyLog.v(R.string.vpn_service_no_private_address_available, MyLog.Sensitivity.NOT_SENSITIVE);
                    runAgain = false;
                    return runAgain;
                }

                ParcelFileDescriptor vpnInterfaceFileDescriptor = null;
                
                if (!doVpnProtect(socket)
                    || null == (vpnInterfaceFileDescriptor = doVpnBuilder(privateIpAddress, tunnelWholeDeviceDNSServer)))
                {
                    runAgain = false;
                    if (Utils.isRooted())
                    {
                        // VpnService appears to be broken. Try root mode instead.
                        // TODO: don't fail over to root mode in the not-really-broken revoked edge condition case (e.g., establish() returns null)?
                        PsiphonData.getPsiphonData().setVpnServiceUnavailable(true);
                        runAgain = true;
                    }
                    return runAgain;
                }
                
                MyLog.v(R.string.vpn_service_running, MyLog.Sensitivity.NOT_SENSITIVE);

                String socksServerAddress = "127.0.0.1:" + Integer.toString(PsiphonData.getPsiphonData().getSocksPort());
                String udpgwServerAddress = "127.0.0.1:" + Integer.toString(PsiphonConstants.UDPGW_SERVER_PORT);
                
                cleanupTun2Socks = true;
                
                Tun2Socks.Start(
                        this,
                        vpnInterfaceFileDescriptor,
                        PsiphonConstants.VPN_INTERFACE_MTU,
                        privateIpAddress,
                        PsiphonConstants.VPN_INTERFACE_NETMASK,
                        socksServerAddress,
                        udpgwServerAddress);
                
                // TODO: detect and report: tun2Socks.Start failed; tun2socks run() unexpected exit

                MyLog.v(R.string.tun2socks_running, MyLog.Sensitivity.NOT_SENSITIVE);
            }
            
            // Don't signal unexpected disconnect until we've started
            conn.addConnectionMonitor(monitor);
            
            setState(State.CONNECTED);
            PsiphonData.getPsiphonData().setTunnelRelayProtocol(PsiphonConstants.RELAY_PROTOCOL);
            
            checkSignals(0);

            try
            {
                m_interface.doHandshakeRequest();
                PsiphonData.getPsiphonData().setTunnelSessionID(m_interface.getCurrentServerSessionID());

                if (m_eventsInterface != null)
                {
                    m_eventsInterface.signalHandshakeSuccess(m_parentContext);
                }
            } 
            catch (PsiphonServerInterfaceException requestException)
            {
                MyLog.e(R.string.PsiphonAndroidService_HandshakeRequestFailed, MyLog.Sensitivity.NOT_SENSITIVE, requestException);

                // Treat this case like a tunnel failure -- we don't want to proceed without
                // a session ID, home page, etc. We don't expect it's likely that the handshake
                // will fail if the tunnel is successfully established.
                throw new IOException();
            }
            
            if (m_useGenericLogMessages)
            {
                MyLog.i(R.string.psiphon_running_generic, MyLog.Sensitivity.NOT_SENSITIVE);                
            }
            else
            {
                MyLog.i(tunnelWholeDevice ? R.string.psiphon_running_whole_device : R.string.psiphon_running_browser_only, MyLog.Sensitivity.NOT_SENSITIVE);
            }

            checkSignals(0);

            try
            {
                m_interface.doConnectedRequest();
            } 
            catch (PsiphonServerInterfaceException requestException)
            {
                MyLog.w(R.string.PsiphonAndroidService_ConnectedRequestFailed, MyLog.Sensitivity.NOT_SENSITIVE, requestException);
                // Allow the user to continue. Their session might still function correctly.
            }
            
            checkSignals(0);

            if (m_interface.isUpgradeAvailable() && m_upgradeDownloader != null)
            {
                m_upgradeDownloader.start();
            }
            
            try
            {
                // This busy-wait-ish loop is throttled by the `checkSignals(1)`
                // call. It will wait for 1 second before proceeding to the 
                // `doPeriodicWork()` call (which itself only takes action every
                // half-hour).
                while (true)
                {
                    checkSignals(1);
    
                    m_interface.doPeriodicWork(false);
                }
            }
            finally
            {
                m_interface.doPeriodicWork(true);
            }
        }
        catch (IOException e)
        {
            unexpectedDisconnect = true;

            // SSH errors -- tunnel problems -- result in IOException
            // Make sure we try a different server (if any) next time
            // Note: we're not marking the server failed if handshake/connected requests failed
            
            m_interface.markCurrentServerFailed();

            // TODO: This prints too much info -- the stack trace, but also IP
            // address (not sure if we want to obscure that or not...) 
            //MyLog.e(R.string.error_message, e);
            MyLog.e(R.string.ssh_connection_failed, MyLog.Sensitivity.NOT_SENSITIVE);
        }
        catch (TunnelVpnServiceUnexpectedDisconnect e)
        {
            // NOTE: Not calling MarkCurrentServerFailed(), although there
            // may be a problem with the server. This exception is thrown
            // in the case where the tunnel was successfully established
            // and the connection monitor detected a disconnect. We'll
            // retry the current server at least once. If it still is
            // down -- i.e., not an intermittent problem, we'll expect
            // an IOException on the connection attempt, which will call
            // calling MarkCurrentServerFailed().

            unexpectedDisconnect = true;
            runAgain = true;
        }
        catch (TunnelVpnTunnelStop e)
        {
            unexpectedDisconnect = false;
            runAgain = false;
        }
        catch (InterruptedException e)
        {
            runAgain = false;
        }
        finally
        {
            PsiphonData.getPsiphonData().setTunnelRelayProtocol("");
            PsiphonData.getPsiphonData().setTunnelSessionID("");

            // Abort any outstanding HTTP requests.
            // Currently this would only be the upgrade download request.
            // Otherwise the call below to m_upgradeDownloader.stop() would block.
            m_interface.stop();

            if (cleanupTransparentProxyRouting)
            {
                try
                {
                    TransparentProxyConfig.teardownTransparentProxyRouting(m_parentContext);
                }
                catch (PsiphonTransparentProxyException e)
                {
                }
            }
            
            if (dnsProxy != null)
            {
                dnsProxy.Stop();
                MyLog.v(R.string.dns_proxy_stopped, MyLog.Sensitivity.NOT_SENSITIVE);                
            }
            
            if (transparentProxy != null)
            {
                try
                {
                    transparentProxy.close();
                }
                catch (IOException e)
                {
                    // Ignore
                }
                MyLog.v(R.string.transparent_proxy_stopped, MyLog.Sensitivity.NOT_SENSITIVE);                
            }
            
            if (cleanupTun2Socks)
            {
                Tun2Socks.Stop();
                MyLog.v(R.string.tun2socks_stopped, MyLog.Sensitivity.NOT_SENSITIVE);                
            }
            
            if (socks != null)
            {
                try
                {
                    socks.close();
                }
                catch (IOException e)
                {
                    // Ignore
                }
                MyLog.v(R.string.socks_stopped, MyLog.Sensitivity.NOT_SENSITIVE);
            }

            if (conn != null)
            {
                conn.clearConnectionMonitors();
                conn.close();
                MyLog.v(R.string.ssh_stopped, MyLog.Sensitivity.NOT_SENSITIVE);
            }
            
            if (m_upgradeDownloader != null)
            {
                m_upgradeDownloader.stop();
            }

            if (!runAgain)
            {
                setState(State.DISCONNECTED);
            }
            
            if (unexpectedDisconnect && !isStopSignalPending())
            {
                // This will invoke the status activity to show that
                // the tunnel is disconnected. Since that invocation
                // will also restart the tunnel, be sure not to do
                // it when a stop is signaled.
                
                if (m_eventsInterface != null)
                {
                    m_eventsInterface.signalUnexpectedDisconnect(m_parentContext);
                }
            }
            
            if (socket != null)
            {
                try
                {
                    socket.close();
                }
                catch (IOException e)
                {
                }
            }
        }
        
        return runAgain;
    }
    
    @TargetApi(Build.VERSION_CODES.ICE_CREAM_SANDWICH)
    private boolean doVpnProtect(Socket socket)
    {
<<<<<<< HEAD
        if (!((TunnelVpnService)m_parentService).protect(socket))
        {
            MyLog.e(R.string.vpn_service_failed, MyLog.Sensitivity.NOT_SENSITIVE, "protect socket failed");
            return false;
        }
        return true;
=======
        // *Must* have a parent service for this mode
        assert (m_parentService != null);

        ((TunnelVpnService)m_parentService).protect(socket);
>>>>>>> c2cd00a8
    }
    
    @TargetApi(Build.VERSION_CODES.ICE_CREAM_SANDWICH)
    private ParcelFileDescriptor doVpnBuilder(String privateIpAddress, String tunnelWholeDeviceDNSServer)
    {
        // *Must* have a parent service for this mode
        assert (m_parentService != null);

        ParcelFileDescriptor vpnInterfaceFileDescriptor = null;
        String builderErrorMessage = null;
        try
        {
            VpnService.Builder builder = ((TunnelVpnService)m_parentService).newBuilder();
            vpnInterfaceFileDescriptor = builder
                    .setSession(m_parentService.getString(R.string.app_name))
                    .setMtu(PsiphonConstants.VPN_INTERFACE_MTU)
                    .addAddress(privateIpAddress, 32)
                    .addRoute("0.0.0.0", 0)
                    .addDnsServer(tunnelWholeDeviceDNSServer)
                    .establish();
            if (vpnInterfaceFileDescriptor == null)
            {
                // as per http://developer.android.com/reference/android/net/VpnService.Builder.html#establish%28%29
                builderErrorMessage = "application is not prepared or revoked";
            }
        }
        catch(IllegalArgumentException e)
        {
            builderErrorMessage = e.getMessage();
        }
        catch(IllegalStateException e)
        {
            builderErrorMessage = e.getMessage();                    
        }
        catch(SecurityException e)
        {
            builderErrorMessage = e.getMessage();                    
        }
        if (vpnInterfaceFileDescriptor == null)
        {
            // If we can't configure the Android OS VPN, abort
            MyLog.e(R.string.vpn_service_failed, MyLog.Sensitivity.NOT_SENSITIVE, builderErrorMessage);
        }
        
        return vpnInterfaceFileDescriptor;
    }
    
    private void runTunnel() throws InterruptedException
    {
        if (!m_interface.serverWithCapabilitiesExists(PsiphonConstants.REQUIRED_CAPABILITIES_FOR_TUNNEL))
        {
            setState(State.DISCONNECTED);
            MyLog.e(R.string.no_server_entries, MyLog.Sensitivity.NOT_SENSITIVE);
            return;
        }
        
        while (runTunnelOnce())
        {
            try
            {
                checkSignals(0);
            } 
            catch (TunnelVpnServiceUnexpectedDisconnect e)
            {
                // Continue with the retry loop
            } 
            catch (TunnelVpnTunnelStop e)
            {
                // Stop has been requested, so get out of the retry loop.
                setState(State.DISCONNECTED);
                break;
            }
            
            // Provide visual feedback (notification icon) that we are no longer connected
            setState(State.CONNECTING);
            
            try
            {
                m_interface.start();
                m_interface.fetchRemoteServerList();
            }
            catch (PsiphonServerInterfaceException requestException)
            {
                MyLog.w(R.string.TunnelService_FetchRemoteServerListFailed, MyLog.Sensitivity.NOT_SENSITIVE, requestException);
            }
            finally
            {
                m_interface.stop();
            }

            // 1-2 second delay before retrying
            // (same as Windows client, see comment in ConnectionManager.cpp)
            try
            {
                Thread.sleep(1000 + (long)(Math.random()*1000.0));
            }
            catch (InterruptedException ie)
            {
                setState(State.DISCONNECTED);
                break;
            }
        }
    }
    
    public void startTunnel()
    {
        stopTunnel();

        if (m_eventsInterface != null)
        {
            m_eventsInterface.signalTunnelStarting(m_parentContext);
        }

        MyLog.v(R.string.starting_tunnel, MyLog.Sensitivity.NOT_SENSITIVE);

        setState(State.CONNECTING);
        
        // Only allow 1 signal at a time. A backlog of signals will break the retry loop.
        m_signalQueue = new ArrayBlockingQueue<Signal>(1);

        m_tunnelThread = new Thread(
            new Runnable()
            {
                public void run()
                {
                    try
                    {
                        runTunnel();
                    }
                    catch (InterruptedException e)
                    {
                        Thread.currentThread().interrupt();
                    }
                }
            });

        m_tunnelThread.start();
    }
    
    public void signalUnexpectedDisconnect()
    {
        // Override STOP_TUNNEL; TODO: race condition?
        m_signalQueue.clear();
        m_signalQueue.offer(Signal.UNEXPECTED_DISCONNECT);
    }
    
    public void stopVpnServiceHelper()
    {
        // *Must* have a parent service for this mode
        assert (m_parentService != null);

        // A hack to stop the VpnService, which doesn't respond to normal
        // stopService() calls.

        // Stopping tun2socks will close the VPN interface fd, which
        // in turn stops the VpnService. Without closing the fd, the
        // stopService call has no effect and the only way to stop
        // the VPN is via the OS notification UI.
        Tun2Socks.Stop();

        // Sometimes we're in the state where there's no fd, and the
        // service still isn't responding to external stopService() calls.
        // For example, when stuck in the waiting-for-connectivity check
        // in ServerSelector.
        m_parentService.stopForeground(true);
        m_parentService.stopSelf();
    }
    
    public void stopTunnel()
    {
        if (m_tunnelThread != null)
        {
            if (m_eventsInterface != null)
            {
                m_eventsInterface.signalTunnelStopping(m_parentContext);
            }

            // TODO: ServerListReorder lifetime on Android isn't the same as on Windows
            if (m_serverSelector != null)
            {
                m_serverSelector.Abort();
                m_serverSelector = null;
            }
            
            // Override UNEXPECTED_DISCONNECT; TODO: race condition?
            m_signalQueue.clear();
            m_signalQueue.offer(Signal.STOP_TUNNEL);

            MyLog.v(R.string.stopping_tunnel, MyLog.Sensitivity.NOT_SENSITIVE);
            
            // Tell the ServerInterface to stop (e.g., kill requests).

            // Currently, all requests are run in the context of the
            // tunnel thread; m_interface.outstandingRequests is not
            // a work queue, it's just a way for another thread to
            // reference the requests and invoke .abort(). Any
            // request that should not abort when the tunnel thread
            // should shut down should be omitted from the
            // outstandingRequests list.

            m_interface.stop();
            
            try
            {
                m_tunnelThread.join();
            }
            catch (InterruptedException e)
            {
                Thread.currentThread().interrupt();
            }

            MyLog.v(R.string.stopped_tunnel, MyLog.Sensitivity.NOT_SENSITIVE);
            MyLog.e(R.string.psiphon_stopped, MyLog.Sensitivity.NOT_SENSITIVE);
        }
        
        m_signalQueue = null;
        m_tunnelThread = null;
    }
    
    public void setEventsInterface(Events eventsInterface)
    {
        m_eventsInterface = eventsInterface;
    }
    
    public void setUpgradeDownloader(UpgradeDownloader downloader)
    {
        m_upgradeDownloader = downloader;
    }
    
    public ServerInterface getServerInterface()
    {
        return m_interface;
    }
    
    public void setUseGenericLogMessages(boolean useGenericLogMessages)
    {
        m_useGenericLogMessages = useGenericLogMessages;
    }
}<|MERGE_RESOLUTION|>--- conflicted
+++ resolved
@@ -830,19 +830,15 @@
     @TargetApi(Build.VERSION_CODES.ICE_CREAM_SANDWICH)
     private boolean doVpnProtect(Socket socket)
     {
-<<<<<<< HEAD
+        // *Must* have a parent service for this mode
+        assert (m_parentService != null);
+
         if (!((TunnelVpnService)m_parentService).protect(socket))
         {
             MyLog.e(R.string.vpn_service_failed, MyLog.Sensitivity.NOT_SENSITIVE, "protect socket failed");
             return false;
         }
         return true;
-=======
-        // *Must* have a parent service for this mode
-        assert (m_parentService != null);
-
-        ((TunnelVpnService)m_parentService).protect(socket);
->>>>>>> c2cd00a8
     }
     
     @TargetApi(Build.VERSION_CODES.ICE_CREAM_SANDWICH)
