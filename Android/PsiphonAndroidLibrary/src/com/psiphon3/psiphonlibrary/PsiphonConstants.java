--- conflicted
+++ resolved
@@ -1,104 +1,39 @@
-/*
- * Copyright (c) 2015, Psiphon Inc.
- * All rights reserved.
- *
- * This program is free software: you can redistribute it and/or modify
- * it under the terms of the GNU General Public License as published by
- * the Free Software Foundation, either version 3 of the License, or
- * (at your option) any later version.
- *
- * This program is distributed in the hope that it will be useful,
- * but WITHOUT ANY WARRANTY; without even the implied warranty of
- * MERCHANTABILITY or FITNESS FOR A PARTICULAR PURPOSE.  See the
- * GNU General Public License for more details.
- *
- * You should have received a copy of the GNU General Public License
- * along with this program.  If not, see <http://www.gnu.org/licenses/>.
- *
- */
-
-package com.psiphon3.psiphonlibrary;
-
-import android.os.Build;
-
-public class PsiphonConstants
-{
-    public static Boolean DEBUG = false; // may be changed by activity
-
-    public final static String TAG = "Psiphon";
-
-<<<<<<< HEAD
-    public final static String SERVER_ENTRY_FILENAME = "psiphon_server_entries.json";
-
-    public final static String LAST_CONNECTED_FILENAME = "last_connected";
-
-    public final static String LAST_CONNECTED_NO_VALUE = "None";
-
-    public final static int CLIENT_SESSION_ID_SIZE_IN_BYTES = 16;
-
-    public final static int STANDARD_DNS_PORT = 53;
-
-    public final static int SOCKS_PORT = 1080;
-
-    public final static int HTTP_PROXY_PORT = 8080;
-
-    public final static int DNS_PROXY_PORT = 9053;
-
-    public final static int TRANSPARENT_PROXY_PORT = 9080;
-
-    public final static int DEFAULT_WEB_SERVER_PORT = 443;
-
-    public final static int CHECK_TUNNEL_SERVER_FIRST_PORT = 9001;
-
-    public final static int CHECK_TUNNEL_SERVER_LAST_PORT = 10000;
-
-    public final static int CHECK_TUNNEL_TIMEOUT_MILLISECONDS = 500;
-
-    public final static int SESSION_ESTABLISHMENT_TIMEOUT_MILLISECONDS = 20000;
-
-    public final static int TARGET_PROTOCOL_ROTATION_SESSION_DURATION_THRESHOLD_MILLISECONDS = 2*60*1000;
-
-    public final static String RELAY_PROTOCOL_OSSH = "OSSH";
-
-    public final static String RELAY_PROTOCOL_FRONTED_MEEK_OSSH = "FRONTED-MEEK-OSSH";
-
-    public final static String RELAY_PROTOCOL_UNFRONTED_MEEK_OSSH = "UNFRONTED-MEEK-OSSH";
-    
-    public final static String RELAY_PROTOCOL_UNFRONTED_MEEK_HTTPS_OSSH = "UNFRONTED-MEEK-HTTPS-OSSH";
-=======
-    public static final String REGION_CODE_ANY = "";
->>>>>>> bc4400c4
-
-    // The character restrictions are dictated by the server.
-    public final static String PLATFORM = ("Android_" + Build.VERSION.RELEASE).replaceAll("[^\\w\\-\\.]", "_");
-
-    public final static String ROOTED = "_rooted";
-
-    public final static String PLAY_STORE_BUILD = "_playstore";
-<<<<<<< HEAD
-    
-    public final static String REMOTE_SERVER_LIST_ETAG_KEY = "REMOTE_SERVER_LIST_ETAG";
-
-    // Only one of these capabilities are needed
-    public final static ArrayList<String> SUFFICIENT_CAPABILITIES_FOR_TUNNEL = new ArrayList<String>() {{
-        add(ServerInterface.ServerEntry.CAPABILITY_OSSH);
-        add(ServerInterface.ServerEntry.CAPABILITY_FRONTED_MEEK);
-        add(ServerInterface.ServerEntry.CAPABILITY_UNFRONTED_MEEK);
-        add(ServerInterface.ServerEntry.CAPABILITY_UNFRONTED_MEEK_HTTPS);}};
-
-    public final static String VPN_INTERFACE_NETMASK = "255.255.255.0";
-
-    public final static int VPN_INTERFACE_MTU = 1500;
-
-    public final static int UDPGW_SERVER_PORT = 7300;
-
-    public final static String TUNNEL_WHOLE_DEVICE_DNS_RESOLVER_ADDRESS = "8.8.4.4";
-
-    public final static long PREEMPTIVE_RECONNECT_LIFETIME_ADJUSTMENT_MILLISECONDS = -5000;
-
-    public final static long PREEMPTIVE_RECONNECT_SOCKET_TIMEOUT_MILLISECONDS = 5000;
-
-    public final static long PREEMPTIVE_RECONNECT_BIND_WAIT_MILLISECONDS = 100;
-=======
->>>>>>> bc4400c4
-}
+/*
+ * Copyright (c) 2015, Psiphon Inc.
+ * All rights reserved.
+ *
+ * This program is free software: you can redistribute it and/or modify
+ * it under the terms of the GNU General Public License as published by
+ * the Free Software Foundation, either version 3 of the License, or
+ * (at your option) any later version.
+ *
+ * This program is distributed in the hope that it will be useful,
+ * but WITHOUT ANY WARRANTY; without even the implied warranty of
+ * MERCHANTABILITY or FITNESS FOR A PARTICULAR PURPOSE.  See the
+ * GNU General Public License for more details.
+ *
+ * You should have received a copy of the GNU General Public License
+ * along with this program.  If not, see <http://www.gnu.org/licenses/>.
+ *
+ */
+
+package com.psiphon3.psiphonlibrary;
+
+import android.os.Build;
+
+public class PsiphonConstants
+{
+    public static Boolean DEBUG = false; // may be changed by activity
+
+    public final static String TAG = "Psiphon";
+
+    public static final String REGION_CODE_ANY = "";
+
+    // The character restrictions are dictated by the server.
+    public final static String PLATFORM = ("Android_" + Build.VERSION.RELEASE).replaceAll("[^\\w\\-\\.]", "_");
+
+    public final static String ROOTED = "_rooted";
+
+    public final static String PLAY_STORE_BUILD = "_playstore";
+
+}