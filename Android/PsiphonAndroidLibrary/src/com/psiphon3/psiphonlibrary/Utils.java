--- conflicted
+++ resolved
@@ -1,814 +1,712 @@
-package com.psiphon3.psiphonlibrary;
-
-import java.io.File;
-import java.io.UnsupportedEncodingException;
-import java.lang.ref.WeakReference;
-import java.net.InetAddress;
-import java.net.InetSocketAddress;
-import java.net.NetworkInterface;
-import java.net.Socket;
-import java.net.SocketAddress;
-import java.net.SocketException;
-import java.net.SocketTimeoutException;
-import java.net.URLEncoder;
-import java.security.SecureRandom;
-import java.text.SimpleDateFormat;
-import java.util.ArrayList;
-import java.util.Collections;
-import java.util.Date;
-import java.util.IllegalFormatException;
-import java.util.List;
-import java.util.Locale;
-import java.util.Map;
-import java.util.Random;
-import java.util.TimeZone;
-<<<<<<< HEAD
-import java.util.concurrent.TimeUnit;
-=======
->>>>>>> 3ebe001a
-import java.io.IOException;
-
-import org.apache.http.conn.util.InetAddressUtils;
-
-import com.psiphon3.psiphonlibrary.PsiphonData.StatusEntry;
-
-<<<<<<< HEAD
-import android.annotation.TargetApi;
-=======
->>>>>>> 3ebe001a
-import android.app.Activity;
-import android.content.Context;
-import android.content.pm.ApplicationInfo;
-import android.content.pm.PackageInfo;
-import android.content.pm.PackageManager;
-import android.content.pm.PackageManager.NameNotFoundException;
-import android.net.ConnectivityManager;
-import android.net.NetworkInfo;
-import android.os.Build;
-import android.util.Log;
-
-
-public class Utils
-{
-
-    private static SecureRandom s_secureRandom = new SecureRandom();
-    public static byte[] generateSecureRandomBytes(int byteCount)
-    {
-        byte bytes[] = new byte[byteCount];
-        s_secureRandom.nextBytes(bytes);
-        return bytes;
-    }
-
-    private static Random s_insecureRandom = new Random();
-    public static byte[] generateInsecureRandomBytes(int byteCount)
-    {
-        byte bytes[] = new byte[byteCount];
-        s_insecureRandom.nextBytes(bytes);
-        return bytes;
-    }
-
-<<<<<<< HEAD
-    public static int insecureRandRange(int min, int max)
-    {
-        // Returns [min, max]; e.g., inclusive of both min and max.
-        return min + (int)(Math.random() * ((max - min) + 1));
-    }
-    
-=======
->>>>>>> 3ebe001a
-    // from:
-    // http://stackoverflow.com/questions/140131/convert-a-string-representation-of-a-hex-dump-to-a-byte-array-using-java
-    public static byte[] hexStringToByteArray(String s) {
-        int len = s.length();
-        byte[] data = new byte[len / 2];
-        for (int i = 0; i < len; i += 2) {
-            data[i / 2] = (byte) ((Character.digit(s.charAt(i), 16) << 4) + Character
-                    .digit(s.charAt(i + 1), 16));
-        }
-        return data;
-    }
-
-    // from:
-    // http://stackoverflow.com/questions/332079/in-java-how-do-i-convert-a-byte-array-to-a-string-of-hex-digits-while-keeping-l
-    public static String byteArrayToHexString(byte[] bytes) 
-    {
-        char[] hexArray = {'0','1','2','3','4','5','6','7','8','9','A','B','C','D','E','F'};
-        char[] hexChars = new char[bytes.length * 2];
-        int v;
-        for ( int j = 0; j < bytes.length; j++ ) 
-        {
-            v = bytes[j] & 0xFF;
-            hexChars[j*2] = hexArray[v/16];
-            hexChars[j*2 + 1] = hexArray[v%16];
-        }
-        return new String(hexChars);
-    }
-
-    /***************************************************************
-     * Copyright (c) 1998, 1999 Nate Sammons <nate@protomatter.com> This library
-     * is free software; you can redistribute it and/or modify it under the
-     * terms of the GNU Library General Public License as published by the Free
-     * Software Foundation; either version 2 of the License, or (at your option)
-     * any later version.
-     * 
-     * This library is distributed in the hope that it will be useful, but
-     * WITHOUT ANY WARRANTY; without even the implied warranty of
-     * MERCHANTABILITY or FITNESS FOR A PARTICULAR PURPOSE. See the GNU Library
-     * General Public License for more details.
-     * 
-     * You should have received a copy of the GNU Library General Public License
-     * along with this library; if not, write to the Free Software Foundation,
-     * Inc., 59 Temple Place - Suite 330, Boston, MA 02111-1307, USA.
-     * 
-     * Contact support@protomatter.com with your questions, comments, gripes,
-     * praise, etc...
-     ***************************************************************/
-
-    /***************************************************************
-     * - moved to the net.matuschek.util tree by Daniel Matuschek - replaced
-     * deprecated getBytes() method in method decode - added String
-     * encode(String) method to encode a String to base64
-     ***************************************************************/
-
-    /**
-     * Base64 encoder/decoder. Does not stream, so be careful with using large
-     * amounts of data
-     * 
-     * @author Nate Sammons
-     * @author Daniel Matuschek
-     * @version $Id: Base64.java,v 1.4 2001/04/17 10:09:27 matuschd Exp $
-     */
-    public static class Base64 {
-
-        private Base64() {
-            super();
-        }
-
-        /**
-         * Encode some data and return a String.
-         */
-        public final static String encode(byte[] d) {
-            if (d == null)
-                return null;
-            byte data[] = new byte[d.length + 2];
-            System.arraycopy(d, 0, data, 0, d.length);
-            byte dest[] = new byte[(data.length / 3) * 4];
-
-            // 3-byte to 4-byte conversion
-            for (int sidx = 0, didx = 0; sidx < d.length; sidx += 3, didx += 4) {
-                dest[didx] = (byte) ((data[sidx] >>> 2) & 077);
-                dest[didx + 1] = (byte) ((data[sidx + 1] >>> 4) & 017 | (data[sidx] << 4) & 077);
-                dest[didx + 2] = (byte) ((data[sidx + 2] >>> 6) & 003 | (data[sidx + 1] << 2) & 077);
-                dest[didx + 3] = (byte) (data[sidx + 2] & 077);
-            }
-
-            // 0-63 to ascii printable conversion
-            for (int idx = 0; idx < dest.length; idx++) {
-                if (dest[idx] < 26)
-                    dest[idx] = (byte) (dest[idx] + 'A');
-                else if (dest[idx] < 52)
-                    dest[idx] = (byte) (dest[idx] + 'a' - 26);
-                else if (dest[idx] < 62)
-                    dest[idx] = (byte) (dest[idx] + '0' - 52);
-                else if (dest[idx] < 63)
-                    dest[idx] = (byte) '+';
-                else
-                    dest[idx] = (byte) '/';
-            }
-
-            // add padding
-            for (int idx = dest.length - 1; idx > (d.length * 4) / 3; idx--) {
-                dest[idx] = (byte) '=';
-            }
-            return new String(dest);
-        }
-
-        /**
-         * Encode a String using Base64 using the default platform encoding
-         **/
-        public final static String encode(String s) {
-            return encode(s.getBytes());
-        }
-
-        /**
-         * Decode data and return bytes.
-         */
-        public final static byte[] decode(String str) {
-            if (str == null)
-                return null;
-            byte data[] = str.getBytes();
-            return decode(data);
-        }
-
-        /**
-         * Decode data and return bytes. Assumes that the data passed in is
-         * ASCII text.
-         */
-        public final static byte[] decode(byte[] data) {
-            int tail = data.length;
-            while (data[tail - 1] == '=')
-                tail--;
-            byte dest[] = new byte[tail - data.length / 4];
-
-            // ascii printable to 0-63 conversion
-            for (int idx = 0; idx < data.length; idx++) {
-                if (data[idx] == '=')
-                    data[idx] = 0;
-                else if (data[idx] == '/')
-                    data[idx] = 63;
-                else if (data[idx] == '+')
-                    data[idx] = 62;
-                else if (data[idx] >= '0' && data[idx] <= '9')
-                    data[idx] = (byte) (data[idx] - ('0' - 52));
-                else if (data[idx] >= 'a' && data[idx] <= 'z')
-                    data[idx] = (byte) (data[idx] - ('a' - 26));
-                else if (data[idx] >= 'A' && data[idx] <= 'Z')
-                    data[idx] = (byte) (data[idx] - 'A');
-            }
-
-            // 4-byte to 3-byte conversion
-            int sidx, didx;
-            for (sidx = 0, didx = 0; didx < dest.length - 2; sidx += 4, didx += 3) {
-                dest[didx] = (byte) (((data[sidx] << 2) & 255) | ((data[sidx + 1] >>> 4) & 3));
-                dest[didx + 1] = (byte) (((data[sidx + 1] << 4) & 255) | ((data[sidx + 2] >>> 2) & 017));
-                dest[didx + 2] = (byte) (((data[sidx + 2] << 6) & 255) | (data[sidx + 3] & 077));
-            }
-            if (didx < dest.length) {
-                dest[didx] = (byte) (((data[sidx] << 2) & 255) | ((data[sidx + 1] >>> 4) & 3));
-            }
-            if (++didx < dest.length) {
-                dest[didx] = (byte) (((data[sidx + 1] << 4) & 255) | ((data[sidx + 2] >>> 2) & 017));
-            }
-            return dest;
-        }
-    }
-    
-    /**
-     * URL-encodes a string. This is largely redundant with URLEncoder.encode,
-     * but it tries to avoid using the deprecated URLEncoder.encode(String) while not
-     * throwing the exception of URLEncoder.encode(String, String).
-     * @param s  The string to URL encode.
-     * @return The URL encoded version of s. 
-     */
-    static public String urlEncode(String s)
-    {
-        try
-        {
-            return URLEncoder.encode(s, "UTF-8");
-        } 
-        catch (UnsupportedEncodingException e)
-        {
-            Log.e(PsiphonConstants.TAG, e.getMessage());
-
-            // Call the deprecated form of the function, which doesn't throw.
-            return URLEncoder.encode(s);
-        }                    
-    }
-
-    /**
-     * Wrapper around Android's Log functionality. This should be used so that
-     * LogCat messages will be turned off in production builds. For the reason
-     * why we want this, see the link below.
-     * If the logger member variable is set, messages will also be logged to 
-     * that facility (except debug messages).
-     * @see <a href="http://blog.parse.com/2012/04/10/discovering-a-major-security-hole-in-facebooks-android-sdk/">Discovering a Major Security Hole in Facebook's Android SDK</a>
-     */
-    static public class MyLog
-    {
-        static public interface ILogger
-        {
-<<<<<<< HEAD
-            public void log(Date timestamp, int priority, String message);
-=======
-            public void statusEntryAdded();
->>>>>>> 3ebe001a
-            public String getResourceString(int stringResID, Object[] formatArgs);
-        }
-        
-        // It is expected that the logger implementation will be an Activity, so
-        // we're only going to hold a weak reference to it -- we don't want to
-        // interfere with it being destroyed in low memory situations. This class
-        // can cope with the logger going away and being re-set later on.
-        static private WeakReference<ILogger> logger = new WeakReference<ILogger>(null);
-        
-        /**
-         * Used to indicate the sensitivity level of the log. This will affect
-         * log handling in some situations (like sending as diagnostic info).
-         * "Sensitive" refers to info that might identify the user or their 
-         * activities.
-         */
-        public enum Sensitivity
-        {
-            /**
-             * The log does not contain sensitive information.
-             */
-            NOT_SENSITIVE,
-            
-            /**
-             * The log message itself is sensitive information.
-             */
-            SENSITIVE_LOG,
-            
-            /**
-             * The format arguments to the log messages are sensitive, but the 
-             * log message itself is not. 
-             */
-            SENSITIVE_FORMAT_ARGS
-        }
-        
-        static public void setLogger(ILogger logger)
-        {
-            MyLog.logger = new WeakReference<ILogger>(logger);
-        }
-        
-        static public void unsetLogger()
-        {
-            MyLog.logger.clear();
-        }
-        
-        /**
-         * Safely wraps the string resource extraction function. If an error 
-         * occurs with the format specifiers (as can happen in a bad translation),
-         * the raw string will be returned.
-         * @param stringResID The string resource ID.
-         * @param formatArgs The format arguments. May be empty (non-existent).
-         * @return The requested string, possibly formatted.
-         */
-        static private String myGetResString(int stringResID, Object[] formatArgs)
-        {
-            // The logger *should* always be available when this function is 
-            // called, but we don't want to crash if it's not.
-            if (logger.get() == null) {
-                assert(false);
-                return "";
-            }
-            
-            try
-            {
-                return logger.get().getResourceString(stringResID, formatArgs);
-            }
-            catch (IllegalFormatException e)
-            {
-                return logger.get().getResourceString(stringResID, null);
-            }
-        }
-        
-        static public void restoreLogHistory()
-        {
-<<<<<<< HEAD
-            // We need to clear out the history and restore a copy, because the
-            // act of restoring will rebuild the history.
-            
-            ArrayList<StatusEntry> history = PsiphonData.cloneStatusHistory();
-            PsiphonData.clearStatusHistory();
-            
-            for (StatusEntry logEntry : history)
-            {
-                MyLog.println(
-                        logEntry.id(), 
-                        logEntry.sensitivity(), 
-                        logEntry.formatArgs(), 
-                        logEntry.throwable(), 
-                        logEntry.priority(),
-                        logEntry.timestamp());
-            }
-        }
-        
-        static public void d(String msg)
-        {
-            MyLog.println(new Date(), msg, null, Log.DEBUG);
-=======
-            // Trigger the UI to refresh its status display
-            if (logger.get() != null)
-            {
-                logger.get().statusEntryAdded();
-            }
-        }
-        
-        // TODO: Add sensitivity to debug logs
-        static public void d(String msg)
-        {
-            Object[] formatArgs = { msg };
-            MyLog.println(R.string.debug_message, Sensitivity.NOT_SENSITIVE, formatArgs, null, Log.DEBUG);
->>>>>>> 3ebe001a
-        }
-
-        static public void d(String msg, Throwable throwable)
-        {
-<<<<<<< HEAD
-            MyLog.println(new Date(), msg, throwable, Log.DEBUG);
-=======
-            Object[] formatArgs = { msg };
-            MyLog.println(R.string.debug_message, Sensitivity.NOT_SENSITIVE, formatArgs, throwable, Log.DEBUG);
->>>>>>> 3ebe001a
-        }
-
-        /**
-         * Log a diagnostic entry. This is the same as a debug ({@link #d(String)}) entry,
-         * except it will also be included in the feedback diagnostic attachment.
-         * @param msg The message to log.
-         */
-        static public void g(String msg, Object data)
-        {
-            PsiphonData.addDiagnosticEntry(new Date(), msg, data);
-            // We're not logging the `data` at all. In the future we may want to.
-            MyLog.d(msg);
-        }
-
-        static public void e(int stringResID, Sensitivity sensitivity, Object... formatArgs)
-        {
-            MyLog.println(stringResID, sensitivity, formatArgs, null, Log.ERROR);
-        }
-
-        static public void e(int stringResID, Sensitivity sensitivity, Throwable throwable)
-        {
-            MyLog.println(stringResID, sensitivity, null, throwable, Log.ERROR);
-        }
-        
-        static public void w(int stringResID, Sensitivity sensitivity, Object... formatArgs)
-        {
-            MyLog.println(stringResID, sensitivity, formatArgs, null, Log.WARN);
-        }
-
-        static public void w(int stringResID, Sensitivity sensitivity, Throwable throwable)
-        {
-            MyLog.println(stringResID, sensitivity, null, throwable, Log.WARN);
-        }
-        
-        static public void i(int stringResID, Sensitivity sensitivity, Object... formatArgs)
-        {
-            MyLog.println(stringResID, sensitivity, formatArgs, null, Log.INFO);
-        }
-
-        static public void i(int stringResID, Sensitivity sensitivity, Throwable throwable)
-        {
-            MyLog.println(stringResID, sensitivity, null, throwable, Log.INFO);
-        }
-        
-        static public void v(int stringResID, Sensitivity sensitivity, Object... formatArgs)
-        {
-            MyLog.println(stringResID, sensitivity, formatArgs, null, Log.VERBOSE);
-        }
-
-        static public void v(int stringResID, Sensitivity sensitivity, Throwable throwable)
-        {
-            MyLog.println(stringResID, sensitivity, null, throwable, Log.VERBOSE);
-        }
-
-        private static void println(
-                int stringResID, 
-                Sensitivity sensitivity, 
-                Object[] formatArgs, 
-                Throwable throwable, 
-                int priority)
-        {
-            println(
-                stringResID,
-                sensitivity,
-                formatArgs,
-                throwable,
-                priority,
-<<<<<<< HEAD
-                new Date());
-=======
-                new Date(),
-                false);
->>>>>>> 3ebe001a
-        }
-
-        private static void println(
-                int stringResID, 
-                Sensitivity sensitivity, 
-                Object[] formatArgs, 
-                Throwable throwable, 
-                int priority,
-<<<<<<< HEAD
-                Date timestamp)
-        {
-            PsiphonData.addStatusEntry(
-=======
-                Date timestamp,
-                boolean restoring)
-        {
-            PsiphonData.getPsiphonData().addStatusEntry(
->>>>>>> 3ebe001a
-                    timestamp,
-                    stringResID,
-                    sensitivity,
-                    formatArgs, 
-                    throwable, 
-                    priority);
-            
-<<<<<<< HEAD
-            println(timestamp, MyLog.myGetResString(stringResID, formatArgs), throwable, priority);
-        }
-        
-        private static void println(Date timestamp, String msg, Throwable throwable, int priority)
-        {
-            // If we're not running in debug mode, don't log debug messages at all.
-            // (This may be redundant with the logic below, but it'll save us if
-            // the log below changes.)
-            if (!PsiphonConstants.DEBUG && priority == Log.DEBUG)
-            {
-                return;
-            }
-            
-            // If the external logger has been set, use it.
-            // But don't put debug messages to the external logger.
-            if (logger.get() != null && priority != Log.DEBUG)
-            {
-                String loggerMsg = msg;
-                
-                if (throwable != null)
-                {
-                    // Just report the first line of the stack trace
-                    String[] stackTraceLines = Log.getStackTraceString(throwable).split("\n");
-                    loggerMsg = loggerMsg + (stackTraceLines.length > 0 ? "\n" + stackTraceLines[0] : ""); 
-                }
-                
-                logger.get().log(timestamp, priority, loggerMsg);
-            }
-            
-            // Do not log to LogCat at all if we're not running in debug mode.
-
-            if (!PsiphonConstants.DEBUG)
-            {
-                return;
-            }
-                        
-            // Log to LogCat
-            // Note that this is basically identical to how Log.e, etc., are implemented.
-            if (throwable != null)
-            {
-                msg = msg + '\n' + Log.getStackTraceString(throwable);
-            }
-            Log.println(priority, PsiphonConstants.TAG, msg);
-=======
-            // If we're not restoring, and a logger has been set, let it know
-            // that status entries have been added.
-            if (!restoring && logger.get() != null)
-            {
-                logger.get().statusEntryAdded();
-            }
-            
-            // Log to LogCat only if we're in debug mode and not restoring.
-            if (PsiphonConstants.DEBUG && !restoring)
-            {
-                String msg = MyLog.myGetResString(stringResID, formatArgs);
-                
-                // Log to LogCat
-                // Note that this is basically identical to how Log.e, etc., are implemented.
-                if (throwable != null)
-                {
-                    msg = msg + '\n' + Log.getStackTraceString(throwable);
-                }
-                Log.println(priority, PsiphonConstants.TAG, msg);
-            }
->>>>>>> 3ebe001a
-        }
-    }
-
-    // From:
-    // http://abhinavasblog.blogspot.ca/2011/06/check-for-debuggable-flag-in-android.html
-    /*
-    Copyright [2011] [Abhinava Srivastava]
-
-    Licensed under the Apache License, Version 2.0 (the "License");
-    you may not use this file except in compliance with the License.
-    You may obtain a copy of the License at
-
-    http://www.apache.org/licenses/LICENSE-2.0
-
-    Unless required by applicable law or agreed to in writing, software
-    distributed under the License is distributed on an "AS IS" BASIS,
-    WITHOUT WARRANTIES OR CONDITIONS OF ANY KIND, either express or implied.
-    See the License for the specific language governing permissions and
-    limitations under the License.
-    */
-    public static boolean isDebugMode(Activity context)
-    {
-        boolean debug = false;
-        PackageInfo packageInfo = null;
-        try
-        {
-            packageInfo = context.getPackageManager().getPackageInfo(
-                    context.getApplication().getPackageName(),
-                    PackageManager.GET_CONFIGURATIONS);
-        } 
-        catch (NameNotFoundException e)
-        {
-            e.printStackTrace();
-        }
-        if (packageInfo != null)
-        {
-            int flags = packageInfo.applicationInfo.flags;
-            if ((flags & ApplicationInfo.FLAG_DEBUGGABLE) != 0)
-            {
-                debug = true;
-            } 
-            else
-            {
-                debug = false;
-            }
-        }
-        return debug;
-    }
-
-    public static boolean isRooted()
-    {
-        //Method 1 check for presence of 'test-keys' in the build tags 
-        String buildTags = android.os.Build.TAGS;
-        if (buildTags != null && buildTags.contains("test-keys")) {
-            return true;
-        }
-        
-        //Method 2 check for presence of Superuser app
-        try {
-            File file = new File("/system/app/Superuser.apk");
-            if (file.exists()) {
-                return true;
-            }
-        } catch (Exception e) { }
-        
-        //Method 3 check for presence of 'su' in the PATH
-        String path = null;
-        Map<String,String> env = System.getenv();
-
-        if (env != null && (path = env.get("PATH")) != null) {
-            String [] dirs = path.split(":");
-            for (String dir : dirs){
-                String suPath = dir + "/" + "su";
-                File suFile = new File(suPath);
-                if (suFile != null && suFile.exists()) {
-                    return true;
-                }
-            }
-        }
-        return false;
-    }
-    
-    public static boolean hasVpnService()
-    {
-        return Build.VERSION.SDK_INT >= Build.VERSION_CODES.ICE_CREAM_SANDWICH;
-    }
-    
-    public static String getLocalTimeString(Date date)
-    {
-        SimpleDateFormat sdf = new SimpleDateFormat("HH:mm:ss", Locale.US);
-        String dateStr = sdf.format(date);
-        return dateStr;
-    }
-
-    public static String getISO8601String(Date date)
-    {
-        SimpleDateFormat sdf = new SimpleDateFormat("yyyy-MM-dd'T'HH:mm:ss.SSS", Locale.US);
-        sdf.setTimeZone(TimeZone.getTimeZone("UTC"));
-        String dateStr = sdf.format(date);
-        dateStr += "Z";
-        return dateStr;
-    }
-
-    public static String getISO8601String()
-    {
-        return getISO8601String(new Date());
-    }
-
-    public static boolean isPortAvailable(int port)
-    {
-        Socket socket = new Socket();
-        SocketAddress sockaddr = new InetSocketAddress("127.0.0.1", port);
-        
-        try 
-        {
-            socket.connect(sockaddr, 1000);
-            // The connect succeeded, so there is already something running on that port
-            return false;
-        }
-        catch (SocketTimeoutException e)
-        {
-            // The socket is in use, but the server didn't respond quickly enough
-            return false;
-        }
-        catch (IOException e)
-        {
-            // The connect failed, so the port is available
-            return true;
-        }
-        finally
-        {
-            if (socket != null)
-            {
-                try 
-                {
-                    socket.close();
-                } 
-                catch (IOException e) 
-                {
-                    /* should not be thrown */
-                }
-            }
-        }
-    }
-
-    public static int findAvailablePort(int start_port, int max_increment)
-    {
-        for(int port = start_port; port < (start_port + max_increment); port++)
-        {
-            if (isPortAvailable(port))
-            {
-                return port;
-            }
-        }
-
-        return 0;
-    }
-    
-    public static boolean hasNetworkConnectivity(Context context)
-    {
-        ConnectivityManager connectivityManager =
-                (ConnectivityManager)context.getSystemService(Context.CONNECTIVITY_SERVICE);
-        NetworkInfo networkInfo = connectivityManager.getActiveNetworkInfo();
-        return networkInfo != null && networkInfo.isConnected();
-    }
-
-    public static String selectPrivateAddress()
-    {
-        // Select one of 10.0.0.1, 172.16.0.1, or 192.168.0.1 depending on
-        // which private address range isn't in use.
-
-        final String CANDIDATE_10_SLASH_8 = "10.0.0.1";
-        final String CANDIDATE_172_16_SLASH_12 = "172.16.0.1";
-        final String CANDIDATE_192_168_SLASH_16 = "192.168.0.1";
-        
-        ArrayList<String> candidates = new ArrayList<String>();
-        candidates.add(CANDIDATE_10_SLASH_8);
-        candidates.add(CANDIDATE_172_16_SLASH_12);
-        candidates.add(CANDIDATE_192_168_SLASH_16);
-        
-        List<NetworkInterface> netInterfaces;
-        try
-        {
-            netInterfaces = Collections.list(NetworkInterface.getNetworkInterfaces());
-        }
-        catch (SocketException e)
-        {
-            return null;
-        }
-
-        for (NetworkInterface netInterface : netInterfaces)
-        {
-            for (InetAddress inetAddress : Collections.list(netInterface.getInetAddresses()))
-            {
-                String ipAddress = inetAddress.getHostAddress();
-                if (InetAddressUtils.isIPv4Address(ipAddress))
-                {
-                    if (ipAddress.startsWith("10."))
-                    {
-                        candidates.remove(CANDIDATE_10_SLASH_8);
-                    }
-                    else if (
-                        ipAddress.length() >= 6 &&
-                        ipAddress.substring(0, 6).compareTo("172.16") >= 0 && 
-                        ipAddress.substring(0, 6).compareTo("172.31") <= 0)
-                    {
-                        candidates.remove(CANDIDATE_172_16_SLASH_12);
-                    }
-                    else if (ipAddress.startsWith("192.168"))
-                    {
-                        candidates.remove(CANDIDATE_192_168_SLASH_16);
-                    }
-                }
-            }
-        }
-        
-        if (candidates.size() > 0)
-        {
-            return candidates.get(0);
-        }
-        
-        return null;
-    }
-    
-    public static String byteCountToDisplaySize(long bytes, boolean si)
-    {
-        // http://stackoverflow.com/questions/3758606/how-to-convert-byte-size-into-human-readable-format-in-java/3758880#3758880
-        int unit = si ? 1000 : 1024;
-        if (bytes < unit) return bytes + " B";
-        int exp = (int) (Math.log(bytes) / Math.log(unit));
-        String pre = (si ? "kMGTPE" : "KMGTPE").charAt(exp-1) + (si ? "" : "i");
-        return String.format("%.1f %sB", bytes / Math.pow(unit, exp), pre);
-    }
-<<<<<<< HEAD
-
-    @TargetApi(Build.VERSION_CODES.GINGERBREAD)
-    public static String elapsedTimeToDisplay(long elapsedTimeMilliseconds)
-    {
-        // http://stackoverflow.com/questions/6710094/how-to-format-an-elapsed-time-interval-in-hhmmss-sss-format-in-java/6710604#6710604
-        final long hours = TimeUnit.MILLISECONDS.toHours(elapsedTimeMilliseconds);
-        final long minutes = TimeUnit.MILLISECONDS.toMinutes(elapsedTimeMilliseconds - TimeUnit.HOURS.toMillis(hours));
-        final long seconds = TimeUnit.MILLISECONDS.toSeconds(elapsedTimeMilliseconds - TimeUnit.HOURS.toMillis(hours) - TimeUnit.MINUTES.toMillis(minutes));
-        return String.format("%02dh %02dm %02ds", hours, minutes, seconds);
-    }
-=======
->>>>>>> 3ebe001a
-}
+package com.psiphon3.psiphonlibrary;
+
+import java.io.File;
+import java.io.UnsupportedEncodingException;
+import java.lang.ref.WeakReference;
+import java.net.InetAddress;
+import java.net.InetSocketAddress;
+import java.net.NetworkInterface;
+import java.net.Socket;
+import java.net.SocketAddress;
+import java.net.SocketException;
+import java.net.SocketTimeoutException;
+import java.net.URLEncoder;
+import java.security.SecureRandom;
+import java.text.SimpleDateFormat;
+import java.util.ArrayList;
+import java.util.Collections;
+import java.util.Date;
+import java.util.IllegalFormatException;
+import java.util.List;
+import java.util.Locale;
+import java.util.Map;
+import java.util.Random;
+import java.util.TimeZone;
+import java.util.concurrent.TimeUnit;
+import java.io.IOException;
+
+import org.apache.http.conn.util.InetAddressUtils;
+
+import android.annotation.TargetApi;
+import android.app.Activity;
+import android.content.Context;
+import android.content.pm.ApplicationInfo;
+import android.content.pm.PackageInfo;
+import android.content.pm.PackageManager;
+import android.content.pm.PackageManager.NameNotFoundException;
+import android.net.ConnectivityManager;
+import android.net.NetworkInfo;
+import android.os.Build;
+import android.util.Log;
+
+
+public class Utils
+{
+
+    private static SecureRandom s_secureRandom = new SecureRandom();
+    public static byte[] generateSecureRandomBytes(int byteCount)
+    {
+        byte bytes[] = new byte[byteCount];
+        s_secureRandom.nextBytes(bytes);
+        return bytes;
+    }
+
+    private static Random s_insecureRandom = new Random();
+    public static byte[] generateInsecureRandomBytes(int byteCount)
+    {
+        byte bytes[] = new byte[byteCount];
+        s_insecureRandom.nextBytes(bytes);
+        return bytes;
+    }
+
+    public static int insecureRandRange(int min, int max)
+    {
+        // Returns [min, max]; e.g., inclusive of both min and max.
+        return min + (int)(Math.random() * ((max - min) + 1));
+    }
+    
+    // from:
+    // http://stackoverflow.com/questions/140131/convert-a-string-representation-of-a-hex-dump-to-a-byte-array-using-java
+    public static byte[] hexStringToByteArray(String s) {
+        int len = s.length();
+        byte[] data = new byte[len / 2];
+        for (int i = 0; i < len; i += 2) {
+            data[i / 2] = (byte) ((Character.digit(s.charAt(i), 16) << 4) + Character
+                    .digit(s.charAt(i + 1), 16));
+        }
+        return data;
+    }
+
+    // from:
+    // http://stackoverflow.com/questions/332079/in-java-how-do-i-convert-a-byte-array-to-a-string-of-hex-digits-while-keeping-l
+    public static String byteArrayToHexString(byte[] bytes) 
+    {
+        char[] hexArray = {'0','1','2','3','4','5','6','7','8','9','A','B','C','D','E','F'};
+        char[] hexChars = new char[bytes.length * 2];
+        int v;
+        for ( int j = 0; j < bytes.length; j++ ) 
+        {
+            v = bytes[j] & 0xFF;
+            hexChars[j*2] = hexArray[v/16];
+            hexChars[j*2 + 1] = hexArray[v%16];
+        }
+        return new String(hexChars);
+    }
+
+    /***************************************************************
+     * Copyright (c) 1998, 1999 Nate Sammons <nate@protomatter.com> This library
+     * is free software; you can redistribute it and/or modify it under the
+     * terms of the GNU Library General Public License as published by the Free
+     * Software Foundation; either version 2 of the License, or (at your option)
+     * any later version.
+     * 
+     * This library is distributed in the hope that it will be useful, but
+     * WITHOUT ANY WARRANTY; without even the implied warranty of
+     * MERCHANTABILITY or FITNESS FOR A PARTICULAR PURPOSE. See the GNU Library
+     * General Public License for more details.
+     * 
+     * You should have received a copy of the GNU Library General Public License
+     * along with this library; if not, write to the Free Software Foundation,
+     * Inc., 59 Temple Place - Suite 330, Boston, MA 02111-1307, USA.
+     * 
+     * Contact support@protomatter.com with your questions, comments, gripes,
+     * praise, etc...
+     ***************************************************************/
+
+    /***************************************************************
+     * - moved to the net.matuschek.util tree by Daniel Matuschek - replaced
+     * deprecated getBytes() method in method decode - added String
+     * encode(String) method to encode a String to base64
+     ***************************************************************/
+
+    /**
+     * Base64 encoder/decoder. Does not stream, so be careful with using large
+     * amounts of data
+     * 
+     * @author Nate Sammons
+     * @author Daniel Matuschek
+     * @version $Id: Base64.java,v 1.4 2001/04/17 10:09:27 matuschd Exp $
+     */
+    public static class Base64 {
+
+        private Base64() {
+            super();
+        }
+
+        /**
+         * Encode some data and return a String.
+         */
+        public final static String encode(byte[] d) {
+            if (d == null)
+                return null;
+            byte data[] = new byte[d.length + 2];
+            System.arraycopy(d, 0, data, 0, d.length);
+            byte dest[] = new byte[(data.length / 3) * 4];
+
+            // 3-byte to 4-byte conversion
+            for (int sidx = 0, didx = 0; sidx < d.length; sidx += 3, didx += 4) {
+                dest[didx] = (byte) ((data[sidx] >>> 2) & 077);
+                dest[didx + 1] = (byte) ((data[sidx + 1] >>> 4) & 017 | (data[sidx] << 4) & 077);
+                dest[didx + 2] = (byte) ((data[sidx + 2] >>> 6) & 003 | (data[sidx + 1] << 2) & 077);
+                dest[didx + 3] = (byte) (data[sidx + 2] & 077);
+            }
+
+            // 0-63 to ascii printable conversion
+            for (int idx = 0; idx < dest.length; idx++) {
+                if (dest[idx] < 26)
+                    dest[idx] = (byte) (dest[idx] + 'A');
+                else if (dest[idx] < 52)
+                    dest[idx] = (byte) (dest[idx] + 'a' - 26);
+                else if (dest[idx] < 62)
+                    dest[idx] = (byte) (dest[idx] + '0' - 52);
+                else if (dest[idx] < 63)
+                    dest[idx] = (byte) '+';
+                else
+                    dest[idx] = (byte) '/';
+            }
+
+            // add padding
+            for (int idx = dest.length - 1; idx > (d.length * 4) / 3; idx--) {
+                dest[idx] = (byte) '=';
+            }
+            return new String(dest);
+        }
+
+        /**
+         * Encode a String using Base64 using the default platform encoding
+         **/
+        public final static String encode(String s) {
+            return encode(s.getBytes());
+        }
+
+        /**
+         * Decode data and return bytes.
+         */
+        public final static byte[] decode(String str) {
+            if (str == null)
+                return null;
+            byte data[] = str.getBytes();
+            return decode(data);
+        }
+
+        /**
+         * Decode data and return bytes. Assumes that the data passed in is
+         * ASCII text.
+         */
+        public final static byte[] decode(byte[] data) {
+            int tail = data.length;
+            while (data[tail - 1] == '=')
+                tail--;
+            byte dest[] = new byte[tail - data.length / 4];
+
+            // ascii printable to 0-63 conversion
+            for (int idx = 0; idx < data.length; idx++) {
+                if (data[idx] == '=')
+                    data[idx] = 0;
+                else if (data[idx] == '/')
+                    data[idx] = 63;
+                else if (data[idx] == '+')
+                    data[idx] = 62;
+                else if (data[idx] >= '0' && data[idx] <= '9')
+                    data[idx] = (byte) (data[idx] - ('0' - 52));
+                else if (data[idx] >= 'a' && data[idx] <= 'z')
+                    data[idx] = (byte) (data[idx] - ('a' - 26));
+                else if (data[idx] >= 'A' && data[idx] <= 'Z')
+                    data[idx] = (byte) (data[idx] - 'A');
+            }
+
+            // 4-byte to 3-byte conversion
+            int sidx, didx;
+            for (sidx = 0, didx = 0; didx < dest.length - 2; sidx += 4, didx += 3) {
+                dest[didx] = (byte) (((data[sidx] << 2) & 255) | ((data[sidx + 1] >>> 4) & 3));
+                dest[didx + 1] = (byte) (((data[sidx + 1] << 4) & 255) | ((data[sidx + 2] >>> 2) & 017));
+                dest[didx + 2] = (byte) (((data[sidx + 2] << 6) & 255) | (data[sidx + 3] & 077));
+            }
+            if (didx < dest.length) {
+                dest[didx] = (byte) (((data[sidx] << 2) & 255) | ((data[sidx + 1] >>> 4) & 3));
+            }
+            if (++didx < dest.length) {
+                dest[didx] = (byte) (((data[sidx + 1] << 4) & 255) | ((data[sidx + 2] >>> 2) & 017));
+            }
+            return dest;
+        }
+    }
+    
+    /**
+     * URL-encodes a string. This is largely redundant with URLEncoder.encode,
+     * but it tries to avoid using the deprecated URLEncoder.encode(String) while not
+     * throwing the exception of URLEncoder.encode(String, String).
+     * @param s  The string to URL encode.
+     * @return The URL encoded version of s. 
+     */
+    static public String urlEncode(String s)
+    {
+        try
+        {
+            return URLEncoder.encode(s, "UTF-8");
+        } 
+        catch (UnsupportedEncodingException e)
+        {
+            Log.e(PsiphonConstants.TAG, e.getMessage());
+
+            // Call the deprecated form of the function, which doesn't throw.
+            return URLEncoder.encode(s);
+        }                    
+    }
+
+    /**
+     * Wrapper around Android's Log functionality. This should be used so that
+     * LogCat messages will be turned off in production builds. For the reason
+     * why we want this, see the link below.
+     * If the logger member variable is set, messages will also be logged to 
+     * that facility (except debug messages).
+     * @see <a href="http://blog.parse.com/2012/04/10/discovering-a-major-security-hole-in-facebooks-android-sdk/">Discovering a Major Security Hole in Facebook's Android SDK</a>
+     */
+    static public class MyLog
+    {
+        static public interface ILogger
+        {
+            public void statusEntryAdded();
+            public String getResourceString(int stringResID, Object[] formatArgs);
+        }
+        
+        // It is expected that the logger implementation will be an Activity, so
+        // we're only going to hold a weak reference to it -- we don't want to
+        // interfere with it being destroyed in low memory situations. This class
+        // can cope with the logger going away and being re-set later on.
+        static private WeakReference<ILogger> logger = new WeakReference<ILogger>(null);
+        
+        /**
+         * Used to indicate the sensitivity level of the log. This will affect
+         * log handling in some situations (like sending as diagnostic info).
+         * "Sensitive" refers to info that might identify the user or their 
+         * activities.
+         */
+        public enum Sensitivity
+        {
+            /**
+             * The log does not contain sensitive information.
+             */
+            NOT_SENSITIVE,
+            
+            /**
+             * The log message itself is sensitive information.
+             */
+            SENSITIVE_LOG,
+            
+            /**
+             * The format arguments to the log messages are sensitive, but the 
+             * log message itself is not. 
+             */
+            SENSITIVE_FORMAT_ARGS
+        }
+        
+        static public void setLogger(ILogger logger)
+        {
+            MyLog.logger = new WeakReference<ILogger>(logger);
+        }
+        
+        static public void unsetLogger()
+        {
+            MyLog.logger.clear();
+        }
+        
+        /**
+         * Safely wraps the string resource extraction function. If an error 
+         * occurs with the format specifiers (as can happen in a bad translation),
+         * the raw string will be returned.
+         * @param stringResID The string resource ID.
+         * @param formatArgs The format arguments. May be empty (non-existent).
+         * @return The requested string, possibly formatted.
+         */
+        static private String myGetResString(int stringResID, Object[] formatArgs)
+        {
+            // The logger *should* always be available when this function is 
+            // called, but we don't want to crash if it's not.
+            if (logger.get() == null) {
+                assert(false);
+                return "";
+            }
+            
+            try
+            {
+                return logger.get().getResourceString(stringResID, formatArgs);
+            }
+            catch (IllegalFormatException e)
+            {
+                return logger.get().getResourceString(stringResID, null);
+            }
+        }
+        
+        static public void restoreLogHistory()
+        {
+            // Trigger the UI to refresh its status display
+            if (logger.get() != null)
+            {
+                logger.get().statusEntryAdded();
+            }
+        }
+        
+        // TODO: Add sensitivity to debug logs
+        static public void d(String msg)
+        {
+            Object[] formatArgs = { msg };
+            MyLog.println(R.string.debug_message, Sensitivity.NOT_SENSITIVE, formatArgs, null, Log.DEBUG);
+        }
+
+        static public void d(String msg, Throwable throwable)
+        {
+            Object[] formatArgs = { msg };
+            MyLog.println(R.string.debug_message, Sensitivity.NOT_SENSITIVE, formatArgs, throwable, Log.DEBUG);
+        }
+
+        /**
+         * Log a diagnostic entry. This is the same as a debug ({@link #d(String)}) entry,
+         * except it will also be included in the feedback diagnostic attachment.
+         * @param msg The message to log.
+         */
+        static public void g(String msg, Object data)
+        {
+            PsiphonData.addDiagnosticEntry(new Date(), msg, data);
+            // We're not logging the `data` at all. In the future we may want to.
+            MyLog.d(msg);
+        }
+
+        static public void e(int stringResID, Sensitivity sensitivity, Object... formatArgs)
+        {
+            MyLog.println(stringResID, sensitivity, formatArgs, null, Log.ERROR);
+        }
+
+        static public void e(int stringResID, Sensitivity sensitivity, Throwable throwable)
+        {
+            MyLog.println(stringResID, sensitivity, null, throwable, Log.ERROR);
+        }
+        
+        static public void w(int stringResID, Sensitivity sensitivity, Object... formatArgs)
+        {
+            MyLog.println(stringResID, sensitivity, formatArgs, null, Log.WARN);
+        }
+
+        static public void w(int stringResID, Sensitivity sensitivity, Throwable throwable)
+        {
+            MyLog.println(stringResID, sensitivity, null, throwable, Log.WARN);
+        }
+        
+        static public void i(int stringResID, Sensitivity sensitivity, Object... formatArgs)
+        {
+            MyLog.println(stringResID, sensitivity, formatArgs, null, Log.INFO);
+        }
+
+        static public void i(int stringResID, Sensitivity sensitivity, Throwable throwable)
+        {
+            MyLog.println(stringResID, sensitivity, null, throwable, Log.INFO);
+        }
+        
+        static public void v(int stringResID, Sensitivity sensitivity, Object... formatArgs)
+        {
+            MyLog.println(stringResID, sensitivity, formatArgs, null, Log.VERBOSE);
+        }
+
+        static public void v(int stringResID, Sensitivity sensitivity, Throwable throwable)
+        {
+            MyLog.println(stringResID, sensitivity, null, throwable, Log.VERBOSE);
+        }
+
+        private static void println(
+                int stringResID, 
+                Sensitivity sensitivity, 
+                Object[] formatArgs, 
+                Throwable throwable, 
+                int priority)
+        {
+            println(
+                stringResID,
+                sensitivity,
+                formatArgs,
+                throwable,
+                priority,
+                new Date(),
+                false);
+        }
+
+        private static void println(
+                int stringResID, 
+                Sensitivity sensitivity, 
+                Object[] formatArgs, 
+                Throwable throwable, 
+                int priority,
+                Date timestamp,
+                boolean restoring)
+        {
+            PsiphonData.getPsiphonData().addStatusEntry(
+                    timestamp,
+                    stringResID,
+                    sensitivity,
+                    formatArgs, 
+                    throwable, 
+                    priority);
+            
+            // If we're not restoring, and a logger has been set, let it know
+            // that status entries have been added.
+            if (!restoring && logger.get() != null)
+            {
+                logger.get().statusEntryAdded();
+            }
+            
+            // Log to LogCat only if we're in debug mode and not restoring.
+            if (PsiphonConstants.DEBUG && !restoring)
+            {
+                String msg = MyLog.myGetResString(stringResID, formatArgs);
+                
+                // Log to LogCat
+                // Note that this is basically identical to how Log.e, etc., are implemented.
+                if (throwable != null)
+                {
+                    msg = msg + '\n' + Log.getStackTraceString(throwable);
+                }
+                Log.println(priority, PsiphonConstants.TAG, msg);
+            }
+        }
+    }
+
+    // From:
+    // http://abhinavasblog.blogspot.ca/2011/06/check-for-debuggable-flag-in-android.html
+    /*
+    Copyright [2011] [Abhinava Srivastava]
+
+    Licensed under the Apache License, Version 2.0 (the "License");
+    you may not use this file except in compliance with the License.
+    You may obtain a copy of the License at
+
+    http://www.apache.org/licenses/LICENSE-2.0
+
+    Unless required by applicable law or agreed to in writing, software
+    distributed under the License is distributed on an "AS IS" BASIS,
+    WITHOUT WARRANTIES OR CONDITIONS OF ANY KIND, either express or implied.
+    See the License for the specific language governing permissions and
+    limitations under the License.
+    */
+    public static boolean isDebugMode(Activity context)
+    {
+        boolean debug = false;
+        PackageInfo packageInfo = null;
+        try
+        {
+            packageInfo = context.getPackageManager().getPackageInfo(
+                    context.getApplication().getPackageName(),
+                    PackageManager.GET_CONFIGURATIONS);
+        } 
+        catch (NameNotFoundException e)
+        {
+            e.printStackTrace();
+        }
+        if (packageInfo != null)
+        {
+            int flags = packageInfo.applicationInfo.flags;
+            if ((flags & ApplicationInfo.FLAG_DEBUGGABLE) != 0)
+            {
+                debug = true;
+            } 
+            else
+            {
+                debug = false;
+            }
+        }
+        return debug;
+    }
+
+    public static boolean isRooted()
+    {
+        //Method 1 check for presence of 'test-keys' in the build tags 
+        String buildTags = android.os.Build.TAGS;
+        if (buildTags != null && buildTags.contains("test-keys")) {
+            return true;
+        }
+        
+        //Method 2 check for presence of Superuser app
+        try {
+            File file = new File("/system/app/Superuser.apk");
+            if (file.exists()) {
+                return true;
+            }
+        } catch (Exception e) { }
+        
+        //Method 3 check for presence of 'su' in the PATH
+        String path = null;
+        Map<String,String> env = System.getenv();
+
+        if (env != null && (path = env.get("PATH")) != null) {
+            String [] dirs = path.split(":");
+            for (String dir : dirs){
+                String suPath = dir + "/" + "su";
+                File suFile = new File(suPath);
+                if (suFile != null && suFile.exists()) {
+                    return true;
+                }
+            }
+        }
+        return false;
+    }
+    
+    public static boolean hasVpnService()
+    {
+        return Build.VERSION.SDK_INT >= Build.VERSION_CODES.ICE_CREAM_SANDWICH;
+    }
+    
+    public static String getLocalTimeString(Date date)
+    {
+        SimpleDateFormat sdf = new SimpleDateFormat("HH:mm:ss", Locale.US);
+        String dateStr = sdf.format(date);
+        return dateStr;
+    }
+
+    public static String getISO8601String(Date date)
+    {
+        SimpleDateFormat sdf = new SimpleDateFormat("yyyy-MM-dd'T'HH:mm:ss.SSS", Locale.US);
+        sdf.setTimeZone(TimeZone.getTimeZone("UTC"));
+        String dateStr = sdf.format(date);
+        dateStr += "Z";
+        return dateStr;
+    }
+
+    public static String getISO8601String()
+    {
+        return getISO8601String(new Date());
+    }
+
+    public static boolean isPortAvailable(int port)
+    {
+        Socket socket = new Socket();
+        SocketAddress sockaddr = new InetSocketAddress("127.0.0.1", port);
+        
+        try 
+        {
+            socket.connect(sockaddr, 1000);
+            // The connect succeeded, so there is already something running on that port
+            return false;
+        }
+        catch (SocketTimeoutException e)
+        {
+            // The socket is in use, but the server didn't respond quickly enough
+            return false;
+        }
+        catch (IOException e)
+        {
+            // The connect failed, so the port is available
+            return true;
+        }
+        finally
+        {
+            if (socket != null)
+            {
+                try 
+                {
+                    socket.close();
+                } 
+                catch (IOException e) 
+                {
+                    /* should not be thrown */
+                }
+            }
+        }
+    }
+
+    public static int findAvailablePort(int start_port, int max_increment)
+    {
+        for(int port = start_port; port < (start_port + max_increment); port++)
+        {
+            if (isPortAvailable(port))
+            {
+                return port;
+            }
+        }
+
+        return 0;
+    }
+    
+    public static boolean hasNetworkConnectivity(Context context)
+    {
+        ConnectivityManager connectivityManager =
+                (ConnectivityManager)context.getSystemService(Context.CONNECTIVITY_SERVICE);
+        NetworkInfo networkInfo = connectivityManager.getActiveNetworkInfo();
+        return networkInfo != null && networkInfo.isConnected();
+    }
+
+    public static String selectPrivateAddress()
+    {
+        // Select one of 10.0.0.1, 172.16.0.1, or 192.168.0.1 depending on
+        // which private address range isn't in use.
+
+        final String CANDIDATE_10_SLASH_8 = "10.0.0.1";
+        final String CANDIDATE_172_16_SLASH_12 = "172.16.0.1";
+        final String CANDIDATE_192_168_SLASH_16 = "192.168.0.1";
+        
+        ArrayList<String> candidates = new ArrayList<String>();
+        candidates.add(CANDIDATE_10_SLASH_8);
+        candidates.add(CANDIDATE_172_16_SLASH_12);
+        candidates.add(CANDIDATE_192_168_SLASH_16);
+        
+        List<NetworkInterface> netInterfaces;
+        try
+        {
+            netInterfaces = Collections.list(NetworkInterface.getNetworkInterfaces());
+        }
+        catch (SocketException e)
+        {
+            return null;
+        }
+
+        for (NetworkInterface netInterface : netInterfaces)
+        {
+            for (InetAddress inetAddress : Collections.list(netInterface.getInetAddresses()))
+            {
+                String ipAddress = inetAddress.getHostAddress();
+                if (InetAddressUtils.isIPv4Address(ipAddress))
+                {
+                    if (ipAddress.startsWith("10."))
+                    {
+                        candidates.remove(CANDIDATE_10_SLASH_8);
+                    }
+                    else if (
+                        ipAddress.length() >= 6 &&
+                        ipAddress.substring(0, 6).compareTo("172.16") >= 0 && 
+                        ipAddress.substring(0, 6).compareTo("172.31") <= 0)
+                    {
+                        candidates.remove(CANDIDATE_172_16_SLASH_12);
+                    }
+                    else if (ipAddress.startsWith("192.168"))
+                    {
+                        candidates.remove(CANDIDATE_192_168_SLASH_16);
+                    }
+                }
+            }
+        }
+        
+        if (candidates.size() > 0)
+        {
+            return candidates.get(0);
+        }
+        
+        return null;
+    }
+    
+    public static String byteCountToDisplaySize(long bytes, boolean si)
+    {
+        // http://stackoverflow.com/questions/3758606/how-to-convert-byte-size-into-human-readable-format-in-java/3758880#3758880
+        int unit = si ? 1000 : 1024;
+        if (bytes < unit) return bytes + " B";
+        int exp = (int) (Math.log(bytes) / Math.log(unit));
+        String pre = (si ? "kMGTPE" : "KMGTPE").charAt(exp-1) + (si ? "" : "i");
+        return String.format("%.1f %sB", bytes / Math.pow(unit, exp), pre);
+    }
+
+    @TargetApi(Build.VERSION_CODES.GINGERBREAD)
+    public static String elapsedTimeToDisplay(long elapsedTimeMilliseconds)
+    {
+        // http://stackoverflow.com/questions/6710094/how-to-format-an-elapsed-time-interval-in-hhmmss-sss-format-in-java/6710604#6710604
+        final long hours = TimeUnit.MILLISECONDS.toHours(elapsedTimeMilliseconds);
+        final long minutes = TimeUnit.MILLISECONDS.toMinutes(elapsedTimeMilliseconds - TimeUnit.HOURS.toMillis(hours));
+        final long seconds = TimeUnit.MILLISECONDS.toSeconds(elapsedTimeMilliseconds - TimeUnit.HOURS.toMillis(hours) - TimeUnit.MINUTES.toMillis(minutes));
+        return String.format("%02dh %02dm %02ds", hours, minutes, seconds);
+    }
+}