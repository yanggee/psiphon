--- conflicted
+++ resolved
@@ -237,16 +237,7 @@
                 // that respond.
                 
                 this.entry.connType = protocol;
-                
-<<<<<<< HEAD
-=======
-                this.channel = SocketChannel.open();
-                this.channel.configureBlocking(false);
-                selector = Selector.open();
-
-                boolean socketConnected = false;
-
->>>>>>> 989a445a
+
                 if (protocol.equals(PsiphonConstants.RELAY_PROTOCOL_OSSH))
                 {
                     if (proxySettings != null) {
