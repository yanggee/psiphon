--- conflicted
+++ resolved
@@ -63,11 +63,7 @@
 		bo.write(StringEncoder.GetBytes(client_line + "\r\n"));
 		bo.flush();
 
-<<<<<<< HEAD
-		byte[] serverVersion = new byte[Math.max(512, ObfuscatedSSH.OBFUSCATE_MAX_PADDING + 2)];
-=======
 		byte[] serverVersion = new byte[Math.max(512, ObfuscatedSSH.OBFUSCATE_MAX_PADDING + 2)]; // + 2 for CRLF terminator
->>>>>>> 5d52bf0b
 		
         for (int i = 0; i < 50; i++)
 		{
