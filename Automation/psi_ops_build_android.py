--- conflicted
+++ resolved
@@ -34,10 +34,7 @@
 
 PSIPHON_SOURCE_ROOT = os.path.join(SOURCE_ROOT, 'PsiphonAndroid')
 PSIPHON_LIB_SOURCE_ROOT = os.path.join(SOURCE_ROOT, 'PsiphonAndroidLibrary')
-<<<<<<< HEAD
-=======
 PLAY_SERVICES_LIB_SOURCE_ROOT = os.path.join(SOURCE_ROOT, 'google-play-services_lib')
->>>>>>> cd6ca5c0
 ZIRCO_SOURCE_ROOT = os.path.join(SOURCE_ROOT, 'zirco-browser')
 KALIUM_SOURCE_ROOT = os.path.join(SOURCE_ROOT, 'kalium-jni', 'src', 'main', 'java', 'org')
 PSIPHON_LIB_SOURCE_SRC_ORG = os.path.join(PSIPHON_LIB_SOURCE_ROOT, 'src', 'org')
@@ -92,17 +89,11 @@
         'xcopy "%s" "%s" /e /y' % (KALIUM_SOURCE_ROOT, PSIPHON_LIB_SOURCE_SRC_ORG),
         'android update lib-project -p "%s"' % (ZIRCO_SOURCE_ROOT,),
         'android update lib-project -p "%s"' % (PSIPHON_LIB_SOURCE_ROOT,),
-<<<<<<< HEAD
-        'android update project -p "%s"' % (PSIPHON_SOURCE_ROOT,),
-        'ant -q -f "%s" clean' % (os.path.join(ZIRCO_SOURCE_ROOT, 'build.xml'),),
-        'ant -q -f "%s" clean' % (os.path.join(PSIPHON_LIB_SOURCE_ROOT, 'build.xml'),),
-=======
         'android update lib-project -p "%s"' % (PLAY_SERVICES_LIB_SOURCE_ROOT,),
         'android update project -p "%s"' % (PSIPHON_SOURCE_ROOT,),
         'ant -q -f "%s" clean' % (os.path.join(ZIRCO_SOURCE_ROOT, 'build.xml'),),
         'ant -q -f "%s" clean' % (os.path.join(PSIPHON_LIB_SOURCE_ROOT, 'build.xml'),),
         'ant -q -f "%s" clean' % (os.path.join(PLAY_SERVICES_LIB_SOURCE_ROOT, 'build.xml'),),
->>>>>>> cd6ca5c0
         'ant -q -f "%s" clean' % (os.path.join(PSIPHON_SOURCE_ROOT, 'build.xml'),),
         'ant -q -f "%s" release' % (os.path.join(PSIPHON_SOURCE_ROOT, 'build.xml'),),
         ]
