--- conflicted
+++ resolved
@@ -32,16 +32,10 @@
 
 SOURCE_ROOT = os.path.join(os.path.abspath('..'), 'Android')
 
-<<<<<<< HEAD
-PSIPHON_SOURCE_ROOT = os.path.join(SOURCE_ROOT, 'PsiphonAndroid')
-PSIPHON_LIB_SOURCE_ROOT = os.path.join(SOURCE_ROOT, 'PsiphonAndroidLibrary')
+GRADLE_WRAPPER = os.path.join(SOURCE_ROOT, 'gradlew')
 PLAY_SERVICES_LIB_SOURCE_ROOT = os.path.join(SOURCE_ROOT, 'google-play-services_lib')
 MOPUB_LIB_SOURCE_ROOT = os.path.join(SOURCE_ROOT, 'mopub-sdk')
 MM_LIB_SOURCE_ROOT = os.path.join(SOURCE_ROOT, 'mm-ad-sdk')
-ZIRCO_SOURCE_ROOT = os.path.join(SOURCE_ROOT, 'zirco-browser')
-=======
-GRADLE_WRAPPER = os.path.join(SOURCE_ROOT, 'gradlew')
->>>>>>> 29d978e9
 
 PSIPHON_SOURCE_ROOT = os.path.join(SOURCE_ROOT, 'app', 'src', 'main')
 
@@ -89,24 +83,14 @@
         signing_properties_file.write(signing_properties_contents)
 
     commands = [
-<<<<<<< HEAD
-        'android update lib-project -p "%s"' % (ZIRCO_SOURCE_ROOT,),
-        'android update lib-project -p "%s"' % (PSIPHON_LIB_SOURCE_ROOT,),
+        '%s clean' %  GRADLE_WRAPPER,
+        '%s assembleRelease' %  GRADLE_WRAPPER,
         'android update lib-project -p "%s"' % (PLAY_SERVICES_LIB_SOURCE_ROOT,),
         'android update lib-project -p "%s"' % (MOPUB_LIB_SOURCE_ROOT,),
         'android update lib-project -p "%s"' % (MM_LIB_SOURCE_ROOT,),
-        'android update project -p "%s"' % (PSIPHON_SOURCE_ROOT,),
-        'ant -q -f "%s" clean' % (os.path.join(ZIRCO_SOURCE_ROOT, 'build.xml'),),
-        'ant -q -f "%s" clean' % (os.path.join(PSIPHON_LIB_SOURCE_ROOT, 'build.xml'),),
         'ant -q -f "%s" clean' % (os.path.join(PLAY_SERVICES_LIB_SOURCE_ROOT, 'build.xml'),),
         'ant -q -f "%s" clean' % (os.path.join(MOPUB_LIB_SOURCE_ROOT, 'build.xml'),),
         'ant -q -f "%s" clean' % (os.path.join(MM_LIB_SOURCE_ROOT, 'build.xml'),),
-        'ant -q -f "%s" clean' % (os.path.join(PSIPHON_SOURCE_ROOT, 'build.xml'),),
-        'ant -q -f "%s" release' % (os.path.join(PSIPHON_SOURCE_ROOT, 'build.xml'),),
-=======
-        '%s clean' %  GRADLE_WRAPPER,
-        '%s assembleRelease' %  GRADLE_WRAPPER,
->>>>>>> 29d978e9
         ]
 
     prev_dir = os.getcwd()
