--- conflicted
+++ resolved
@@ -486,12 +486,6 @@
     ssh.exec_command('/etc/init.d/xinetd restart')
 
     #
-<<<<<<< HEAD
-    # Add required Python module
-    #
-    
-    ssh.exec_command('easy_install pyOpenSSL')
-=======
     # Add required packages and Python modules
     #
     
@@ -499,7 +493,6 @@
     ssh.exec_command('easy_install hiredis')
     ssh.exec_command('easy_install redis')
     ssh.exec_command('apt-get install redis-server')
->>>>>>> 0f904719
     
     ssh.close()
 
