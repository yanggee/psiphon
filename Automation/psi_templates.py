﻿#!/usr/bin/python
# coding=utf-8
#
# Copyright (c) 2011, Psiphon Inc.
# All rights reserved.
#
# This program is free software: you can redistribute it and/or modify
# it under the terms of the GNU General Public License as published by
# the Free Software Foundation, either version 3 of the License, or
# (at your option) any later version.
#
# This program is distributed in the hope that it will be useful,
# but WITHOUT ANY WARRANTY; without even the implied warranty of
# MERCHANTABILITY or FITNESS FOR A PARTICULAR PURPOSE.  See the
# GNU General Public License for more details.
#
# You should have received a copy of the GNU General Public License
# along with this program.  If not, see <http://www.gnu.org/licenses/>.
#

def get_tweet_message(s3_bucket_name):
    bucket_root_url = 'https://s3.amazonaws.com/' + s3_bucket_name
    return 'Get Psiphon 3 here: %s/en.html' % (bucket_root_url,)

def get_plaintext_email_content(
        s3_bucket_name):
    bucket_root_url = 'https://s3.amazonaws.com/' + s3_bucket_name
    return '''English - {0}/en.html
فارسی - {0}/fa.html
中文 - {0}/zh.html
Ўзбекча - {0}/uz@cyrillic.html
O'zbekcha - {0}/uz@Latn.html
Русский - {0}/ru.html
Türkmençe - {0}/tk.html
العربي - {0}/ar.html
ภาษาไทย - {0}/th.html
Uyghurche - {0}/ug@Latn.html
'''.format(bucket_root_url)


def get_html_email_content(
        s3_bucket_name):
    bucket_root_url = 'https://s3.amazonaws.com/' + s3_bucket_name
    return '''<div style="direction: ltr;">
English - <a href="{0}/en.html">{0}/en.html</a><br>
فارسی - <a href="{0}/fa.html">{0}/fa.html</a><br>
中文 - <a href="{0}/zh.html">{0}/zh.html</a><br>
Ўзбекча - <a href="{0}/uz@cyrillic.html">{0}/uz@cyrillic.html</a><br>
O'zbekcha - <a href="{0}/uz@Latn.html">{0}/uz@Latn.html</a><br>
Русский - <a href="{0}/ru.html">{0}/ru.html</a><br>
Türkmençe - <a href="{0}/tk.html">{0}/tk.html</a><br>
العربي - <a href="{0}/ar.html">{0}/ar.html</a><br>
ภาษาไทย - <a href="{0}/th.html">{0}/th.html</a><br>
Uyghurche - <a href="{0}/ug@Latn.html">{0}/ug@Latn.html</a><br>
'''.format(bucket_root_url)

def get_plaintext_attachment_email_content(
        s3_bucket_name,
        windows_attachment_filename,
        android_attachment_filename):
    bucket_root_url = 'https://s3.amazonaws.com/' + s3_bucket_name
    return '''To use Psiphon 3 for Windows, save the attached file {1} with a ".exe" extension.
To use Psiphon 3 for Android, install the attached file {2}.
For more information or to download the files again, click the link below.
{0}/en.html

برای استفاده از سایفون ۳، فایل پیوست شده را با پسوند زیر ذخیره کنید:
.exe
یا بر روی لینک  زیر کلیک کنید.
{0}/fa.html

要使用Psiphon 3, 保存文件.exe扩展名。
或者点击下面的链接。
{0}/zh.html

Psiphon 3 дан фойдаланиш учун илова қилинган файлни .exe кенгайтиришда сақланг.
Ёки қуйидаги уланишни босинг. 
{0}/uz@cyrillic.html

Psiphon 3 dan foydalanish uchun ilova qilingan faylni .exe kyengaytirishda saqlang.
Yoki quyidagi ulanishni bosing.
{0}/uz@Latn.html

<<<<<<< HEAD
Psiphon 3 для Windows - сохраните прикрепленный файл {1} с расширением ".exe".
Psiphon 3 для Android - инсталлируйте прикрепленный файл {2}.
Для получения дополнительной информации или скачивания файлов, кликните на ссылку:
{0}/ru.html

=======
Psiphon 3 құралын қолдану үшін тіркелген файлды.exe пішімінде сақтаңыз.
Немесе төмендегі сілтемені басыңыз.
{0}/kk.html

Psiphon 3-dən istifadə etmək üçün .exe genişlənməsində olan qoşma faylını saxlayın.
Və ya aşağıdakı əlaqəyə klikləyin.
{0}/az.html

Русский - {0}/ru.html
>>>>>>> b46b54c9
Türkmençe - {0}/tk.html
العربي - {0}/ar.html
ภาษาไทย - {0}/th.html
Uyghurche - {0}/ug@Latn.html'''.format(
    bucket_root_url,
    windows_attachment_filename,
    android_attachment_filename)

def get_html_attachment_email_content(
        s3_bucket_name,
        windows_attachment_filename,
        android_attachment_filename):
    bucket_root_url = 'https://s3.amazonaws.com/' + s3_bucket_name
    return '''<div style="direction: ltr;">
To use Psiphon 3 for Windows, save the attached file {1} with a ".exe" extension.<br>
To use Psiphon 3 for Android, install the attached file {2}.<br>
For more information or to download the files again, click the link below.<br>
<a href="{0}/en.html">{0}/en.html</a><br>
</div>
<br>
<div style="direction: rtl;">
برای استفاده از سایفون ۳، فایل پیوست شده را با پسوند زیر ذخیره کنید:<br>
.exe<br>
یا بر روی لینک  زیر کلیک کنید.<br>
<a href="{0}/fa.html">{0}/fa.html</a><br>
</div>
<br>
<div style="direction: ltr;">
要使用Psiphon 3, 保存文件.exe扩展名。<br>
或者点击下面的链接。<br>
<a href="{0}/zh.html">{0}/zh.html</a><br>
</div>
<br>
<div style="direction: ltr;">
Psiphon 3 дан фойдаланиш учун илова қилинган файлни .exe форматида сақланг.<br>
Ёки мана бу линкни босинг.<br> 
<a href="{0}/uz@cyrillic.html">{0}/uz@cyrillic.html</a><br>
</div>
<br>
<div style="direction: ltr;">
Psiphon 3 dan foydalanish uchun ilova qilingan faylni .exe formatida saqlang.<br>
Yoki mana bu linkni bosing.<br> 
<a href="{0}/uz@Latn.html">{0}/uz@Latn.html</a><br>
</div>
<br>
<div style="direction: ltr;">
Psiphon 3 құралын қолдану үшін тіркелген файлды.exe пішімінде сақтаңыз.<br>
Немесе төмендегі сілтемені басыңыз.<br> 
<a href="{0}/kk.html">{0}/kk.html</a><br>
</div>
<br>
<div style="direction: ltr;">
Psiphon 3-dən istifadə etmək üçün .exe genişlənməsində olan qoşma faylını saxlayın.<br>
Və ya aşağıdakı əlaqəyə klikləyin.<br> 
<a href="{0}/az.html">{0}/az.html</a><br>
</div>
<br>
<div style="direction: ltr;">
Русский - <a href="{0}/ru.html">{0}/ru.html</a><br>
Türkmençe - <a href="{0}/tk.html">{0}/tk.html</a><br>
</div>
<div style="direction: rtl;">
العربي - <a href="{0}/ar.html">{0}/ar.html</a><br>
</div>
<div style="direction: ltr;">
ภาษาไทย - <a href="{0}/th.html">{0}/th.html</a><br>
Uyghurche - <a href="{0}/ug@Latn.html">{0}/ug@Latn.html</a><br>
</div>'''.format(
    bucket_root_url,
    windows_attachment_filename,
    android_attachment_filename)<|MERGE_RESOLUTION|>--- conflicted
+++ resolved
@@ -31,6 +31,8 @@
 Ўзбекча - {0}/uz@cyrillic.html
 O'zbekcha - {0}/uz@Latn.html
 Русский - {0}/ru.html
+қазақ тілі - {0}/kk.html
+azərbaycan dili - {0}/az.html
 Türkmençe - {0}/tk.html
 العربي - {0}/ar.html
 ภาษาไทย - {0}/th.html
@@ -48,6 +50,8 @@
 Ўзбекча - <a href="{0}/uz@cyrillic.html">{0}/uz@cyrillic.html</a><br>
 O'zbekcha - <a href="{0}/uz@Latn.html">{0}/uz@Latn.html</a><br>
 Русский - <a href="{0}/ru.html">{0}/ru.html</a><br>
+қазақ тілі - <a href="{0}/kk.html">{0}/kk.html</a><br>
+azərbaycan dili - <a href="{0}/az.html">{0}/az.html</a><br>
 Türkmençe - <a href="{0}/tk.html">{0}/tk.html</a><br>
 العربي - <a href="{0}/ar.html">{0}/ar.html</a><br>
 ภาษาไทย - <a href="{0}/th.html">{0}/th.html</a><br>
@@ -81,13 +85,11 @@
 Yoki quyidagi ulanishni bosing.
 {0}/uz@Latn.html
 
-<<<<<<< HEAD
 Psiphon 3 для Windows - сохраните прикрепленный файл {1} с расширением ".exe".
 Psiphon 3 для Android - инсталлируйте прикрепленный файл {2}.
 Для получения дополнительной информации или скачивания файлов, кликните на ссылку:
 {0}/ru.html
 
-=======
 Psiphon 3 құралын қолдану үшін тіркелген файлды.exe пішімінде сақтаңыз.
 Немесе төмендегі сілтемені басыңыз.
 {0}/kk.html
@@ -96,8 +98,6 @@
 Və ya aşağıdakı əlaqəyə klikləyin.
 {0}/az.html
 
-Русский - {0}/ru.html
->>>>>>> b46b54c9
 Türkmençe - {0}/tk.html
 العربي - {0}/ar.html
 ภาษาไทย - {0}/th.html
@@ -144,6 +144,13 @@
 </div>
 <br>
 <div style="direction: ltr;">
+Psiphon 3 для Windows - сохраните прикрепленный файл {1} с расширением ".exe".<br>
+Psiphon 3 для Android - инсталлируйте прикрепленный файл {2}.<br>
+Для получения дополнительной информации или скачивания файлов, кликните на ссылку: {0}/ru.html<br>
+<a href="{0}/ru.html">{0}/ru.html</a><br>
+</div>
+<br>
+<div style="direction: ltr;">
 Psiphon 3 құралын қолдану үшін тіркелген файлды.exe пішімінде сақтаңыз.<br>
 Немесе төмендегі сілтемені басыңыз.<br> 
 <a href="{0}/kk.html">{0}/kk.html</a><br>
