--- conflicted
+++ resolved
@@ -40,17 +40,10 @@
 4. Generate site, serve it, and monitor for changes:
 
   ```
-<<<<<<< HEAD
-  $ node --max-old-space-size=8192 --max-semi-space-size=512 --nouse-idle-notification node_modules/docpad/out/bin/docpad.js run
-
-  # Site builds can be quite slow. Skip language generation for faster builds:
-  # node --max-old-space-size=8192 --max-semi-space-size=512 --nouse-idle-notification node_modules/docpad/out/bin/docpad.js run --env fastbuild
-=======
   $ node --max-old-space-size=8192 --max-semi-space-size=512 --nouse-idle-notification node_modules/docpad/out/bin/docpad.js run --global
 
   # Site builds can be quite slow. Skip language generation for faster builds:
   # node --max-old-space-size=8192 --max-semi-space-size=512 --nouse-idle-notification node_modules/docpad/out/bin/docpad.js run --global --env fastbuild
->>>>>>> 626dafa6
   ```
 
   (The use of a complicated `node` command instead of `docpad` is so that the generate process has more memory to work with.)
@@ -59,11 +52,7 @@
 
 ```
 $ docpad clean
-<<<<<<< HEAD
-$ node --max-old-space-size=8192 --max-semi-space-size=512 --nouse-idle-notification node_modules/docpad/out/bin/docpad.js generate --env static,production
-=======
 $ node --max-old-space-size=8192 --max-semi-space-size=512 --nouse-idle-notification node_modules/docpad/out/bin/docpad.js generate --global --env static,production
->>>>>>> 626dafa6
 ```
 
 
