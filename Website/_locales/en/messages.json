--- conflicted
+++ resolved
@@ -134,127 +134,13 @@
   "faq-information-collected-question": {
     "message": "What user information does Psiphon collect?"
   },
-<<<<<<< HEAD
-  "faq-information-collected-answer-head-1": {
-    "message": "Psiphon Servers"
-  },
-  "faq-information-collected-answer-head-2": {
-    "message": "Feedback"
-  },
-  "faq-information-collected-answer-head-3": {
-    "message": "Email Responder"
-  },
-  "faq-information-collected-answer-head-4": {
-    "message": "App Stores",
-    "description": "this is referring to the general idea of app stores, like the Google Play Store, Amazon AppStore, Apple App Store"
-  },
+  "faq-information-collected-answer-redirect": {
+    "message": "Please see our <a href=\"privacy.html\">Privacy Policy</a> to learn about what information we collect.",
+    "description": "This is the FAQ answer to the question 'What info does Psiphon collect?' The user needs to go to a separate page to see the full answer."
   "faq-information-collected-answer-head-5": {
     "message": "Website",
     "description": "this is referring to the Psiphon website"
   },
-  "faq-information-collected-answer-para-9": {
-    "message": "From time to time Psiphon may have to record additional information in order to resolve a problem with our service. When this occurs, we will add an entry to the <a href=\"./privacy-bulletin.html\">Privacy Bulletin</a> describing what was recorded, how long it was kept, and why."
-  },
-  "faq-information-collected-answer-para-1": {
-    "message": "We collect the following data to find out how well Psiphon is working, what sites are popular, and what propagation strategies are effective. This information is shared with our partners so that they can see, for example, how often their sites are visited through Psiphon and from which countries."
-  },
-  "faq-information-collected-answer-para-2-item-1": {
-    "message": "Number of email requests for client download link"
-  },
-  "faq-information-collected-answer-para-2-item-2": {
-    "message": "Number of upgrades"
-  },
-  "faq-information-collected-answer-para-2-item-3": {
-    "message": "How often each protocol is used, and error codes after failure"
-  },
-  "faq-information-collected-answer-para-2-item-4": {
-    "message": "How often new servers are discovered"
-  },
-  "faq-information-collected-answer-para-2-item-5": {
-    "message": "Session count and session duration"
-  },
-  "faq-information-collected-answer-para-2-item-6": {
-    "message": "Page views (full page URLs for sponsor web sites)"
-  },
-  "faq-information-collected-answer-para-2-item-7": {
-    "message": "Bytes transferred"
-  },
-  "faq-information-collected-answer-para-2-item-8": {
-    "message": "Number of HTTPS requests"
-  },
-  "faq-information-collected-answer-para-2-item-9": {
-    "message": "Client platform (simplified operating system list; e.g, not a detailed browser user agent)"
-  },
-  "faq-information-collected-answer-para-3": {
-    "message": "User IP addresses and email addresses are never collected; users are not required to create accounts to use the system."
-  },
-  "faq-information-collected-answer-para-4": {
-    "message": "Event logs include timestamps, region codes (country and city), and non-identifying attributes including sponsor ID (determined by which Psiphon client build is used), client version, and protocol type. Page views are aggregated by time and/or session before being logged."
-  },
-  "faq-information-collected-answer-para-5": {
-    "message": "All statistics shared with sponsors are further aggregated by date, sponsor, and region."
-  },
-  "faq-information-collected-answer-para-6": {
-    "message": "When you choose to submit feedback through Psiphon you will have the option of including diagnostic data. We use this data to help us troubleshoot any problems you might be having and to help us keep Psiphon running smoothly. Sending this data is entirely optional. The data is encrypted before you send it, and can only be decrypted by us. The information in the data varies by platform, but it may include:"
-  },
-  "faq-information-collected-answer-para-7-list-start": {
-    "message": "Windows:"
-  },
-  "faq-information-collected-answer-para-7-item-1": {
-    "message": "Operating system version"
-  },
-  "faq-information-collected-answer-para-7-item-2": {
-    "message": "Anti-virus version"
-  },
-  "faq-information-collected-answer-para-7-item-3": {
-    "message": "How you're connected to the internet (for example, if you're using dial-up or connected via a proxy)"
-  },
-  "faq-information-collected-answer-para-7-item-4": {
-    "message": "How much free memory your computer has"
-  },
-  "faq-information-collected-answer-para-8-list-start": {
-    "message": "Android:"
-  },
-  "faq-information-collected-answer-para-8-item-1": {
-    "message": "Android version"
-  },
-  "faq-information-collected-answer-para-8-item-2": {
-    "message": "Device model"
-  },
-  "faq-information-collected-answer-para-8-item-3": {
-    "message": "Whether your device is rooted"
-  },
-  "faq-information-collected-answer-para-10": {
-    "message": "Note that if you get Psiphon from an \"app store\" -- such as the Google Play Store or Amazon AppStore -- additional statistics may be collected by that store. For example, here is a description of what the Google Play Store collects:"
-  },
-  "faq-information-collected-answer-para-11": {
-    "message": "When you send an email request to our email auto-responder server, we are able to see your email address. While your email is being processed it is saved to the email server's disk, and it is deleted as soon as it is processed (usually in a few seconds). We do not allow your email address to be written to the system's log file."
-  },
-  "faq-information-collected-answer-para-12": {
-    "message": "Our email auto-responder server is hosted in the Amazon EC2 cloud. We send two email responses to every request, and for one of those responses we use Amazon SES. This means that Amazon is able to see the email you send and our response to you."
-  },
-  "faq-information-collected-answer-para-13": {
-    "message": "For each email we receive, we store the following information:"
-  },
-  "faq-information-collected-answer-para-13-item-1": {
-    "message": "The date and time the email request was received."
-  },
-  "faq-information-collected-answer-para-13-item-2": {
-    "message": "The date and time the email request was replied to."
-  },
-  "faq-information-collected-answer-para-13-item-3": {
-    "message": "The size of the email."
-  },
-  "faq-information-collected-answer-para-13-item-4": {
-    "message": "The mail server the email request came from. (The three least specific parts of the domain name. For example, <code>ne1.example.com</code>, but not <code>web120113.mail.ne1.example.com</code>.)"
-  },
-  "faq-information-collected-answer-para-14": {
-    "message": "If we need to diagnose a problem, we may enable full mail server logging for a short amount of time. If you send an email during that time, your email address will be written to the system log. Those logs are deleted after one week."
-=======
-  "faq-information-collected-answer-redirect": {
-    "message": "Please see our <a href=\"privacy.html\">Privacy Policy</a> to learn about what information we collect.",
-    "description": "This is the FAQ answer to the question 'What info does Psiphon collect?' The user needs to go to a separate page to see the full answer."
->>>>>>> f5c5654e
   },
   "faq-information-collected-answer-para-15-item-1": {
     "message": "We sometimes use Google AdSense advertisements to support our site, which may use technology such as cookies and web beacons. Google's use of the DoubleClick cookie enables it and its partners to serve ads based on your visit to this site and/or other sites on the Internet. Any information collected through this process is handled under the terms of the Google privacy policy at"
