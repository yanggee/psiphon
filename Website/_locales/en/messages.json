{
  "psiphon": {
    "message": "Psiphon",
    "descriptions": "The name of the product. Probably not translated or transliterated for most languages"
  },
  "site-title": {
    "message": "Psiphon: free your net",
    "description": "the title for the site"
  },
  "index-meta-title": {
    "message": "Uncensored Internet access for Windows and Mobile",
    "description": "Meta title for the index page"
  },
  "index-description": {
    "message": "Psiphon is circumvention software for Windows and Mobile platforms that provides uncensored access to Internet content",
    "description": "Page description for the index page"
  },
  "index-hero-subtext": {
    "message": "beyond borders",
    "description": "Slogan text that appears below the hero image on the main page. Should be in all lower-case, as it will be shown with 'small caps' -- but if that doesn't make sense in your language, feel free to use mixed case."
  },
  "index-hero-alt": {
    "message": "Psiphon",
    "description": "Alt text for hero image that appears on main page and says 'Psiphon' in a stylized font"
  },
  "nav-language-title" : {
    "message": "Choose your language"
  },
  "nav-title" : {
    "message": "Navigation"
  },
  "faq-title": {
    "message": "Frequently Asked Questions",
    "description": "title for the FAQ page"
  },
  "faq-meta-title": {
    "message": "Frequently Asked Questions",
    "description": "meta title for the FAQ page"
  },
  "faq-nav-title": {
    "message": "FAQ",
    "description": "text for the FAQ page navigation item"
  },
  "faq-description": {
    "message": "Answers to frequently asked questions about Psiphon",
    "description": "description for the FAQ page"
  },
  "resources-nav-title": {
    "message": "Resources",
    "description": "title for the Resources"
  },
  "user-guide-title": {
    "message": "How to Use Psiphon",
    "description": "page title for the user guide page"
  },
  "user-guide-meta-title": {
    "message": "How to use Psiphon on Mobile and Windows",
    "description": "meta title for the user guide page"
  },
  "user-guide-nav-title": {
    "message": "User Guide",
    "description": "text for the user guide page navigation item"
  },
  "user-guide-description": {
    "message": "Psiphon user guide showing how to use Psiphon on Mobile and Windows platforms",
    "description": "description for the user guide page"
  },
  "download-title": {
    "message": "Download Psiphon",
    "description": "page title for the download page"
  },
  "download-meta-title": {
    "message": "Download Android app and Windows client",
    "description": "meta title for the download page"
  },
  "download-nav-title": {
    "message": "Download",
    "description": "text for the Download page navigation item"
  },
  "download-description": {
    "message": "Direct, free Psiphon download for Windows and Android",
    "description": "title for the download page"
  },
  "faq-authentic-windows-image-alt": {
    "message": "Image showing how to check the Psiphon executable signature on Windows",
    "description": "alt text for an image"
  },
  "faq-authentic-windows-question": {
    "message": "Is my Psiphon for Windows authentic?"
  },
  "faq-authentic-windows-answer-para-1": {
    "message": "Psiphon for Windows is never distributed as an installable package. Each Psiphon for Windows client is a single executable file (\".exe\") that is digitally signed by Psiphon Inc. Windows automatically checks this signature when you run the client. You can also manually inspect the signature before running the client by invoking the Properties dialog for the file and inspecting the Digital Signatures tab. The SHA1 thumbprint for the Psiphon Inc. certificate public key is displayed in the Certificate dialog Details tab."
  },
  "faq-authentic-windows-answer-para-2017": {
    "message": "For the certificate valid for the period 2014-05-08 to 2017-09-06 the SHA1 thumbprint is:"
  },
  "faq-authentic-windows-answer-para-3": {
    "message": "For the certificate valid for the period 2012-05-21 to 2014-07-30 the SHA1 thumbprint is:"
  },
  "faq-authentic-windows-answer-para-2": {
    "message": "For the certificate valid for the period 2011-06-16 to 2012-06-21 the SHA1 thumbprint is:"
  },
  "faq-authentic-windows-answer-para-4": {
    "message": "Psiphon for Windows auto-updates itself, and this process automatically verifies that each update is authentic."
  },
  "faq-authentic-android-question": {
    "message": "Is my Psiphon for Android authentic?"
  },
  "faq-authentic-android-answer-alert": {
    "message": "<b>ALERT:</b> A recently <a href=\"http://www.zdnet.com/google-releases-fix-to-oems-for-blue-security-android-security-hole-7000017782/\">reported</a> vulnerability may cause Android app signature checking to falsely report malicious APKs as valid. We recommend that users turn on the Google Verify Apps feature as documented <a href=\"https://support.google.com/accounts/answer/2812853?hl=en\">here</a>."
  },
  "faq-authentic-android-answer-para-1": {
    "message": "Each Psiphon for Android client is shipped as an Android APK file (\".apk\") that is digitally signed by Psiphon Inc. The Psiphon Inc. certificate public key is as follows:"
  },
  "faq-authentic-android-answer-para-2": {
    "message": "An APK may be validated by (1) extracting the certificate from the archive and checking that its fingerprints matches the value above and (2) verifying that the APK is signed with the certificate. For example, using Unix and Java command-line tools:"
  },
  "faq-authentic-android-answer-para-3": {
    "message": "Psiphon for Android auto-updates itself, and this process automatically verifies that each update is authentic."
  },
  "faq-android-enable-sideloading-question": {
    "message": "How do I enable Android \"sideloading\"?"
  },
  "faq-android-enable-sideloading-answer-para-1": {
    "message": "In order to install a direct download of Psiphon for Android, you must enable \"<a href=\"https://en.wikipedia.org/wiki/Sideloading\" target=\"_blank\">sideloading</a>\". To do so, go into your Android settings, then into the \"Security\" section, then enable \"Unknown sources\".",
    "description": "Please modify the 'en' in the Wikipedia domain to be language-specific"
  },
  "faq-android-enable-sideloading-image-alt": {
    "message": "screenshot of enabling sideloading",
    "description": "alt text for an image"
  },
  "faq-information-collected-question": {
    "message": "What user information does Psiphon collect?"
  },
  "faq-information-collected-answer-head-1": {
    "message": "Psiphon Servers"
  },
  "faq-information-collected-answer-head-2": {
    "message": "Feedback"
  },
  "faq-information-collected-answer-head-3": {
    "message": "Email Responder"
  },
  "faq-information-collected-answer-head-4": {
    "message": "App Stores",
    "description": "this is referring to the general idea of app stores, like the Google Play Store, Amazon AppStore, Apple App Store"
  },
<<<<<<< HEAD
  "faq-information-collected-answer-head-5": {
    "message": "Website",
    "description": "this is referring to the Psiphon website"
=======
  "faq-information-collected-answer-para-9": {
    "message": "From time to time Psiphon may have to record additional information in order to resolve a problem with our service. When this occurs, we will add an entry to the <a href=\"./privacy-bulletin.html\">Privacy Bulletin</a> describing what was recorded, how long it was kept, and why."
>>>>>>> 6f569518
  },
  "faq-information-collected-answer-para-1": {
    "message": "We collect the following data to find out how well Psiphon is working, what sites are popular, and what propagation strategies are effective. This information is shared with our partners so that they can see, for example, how often their sites are visited through Psiphon and from which countries."
  },
  "faq-information-collected-answer-para-2-item-1": {
    "message": "Number of email requests for client download link"
  },
  "faq-information-collected-answer-para-2-item-2": {
    "message": "Number of upgrades"
  },
  "faq-information-collected-answer-para-2-item-3": {
    "message": "How often each protocol is used, and error codes after failure"
  },
  "faq-information-collected-answer-para-2-item-4": {
    "message": "How often new servers are discovered"
  },
  "faq-information-collected-answer-para-2-item-5": {
    "message": "Session count and session duration"
  },
  "faq-information-collected-answer-para-2-item-6": {
    "message": "Page views (full page URLs for sponsor web sites)"
  },
  "faq-information-collected-answer-para-2-item-7": {
    "message": "Bytes transferred"
  },
  "faq-information-collected-answer-para-2-item-8": {
    "message": "Number of HTTPS requests"
  },
  "faq-information-collected-answer-para-2-item-9": {
    "message": "Client platform (simplified operating system list; e.g, not a detailed browser user agent)"
  },
  "faq-information-collected-answer-para-3": {
    "message": "User IP addresses and email addresses are never collected; users are not required to create accounts to use the system."
  },
  "faq-information-collected-answer-para-4": {
    "message": "Event logs include timestamps, region codes (country and city), and non-identifying attributes including sponsor ID (determined by which Psiphon client build is used), client version, and protocol type. Page views are aggregated by time and/or session before being logged."
  },
  "faq-information-collected-answer-para-5": {
    "message": "All statistics shared with sponsors are further aggregated by date, sponsor, and region."
  },
  "faq-information-collected-answer-para-6": {
    "message": "When you choose to submit feedback through Psiphon you will have the option of including diagnostic data. We use this data to help us troubleshoot any problems you might be having and to help us keep Psiphon running smoothly. Sending this data is entirely optional. The data is encrypted before you send it, and can only be decrypted by us. The information in the data varies by platform, but it may include:"
  },
  "faq-information-collected-answer-para-7-list-start": {
    "message": "Windows:"
  },
  "faq-information-collected-answer-para-7-item-1": {
    "message": "Operating system version"
  },
  "faq-information-collected-answer-para-7-item-2": {
    "message": "Anti-virus version"
  },
  "faq-information-collected-answer-para-7-item-3": {
    "message": "How you're connected to the internet (for example, if you're using dial-up or connected via a proxy)"
  },
  "faq-information-collected-answer-para-7-item-4": {
    "message": "How much free memory your computer has"
  },
  "faq-information-collected-answer-para-8-list-start": {
    "message": "Android:"
  },
  "faq-information-collected-answer-para-8-item-1": {
    "message": "Android version"
  },
  "faq-information-collected-answer-para-8-item-2": {
    "message": "Device model"
  },
  "faq-information-collected-answer-para-8-item-3": {
    "message": "Whether your device is rooted"
  },
  "faq-information-collected-answer-para-10": {
    "message": "Note that if you get Psiphon from an \"app store\" -- such as the Google Play Store or Amazon AppStore -- additional statistics may be collected by that store. For example, here is a description of what the Google Play Store collects:"
  },
  "faq-information-collected-answer-para-11": {
    "message": "When you send an email request to our email auto-responder server, we are able to see your email address. While your email is being processed it is saved to the email server's disk, and it is deleted as soon as it is processed (usually in a few seconds). We do not allow your email address to be written to the system's log file."
  },
  "faq-information-collected-answer-para-12": {
    "message": "Our email auto-responder server is hosted in the Amazon EC2 cloud. We send two email responses to every request, and for one of those responses we use Amazon SES. This means that Amazon is able to see the email you send and our response to you."
  },
  "faq-information-collected-answer-para-13": {
    "message": "For each email we receive, we store the following information:"
  },
  "faq-information-collected-answer-para-13-item-1": {
    "message": "The date and time the email request was received."
  },
  "faq-information-collected-answer-para-13-item-2": {
    "message": "The date and time the email request was replied to."
  },
  "faq-information-collected-answer-para-13-item-3": {
    "message": "The size of the email."
  },
  "faq-information-collected-answer-para-13-item-4": {
    "message": "The mail server the email request came from. (The three least specific parts of the domain name. For example, <code>ne1.example.com</code>, but not <code>web120113.mail.ne1.example.com</code>.)"
  },
  "faq-information-collected-answer-para-14": {
    "message": "If we need to diagnose a problem, we may enable full mail server logging for a short amount of time. If you send an email during that time, your email address will be written to the system log. Those logs are deleted after one week."
  },
  "faq-information-collected-answer-para-15-item-1": {
    "message": "We sometimes use Google AdSense advertisements to support our site, which may use technology such as cookies and web beacons. Google's use of the DoubleClick cookie enables it and its partners to serve ads based on your visit to this site and/or other sites on the Internet. Any information collected through this process is handled under the terms of the Google privacy policy at"
  },
  "faq-information-collected-answer-para-15-item-2": {
    "message": "You can choose to disable or selectively turn off our cookies or third-party cookies in your browser settings, and can opt out of the use of the DoubleClick cookie for interest-based advertising by visiting"
  },
  "faq-ip-change-question": {
    "message": "Why does my Psiphon IP address frequently change?"
  },
  "faq-ip-change-answer-para-1": {
    "message": "Your Psiphon client will automatically discover new Psiphon servers. When the last server used is currently unavailable, another one can be used instead."
  },
  "faq-connection-failed-question": {
    "message": "Why do I see the message \"connection failed\" repeating over and over?"
  },
  "faq-connection-failed-answer-para-1": {
    "message": "If you see repeated \"connection failed\" messages, it means that there are no available servers that your client knows about. Try to download a new Psiphon client."
  },
  "faq-check-version-question": {
    "message": "How do I check my current version of Psiphon?"
  },
  "faq-check-version-answer-para-1": {
    "message": "When Psiphon starts, it displays the Client Version on the first line of log output."
  },
  "faq-orig-file-purpose-question": {
    "message": "What is the file \"psiphon3.exe.orig\"?"
  },
  "faq-orig-file-purpose-answer-para-1": {
    "message": "The automatic update process in Psiphon for Windows renames its old version to \"psiphon3.exe.orig\". Old files with the \".orig\" suffix can safely be deleted."
  },
  "faq-proxy-all-question": {
    "message": "Does Psiphon for Windows proxy all of my Internet traffic?"
  },
  "faq-proxy-all-answer-para-1": {
    "message": "Only in VPN mode. After a successful connection is established in VPN mode, your entire computer’s traffic will pass through the Psiphon network. When VPN mode is not enabled only applications that use the local HTTP and SOCKS proxies will be proxied."
  },
  "faq-browser-compatibility-question": {
    "message": "Is Psiphon for Windows compatible with Internet Explorer, Firefox, and Chrome web browsers?"
  },
  "faq-browser-compatibility-answer-para-1": {
    "message": "Yes. Check your browser settings and make sure that it is configured to use the system proxy settings."
  },
  "faq-port-restrictions-question": {
    "message": "Are there any port restrictions in VPN mode? Why can't I send email using my mail client in VPN mode?"
  },
  "faq-port-restrictions-answer-para-1": {
    "message": "Outbound connections from the Psiphon for Windows VPN can be made only on the following ports: <code>53, 80, 443, 554, 1935, 7070, 8000, 8001, 6971-6999</code>. See this <a href=\"https://groups.google.com/group/psiphon3/browse_thread/thread/8a7f3c42c5dd89e1\">discussion</a> for more information. Mail clients cannot establish outbound connections on ports 25 and 587. See this <a href=\"https://groups.google.com/group/psiphon3/browse_thread/thread/2ef3a0af447ccd64\">discussion</a> for more information."
  },
  "faq-vpn-protocol-question": {
    "message": "What VPN protocol is used by Psiphon for Windows? Why can't I connect?"
  },
  "faq-vpn-protocol-answer-para-1": {
    "message": "Psiphon uses the L2TP/IPSec VPN protocol. Your network's firewall may not allow the use of VPNs. Your home router may not be configured to pass through this VPN protocol; check your firewall settings to see that IPSec or L2TP pass-through is enabled. Your system’s IPSec Services may be disabled; check your service settings and enable this service to start automatically."
  },
  "faq-vpn-slow-question": {
    "message": "I can connect to Psiphon for Windows in VPN mode, but why is it so slow?  Sometimes web pages don't load at all."
  },
  "faq-vpn-slow-answer-para-1": {
    "message": "Certain networking hardware or Internet connections may cause performance problems for L2TP/IPSec which is the protocol used by Psiphon in VPN mode. Try disabling VPN mode."
  },
  "faq-vpn-dns-question": {
    "message": "When I connect to Psiphon for Windows in VPN mode, none of my web pages load. I get error messages indicating that a domain lookup failed."
  },
  "faq-vpn-dns-answer-para-1": {
    "message": "Psiphon restricts DNS traffic to white-listed, vetted DNS servers. The Psiphon client automatically configures your VPN DNS server settings. If you're getting errors related to DNS, check that you're not infected by the \"DNS Changer\" malware, which tries to change your DNS server settings. More info can be found <a href=\"https://en.wikipedia.org/wiki/DNSChanger\">here</a>."
  },
  "faq-configure-applications-question": {
    "message": "How do I configure applications to use the Psiphon tunnel?"
  },
  "faq-configure-applications-answer-para-1": {
    "message": "Psiphon will automatically configure your system to use a local HTTP/HTTPS proxy and a local SOCKS proxy. The port numbers for these proxies are chosen randomly, unless specified in the Psiphon settings. Windows applications that use the System Proxy Settings will automatically be proxied. You may manually configure other applications to use these local proxies. Both Psiphon for Windows and Psiphon for Android run these local proxies."
  },
  "faq-ssh-plus-question": {
    "message": "What protocol does the default Psiphon tunnel use?"
  },
  "faq-ssh-plus-answer-para-1": {
    "message": "Psiphon uses SSH with the addition of an obfuscation layer on top of the SSH handshake to defend against protocol fingerprinting. A description of the protocol can be found <a href=\"https://github.com/brl/obfuscated-openssh/blob/ca93a2c09cf0f6d2f80e7daca18a669045665a3b/README.obfuscation\">here</a>."
  },
  "faq-autoproxy-question": {
    "message": "I use <a href=\"https://addons.mozilla.org/en-US/firefox/addon/autoproxy\">AutoProxy</a>. How can I tell Psiphon for Windows not to configure my system proxy settings?"
  },
  "faq-autoproxy-question-toc": {
    "message": "I use AutoProxy. How can I tell Psiphon for Windows not to configure my system proxy settings?"
  },
  "faq-autoproxy-answer-para-1": {
    "message": "Click Run, and type <code>regedit</code> to open the Registry Editor. Find and open <code>HKEY_CURRENT_USER\\Software\\Psiphon3</code>, and on the right side you will see <code>SkipProxySettings</code>. Set this value to <code>1</code> and Psiphon will not automatically configure the system proxy settings."
  },
  "faq-isp-traffic-question-toc": {
    "message": "Can my ISP see what I'm doing on the Internet while I'm using Psiphon?"
  },
  "faq-isp-traffic-question": {
    "message": "Can my ISP see what I'm doing on the Internet while I'm using Psiphon?"
  },
  "faq-isp-traffic-answer-para-1": {
    "message": "All data that goes through Psiphon is encrypted. This means that your ISP cannot see the content of your Internet traffic: web pages your browse, your chat messages, your uploads, etc."
  },
  "faq-isp-traffic-answer-para-2": {
    "message": "However, please keep in mind that Psiphon is designed to be a censorship circumvention tool, and is not specifically designed for anti-surveillance purposes. Psiphon does not prevent your browsing history and cookies from being stored on your computer. And in some modes and configurations all of your Internet traffic might not be tunneled through Psiphon -- for example if your browser's proxy settings are misconfigured, or if you leave your browser open after exiting Psiphon."
  },
  "faq-isp-traffic-answer-para-3": {
    "message": "There are also advanced techniques which can look at encrypted traffic and determine some things about it, such as what website is being browsed. The primary example of this is \"<a href=\"https://blog.torproject.org/blog/experimental-defense-website-traffic-fingerprinting\" target=\"_blank\">traffic fingerprinting</a>\"."
  },
  "faq-isp-traffic-answer-para-4": {
    "message": "If you require anonymity over the Internet then you should use <a href=\"https://www.torproject.org/\" target=\"_blank\">Tor</a> instead of Psiphon."
  },
  "alert-heading": {
    "message": "ALERT",
    "description": "Heading of the alert that shows on the main page when there's a security or other concern that needs to be brought to the attention of users"
  },
  "alert-body": {
    "message": "The Psiphon Team has discovered a specific instance of malware disguised as a Psiphon for Windows executable. The malware is being distributed as a zip file named \"pisphone3.zip\" on www.copy.com and may be available from other sources. The zip file contains a malicious binary named \"pisphone3.exe\" with the properties described at <a href=\"https://www.virustotal.com/en/file/54201e181615c7eb18ee5a5ca3a0b7924cf3097ac5214fbee530741b6a6bc3da/analysis/1372262585/\">Virus Total</a>. Note the misspelling of the name. This Windows executable is not digitally signed by Psiphon Inc. Never run a fresh download of Psiphon without checking its digital signature, as described <a href=\"#authentic-windows\">here</a>.",
    "description": "Heading of the alert that shows on the main page when there's a security or other concern that needs to be brought to the attention of users"
  },
  "download-now-button": {
    "message": "Download Now",
    "description": "The text on the Download Now button"
  },
  "what-is-psiphon-heading": {
    "message": "What is Psiphon?"
  },
  "what-is-psiphon-body-para-1": {
    "message": "Psiphon is a circumvention tool from Psiphon Inc. that utilizes VPN, SSH and HTTP Proxy technology to provide you with uncensored access to Internet content. Your Psiphon client will automatically learn about new access points to maximize your chances of bypassing censorship."
  },
  "what-is-psiphon-body-para-2": {
    "message": "Psiphon is designed to provide you with open access to online content. Psiphon does not increase your online privacy, and should not be considered or used as an online security tool."
  },
  "main-gets-you-where-you-want-head-1": {
    "message": "Gets you where you want to go..."
  },
  "main-gets-you-where-you-want-head-2": {
    "message": "Censored by your country, corporation, or campus?"
  },
  "main-gets-you-where-you-want-para-1": {
    "message": "After dealing with repressive regimes around the world, we are uniquely suited to help you get to the content you want, whenever and wherever you want it."
  },
  "main-gets-you-there-safely-head-1": {
    "message": "...and gets you there safely."
  },
  "main-gets-you-there-safely-head-2": {
    "message": "Want to surf securely when using public WiFi?"
  },
  "main-gets-you-there-safely-para-1": {
    "message": "Free internet is nice, but stolen cookies and accounts are not. Psiphon gives you a safe path to the Internet, no matter what network you're using to connect."
  },
  "main-pick-three-head-1": {
    "message": "Trust, Speed, Simplicity: pick three"
  },
  "main-pick-three-para-1": {
    "message": "Since 2008, Psiphon has helped millions of people in freedom-restricted countries around the world safely access censored knowledge and ideas. Now Psiphon can do the same for you."
  },
  "about-title": {
    "message": "About Us",
    "description": "page title for the About page"
  },
  "about-meta-title": {
    "message": "About Us",
    "description": "meta title for the About page"
  },
  "about-nav-title": {
    "message": "About Us",
    "description": "text for the About page navigation item"
  },
  "about-description": {
    "message": "Meet the team behind Psiphon's Internet censorship circumvention software",
    "description": "description for the About page"
  },
  "about-get-latest-info-head": {
    "message": "Get the latest information about Psiphon"
  },
  "about-get-latest-info-para-1-list-start": {
    "message": "Join our mailing lists:"
  },
  "about-get-latest-info-para-1-announcements-list": {
    "message": "Psiphon Announcements",
    "description": "text for link to the Psiphon Announcements mailing list"
  },
  "about-get-latest-info-para-1-users-list": {
    "message": "Psiphon User Group",
    "description": "text for link to the Psiphon Users mailing list"
  },
  "about-get-latest-info-para-1-developers-list": {
    "message": "Psiphon Developers",
    "description": "text for link to the Psiphon Developers mailing list"
  },
  "download-windows-direct": {
    "message": "Psiphon for Windows",
    "description": "text for link to Psiphon for Windows download"
  },
  "download-windows-direct-description": {
    "message": "Works on Windows XP, Windows Vista, Windows 7, and Windows 8 (desktop)."
  },
  "download-android-direct": {
    "message": "Psiphon for Android direct download",
    "description": "text for link to Psiphon for Android direct download"
  },
  "download-android-direct-description": {
    "message": "If you do not have access to the Google Play Store, you can download and install (\"<a href=\"https://en.wikipedia.org/wiki/Sideloading\" target=\"_blank\">sideload</a>\") Psiphon for Android directly."
  },
  "download-android-playstore": {
    "message": "Psiphon for Android in the Google Play Store",
    "description": "text for link to Psiphon for Android in the Google Play Store"
  },
  "download-android-playstore-description": {
    "message": "Compatible with Android 2.2 and up. Whole device mode requires Android 4.0 and up or a <a href=\"https://en.wikipedia.org/wiki/Android_rooting\" target=\"_blank\">rooted device</a>."
  },
  "download-android-amazon": {
    "message": "Psiphon for Android in the Amazon AppStore",
    "description": "text for link to Psiphon for Android in the Amazon AppStore"
  },
  "download-android-amazon-description": {
    "message": "Compatible with Android 2.2 and up. Whole device mode requires Android 4.0 and up or a <a href=\"https://en.wikipedia.org/wiki/Android_rooting\" target=\"_blank\">rooted device</a>."
  },
  "download-store-head": {
    "message": "App Store Downloads",
    "description": "This refers to the Google Play Store, Amazon's AppStore, and any similar app stores"
  },
  "download-direct-head": {
    "message": "Direct Downloads"
  },
  "download-via-email-head": {
    "message": "Download via Email"
  },
  "download-via-email-description": {
    "message": "If our website or download links are blocked or censored, you may request to have the downloads sent to you via email."
  },
  "download-list-join": {
    "message": "Join our <a href=\"https://groups.google.com/group/psiphon3\" target=\"_blank\">Announcements mailing list</a> for important announcements and security advisories."
  },
  "generic-image-figcaption": {
    "message": "Things to note:",
    "description": "Displayed below image to draw attention to important features in the image. Usually hidden and in-image annotations are used instead."
  },
  "user-guide-android-head": {
    "message": "Psiphon for Android",
    "description": "heading for the Android section of the User Guide"
  },
  "user-guide-android-para-verify-authentic": {
    "message": "You should first <a href=\"./faq.html#authentic-android\">verify that your copy of Psiphon for Android is authentic</a>."
  },
  "user-guide-android-para-1": {
    "message": "Click on a Psiphon APK link from within your Android email client or web browser to begin the installation. (If you get an error, you may need to <a href=\"./faq.html#android-enable-sideloading\">enable sideloading</a>.)"
  },
  "user-guide-android-para-3": {
    "message": "When you launch the Psiphon app, it will automatically start connecting to the Psiphon network."
  },
  "user-guide-android-para-4": {
    "message": "Once the app has connected to the network, it will launch the built-in Psiphon browser. Psiphon for Android does not automatically tunnel the traffic for the default Android browser or other apps. By default, only the Psiphon browser is tunneled through the Psiphon network."
  },
  "user-guide-android-image-1-alt": {
    "message": "Image showing the Android setting for allowing non-Play Store apps",
    "description": "alt text for an image"
  },
  "user-guide-android-ui-status-image-alt": {
    "message": "Image showing Psiphon running on Android, on the status panel",
    "description": "alt text for an image"
  },
  "user-guide-android-image-3-alt": {
    "message": "Image showing the different parts of the Psiphon Android web browser",
    "description": "alt text for an image"
  },
  "user-guide-android-image-3-annotation-1": {
    "message": "Psiphon is running",
    "description": "annotation for an image of the Psiphon built-in browser, pointing out the status icon that shows that Psiphon is running"
  },
  "user-guide-android-image-3-annotation-2": {
    "message": "Switch between open tabs",
    "description": "annotation for an image of the Psiphon built-in browser, pointing to the button that switches between open tabs"
  },
  "user-guide-android-image-3-annotation-3": {
    "message": "Close current tab",
    "description": "annotation for an image of the Psiphon built-in browser, pointing to the button that closes the current tab"
  },
  "user-guide-android-image-3-annotation-4": {
    "message": "Bookmark current page",
    "description": "annotation for an image of the Psiphon built-in browser, pointing to the button that bookmarks the current page"
  },
  "user-guide-android-image-3-annotation-5": {
    "message": "Open new tab",
    "description": "annotation for an image of the Psiphon built-in browser, pointing to the button that opens a new tab"
  },
  "user-guide-android-ui-status-image-annotation-1": {
    "message": "Psiphon is running in VPN or Whole Device mode. All applications are tunneled through Psiphon.",
    "description": "annotation for an image of the Psiphon's status view, pointing to the Psiphon icon in the Android notification area"
  },
  "user-guide-android-ui-status-image-annotation-2": {
    "message": "Status Tab is selected",
    "description": "annotation for an image of the Psiphon's status view, pointing to the highlighted Status tab"
  },
  "user-guide-android-ui-status-image-annotation-3": {
    "message": "To run Psiphon in Tunnel Whole Device mode, you must have Android 4.0+ or a rooted device.<br><br>This option will be unavailable for non-rooted devices with an older version of Android.",
    "description": "annotation for an image of the Psiphon's status view, pointing to the Tunnel Whole Device checkbox"
  },
  "user-guide-android-ui-status-image-annotation-4": {
    "message": "<span style=\"color:grey\">Grey</span>: connecting<br><span style=\"color:red\">Red</span>: not connected<br><span style=\"color:Blue\">Blue</span>: connected",
    "description": "annotation for an image of the Psiphon's status view, pointing to the colored status icon in the middle of the Status panel"
  },
  "user-guide-android-ui-status-image-annotation-5": {
    "message": "Shows what version of Psiphon you are currently running",
    "description": "annotation for an image of the Psiphon's status view, pointing to the currently running Psiphon version number"
  },
  "user-guide-android-ui-logs-image-alt": {
    "message": "Image showing Psiphon running on Android, on the logs panel",
    "description": "alt text for an image"
  },
  "user-guide-android-ui-logs-image-annotation-1": {
    "message": "Psiphon activity logs",
    "description": "annotation for an image of the Psiphon's logs view, pointing to the logs"
  },
  "user-guide-android-ui-statistics-image-alt": {
    "message": "Image showing Psiphon running on Android, on the statistics panel",
    "description": "alt text for an image"
  },
  "user-guide-android-ui-statistics-image-annotation-1": {
    "message": "Connection duration",
    "description": "annotation for an image of the Psiphon's statistics view, pointing to the connection duration"
  },
  "user-guide-android-ui-statistics-image-annotation-2": {
    "message": "Data sent through Psiphon",
    "description": "annotation for an image of the Psiphon's statistics view, pointing to the sent data amount"
  },
  "user-guide-android-ui-statistics-image-annotation-3": {
    "message": "Data received through Psiphon",
    "description": "annotation for an image of the Psiphon's statistics view, pointing to the received data amount"
  },
  "user-guide-android-ui-statistics-image-annotation-4": {
    "message": "Sent data compressed through Psiphon",
    "description": "annotation for an image of the Psiphon's statistics view, pointing to the savings in sent data due to compression"
  },
  "user-guide-android-ui-statistics-image-annotation-5": {
    "message": "Received data compressed through Psiphon",
    "description": "annotation for an image of the Psiphon's statistics view, pointing to the savings in received data due to compression"
  },
  "user-guide-windows-head": {
    "message": "Psiphon for Windows",
    "description": "heading for the Android section of the User Guide"
  },
  "user-guide-windows-para-verify-authentic": {
    "message": "You should first <a href=\"./faq.html#authentic-windows\">verify that your copy of Psiphon for Windows is authentic</a>."
  },
  "user-guide-windows-para-1": {
    "message": "Download the client program and run it. When you run it, you should see a security prompt showing that this program is a legitimate product of Psiphon Inc."
  },
  "user-guide-windows-para-2": {
    "message": "Psiphon automatically starts connecting when you run it. While it is connecting, a spinning icon is displayed. You may select one of the following tunnel modes: VPN (L2TP over IPSec), SSH, or SSH+ (SSH plus obfuscation, a randomized layer on top of SSH to avoid protocol fingerprinting)."
  },
  "user-guide-windows-para-3": {
    "message": "Connection to the Psiphon server is established when the green icon is displayed. In VPN mode, all of your traffic automatically tunnels through Psiphon."
  },
  "user-guide-windows-para-4": {
    "message": "In SSH and SSH+ modes, Psiphon automatically sets the Windows system proxy settings, so network traffic for applications that respect these settings will be tunneled through Psiphon. These settings are respected by default by all major web browsers."
  },
  "user-guide-windows-para-5": {
    "message": "Furthermore, in SSH and SSH+ modes, Psiphon offers a split tunnel option where international traffic is tunneled through the proxy and domestic traffic is not. Check the “Don’t proxy domestic web sites” option to enable split tunneling. When this option is on, unproxied domains are reported in the message area."
  },
  "user-guide-windows-para-6": {
    "message": "When you close the program, Psiphon automatically disconnects. You can also click on the icon to toggle the connection."
  },
  "user-guide-windows-image-1-alt": {
    "message": "Image showing the Windows security warning for the Psiphon executable",
    "description": "alt text for an image"
  },
  "user-guide-windows-image-2-alt": {
    "message": "Image showing Psiphon starting up on Windows",
    "description": "alt text for an image"
  },
  "user-guide-windows-image-3-alt": {
    "message": "Image showing Psiphon connected on Windows",
    "description": "alt text for an image"
  },
  "blog-index-title": {
    "message": "Team Blog"
  },
  "blog-index-meta-title": {
    "message": "The Psiphon Team Blog"
  },
  "blog-index-nav-title": {
    "message": "Our Blog",
    "description": "Text for the navigation bar link to the blog"
  },
  "blog-index-description": {
    "message": "Behind the scenes with the Psiphon team"
  },
  "blog-index-subscribe": {
    "message": "Subscribe"
  },
  "blog-index-intro": {
    "message": "Psiphon Inc. is a Canadian company, and most of the members of our team are native English speakers. This means that our blog posts are originally in English. We will translate them into other languages as we can."
  },
  "blog-index-posts-in-your-language": {
    "message": "Posts in your language",
    "description": "TRANSLATORS NOTE: Please translate it as 'Posts in Farsi', 'Posts in Russian', etc. This is the heading for the list of blog posts that have been translated into the user's language."
  },
  "blog-index-posts-in-english": {
    "message": "Posts in English",
    "description": "Heading for the list of blog posts that are available in English"
  },
  "sponsor-title": {
    "message": "Become a Sponsor",
    "description": "Page title for the Sponsorship page"
  },
  "sponsor-meta-title": {
    "message": "Sponsorship, advertising, and donations",
    "description": "Page title for the Sponsorship page"
  },
  "sponsor-nav-title": {
    "message": "Sponsor",
    "description": "Navigation text for the Sponsorship page"
  },
  "sponsor-description": {
    "message": "Become a sponsor by advertising on a landing page, or donate individually to the Psiphon project",
    "description": "Page description for the Sponsorship page"
  },
  "sponsor-header-sponsored-by": {
    "message": "Sponsored by"
  },
  "sponsor-banner-alt-text": {
    "message": "Sponsor banner",
    "description": "alt text for an image"
  },
  "sponsor-para-1": {
    "message": "Everyone who loads Psiphon will see the landing page whenever they connect with the software. Sponsorship opportunities are available by the week for this page."
  },
  "sponsor-para-2": {
    "message": "You will see a banner of your choice, which will be linked to a page on your site. This is a unique opportunity to reach a large audience of technically-aware people using Psiphon to add a layer of security to their Internet browsing."
  },
  "sponsor-para-3": {
    "message": "For more information, send an email to <a href=\"mailto:sponsor@psiphon.ca\">sponsor@psiphon.ca</a>"
  },
  "license-title": {
    "message": "Psiphon End-User License Agreement"
  },
  "license-meta-title": {
    "message": "End-User License Agreement"
  },
  "license-nav-title": {
    "message": "License"
  },
  "license-para-1": {
    "message": "This software and all associated intellectual property is the property of Psiphon Inc., an Ontario registered corporation with its head office in Toronto, Ontario Canada."
  },
  "license-para-2": {
    "message": "The Psiphon system consists of both “software” (program source code and applications derived from that code) and a “service” (a system of client and server software that make up a functioning whole). The Psiphon software and source code are <a href=\"https://en.wikipedia.org/wiki/Free_and_open_source_software\" target=\"_blank\">free and open-source</a> and <a href=\"https://bitbucket.org/psiphon/psiphon-circumvention-system/src/tip/LICENSE?at=default\" target=\"_blank\">are licensed</a> under the <a href=\"https://www.gnu.org/copyleft/gpl.html\" target=\"_blank\">GNU General Public License Version 3</a>. Use of the Psiphon service is licensed under the terms described on this page.",
    "description": "Please modify the Wikipedia link to point to the correct language entry"
  },
  "license-para-3": {
    "message": "The Psiphon service is strictly intended for individuals, and is for personal use only. If you wish to use Psiphon for any other purpose or have additional requirements, we offer a paid, commercial service. For more details, email <a href=\"mailto:sponsor@psiphon.ca\">sponsor@psiphon.ca</a>."
  },
  "license-terms-of-use-header": {
    "message": "Terms of Use"
  },
  "license-terms-of-use-para": {
    "message": "By using the Psiphon service, you agree not to use it in any manner that violates Canadian law, or the rights of a third party."
  },
  "license-distribution-header": {
    "message": "Distribution"
  },
  "license-distribution-para": {
    "message": "Only software clients created by Psiphon Inc. are permitted to use the Psiphon service. It is a violation of this license to distribute or use a third-party client or tool for use with the Psiphon service."
  },
  "license-personal-or-specified-use-header": {
    "message": "Personal or Specified Use"
  },
  "license-personal-or-specified-use-para": {
    "message": "Use of the Psiphon service is granted under a non-exclusive, personal license. By using Psiphon, you agree to use the service for personal, non-commercial use only. You may not (and may not allow a third party to) rent, lease, sublicense, sell, resell or otherwise distribute use of the Psiphon service for commercial purposes."
  },
  "license-statement-of-limitations-of-liability-header": {
    "message": "Statement of Limitations of Liability"
  },
  "license-statement-of-limitations-of-liability-para": {
    "message": "The Psiphon service is provided “as is” and without warranty or expressed or implied liability of any kind. Psiphon disclaims all warranties and liabilities associated with the use of this service including personal injury, or any incidental, special, indirect or consequential personal or commercial damages whatsoever, including loss of data and business interruption."
  },
  "license-termination-terms-of-service-violations-header": {
    "message": "Termination; Terms of Service Violations"
  },
  "license-termination-terms-of-service-violations-para-1": {
    "message": "Psiphon reserves the right at its sole discretion to terminate this license at any time for any or no reason, and without penalty. By using Psiphon, you agree not to use the service in any manner that violates the terms of service and license agreement."
  },
  "license-termination-terms-of-service-violations-para-2": {
    "message": "As the user, you are free to terminate this license agreement at any time by discontinuing use of any and all parts of the Psiphon service, and deleting all instances of the software application from your device."
  },
  "about-who-we-are-head": {
    "message": "Who We Are"
  },
  "about-who-we-are-para-1": {
    "message": "Psiphon Inc. is a company based in Toronto, producing open-source multi-platform software that helps over 3 million people every week connect to content on the Internet. We’re a team focused on delivering the best software we can, introducing new products regularly and making sure we develop to the needs of our constantly growing global audience."
  },
  "about-who-we-are-exec-team-head": {
    "message": "Exec Team"
  },
  "about-who-we-are-exec-team-para-1": {
    "message": "Michael Hull is the Chief Operating Officer, and has been with Psiphon since the very beginning, when it started as a project at the Citizen Lab, University of Toronto. He has since led the software development effort and helps to drive the innovation that keeps Psiphon at the very top of its game."
  },
  "about-who-we-are-exec-team-para-2": {
    "message": "Karl Kathuria is the VP of Commercial Management, and has recently joined the team in Toronto from London. He is responsible for managing the business relationships with our broadcast and distribution partners, and for finding new opportunities for the company’s activities."
  },
  "about-who-we-are-software-development-head": {
    "message": "Software Development"
  },
  "about-who-we-are-software-development-para-1": {
    "message": "At Psiphon, we need our users to have a good experience. That means that our software needs to be easy to use, our network needs to be fast, and they both need to be rock-solid stable. This is tough for any developers to achieve, but especialy so when your software has to operate in an ever-changing adversarial environment and across many languages and platforms."
  },
  "about-who-we-are-software-development-para-2": {
    "message": "We also know that it's just as important to work hard for our users behind the scenes. We protect our users and their data to the utmost. Users might never notice the measures to ensure their privacy and security, but we know they appreciate it."
  },
  "about-who-we-are-software-development-para-3": {
    "message": "Psiphon's software development team strives to deliver the best, fastest, easiest, and most open circumvention solutions. We're also exploring new areas where our expertise can protect, empower, and free the minds of users worldwide."
  },
  "about-who-we-are-ops-head": {
    "message": "Operations and Outreach"
  },
  "about-who-we-are-ops-para-1": {
    "message": "We have contracts in place with a range of companies, from large-scale international broadcasters to small human rights organizations operating in single countries. Our Operations and Outreach team compiles reports showing them how many people are accessing Psiphon through their distribution methods. They also study trends and look out for upcoming events that might impact the free flow of information on the Internet."
  },
  "about-who-we-are-partners-head": {
    "message": "Partnerships"
  },
  "about-who-we-are-partners-para-1": {
    "message": "Psiphon works closely with various groups to provide support and advice to people using Psiphon wherever they are. We have translations for our software in 15 languages, and are adding more to our products through <a href=\"https://www.transifex.com/projects/p/Psiphon3/\" target=\"_blank\">Transifex</a>, as part of the Localization Lab hub."
  },
  "about-who-we-are-partners-para-2": {
    "message": "One of our most successful partnerships is with <a href=\"https://asl19.org/\" target=\"_blank\">ASL19</a>, who provide translation and support services in Farsi, and have been instrumental in helping us grow our audience."
  },
  "about-contact-head": {
    "message": "Contact Us"
  },
  "contact-email-para": {
    "message": "You can contact Psiphon by sending an email to:"
  },
  "about-privacy-head": {
    "message": "Privacy Policy"
  },
  "privacy-para-1": {
    "message": "Psiphon is committed to protecting the privacy interests of its customers, end users, distributors and suppliers. This privacy policy is intended to provide you with general information on how your personal information may be used. Psiphon is a Canadian corporation with its head office located in Ontario, and our privacy policy has been developed to reflect Canadian and Ontario privacy laws and statutes."
  },
  "privacy-para-2": {
    "message": "For further information regarding Canadian and Ontario privacy laws, please visit:"
  },
  "privacy-canadian-privacy-commission-link-text": {
    "message": "Office of the Privacy Commissioner of Canada"
  },
  "privacy-ontario-privacy-commissioner-link-text": {
    "message": "Office of the Information and Privacy Commissioner of Ontario"
  },
  "privacy-para-3": {
    "message": "Psiphon is designed to provide you with open access to online content. Psiphon does not increase your online privacy, and should not be considered or used as an online security tool."
  },
  "privacy-para-4": {
    "message": "<a href=\"./faq.html#information-collected\">Visit the FAQ</a> for details about what data we collect. See the <a href=\"./privacy-bulletin.html\">Privacy Bulletin</a> for temporary data collection changes."
  },
  "footer-copyright": {
    "message": "Copyright",
    "description": "The beginning of the 'Copyright 2013 Psiphon Inc.' footer text"
  },
  "footer-license": {
    "message": "Site content licensed under",
    "description": "The beginning of the 'Licensed under [license name here]' footer text"
  },
  "footer-privacy-policy": {
    "message": "<a href=\"./about.html#privacy-policy\">Privacy Policy",
    "description": "A link to our privacy policy in the footer"
  },
  "donate-heading": {
    "message": "Contribute to Psiphon",
    "description": "The heading of the page section that shows the donation buttons"
  },
  "donate-body": {
    "message": "You can help Psiphon provide free access to the Open Internet for everyone. Choose one of these options.",
    "description": "The body of the page section that shows the donation buttons"
  },
  "open-source-title": {
    "message": "Open Source"
  },
  "open-source-meta-title": {
    "message": "Open Source"
  },
  "open-source-nav-title": {
    "message": "Open Source"
  },
  "open-source-description": {
    "message": "Psiphon is open source Internet censorship circumvention software"
  },
  "open-source-para-1": {
    "message": "Psiphon is an open source project. You can find source code and design documents on our Bitbucket and Github project pages.",
    "description": "Paragraph on the Open Source page indicating that Psiphon is open source. It is followed by a list of links to our Bitbucket and Github project pages."
  },
  "open-source-para-2": {
    "message": "Psiphon clients use the following open source components:"
  },
  "open-source-para-3-list-start": {
    "message": "Windows:"
  },
  "open-source-para-4-list-start": {
    "message": "Android:"
  },
  "page-keyword-download": {
    "message": "download",
    "description": "web page meta keyword used for SEO"
  },
  "page-keyword-vpn": {
    "message": "vpn",
    "description": "web page meta keyword used for SEO"
  },
  "page-keyword-ssh": {
    "message": "ssh",
    "description": "web page meta keyword used for SEO"
  },
  "page-keyword-http-proxy": {
    "message": "http proxy",
    "description": "web page meta keyword used for SEO"
  },
  "page-keyword-proxy": {
    "message": "proxy",
    "description": "web page meta keyword used for SEO"
  },
  "page-keyword-censorship": {
    "message": "censorship",
    "description": "web page meta keyword used for SEO"
  },
  "page-keyword-circumvention": {
    "message": "circumvention",
    "description": "web page meta keyword used for SEO"
  },
  "page-keyword-psiphon3": {
    "message": "psiphon3",
    "description": "web page meta keyword used for SEO"
  },
  "page-keyword-android": {
    "message": "android",
    "description": "web page meta keyword used for SEO"
  },
  "page-keyword-windows": {
    "message": "windows",
    "description": "web page meta keyword used for SEO"
  },
  "page-keyword-play-store": {
    "message": "play store",
    "description": "web page meta keyword used for SEO"
  },
  "page-keyword-app-store": {
    "message": "app store",
    "description": "web page meta keyword used for SEO"
  },
  "page-keyword-psiphon1": {
    "message": "psiphon1",
    "description": "web page meta keyword used for SEO"
  },
  "page-keyword-psiphon2": {
    "message": "psiphon2",
    "description": "web page meta keyword used for SEO"
  },
  "page-keyword-user-guide": {
    "message": "user guide",
    "description": "web page meta keyword used for SEO"
  },
  "page-keyword-instructions": {
    "message": "instructions",
    "description": "web page meta keyword used for SEO"
  },
  "page-keyword-manual": {
    "message": "manual",
    "description": "web page meta keyword used for SEO"
  },
  "page-keyword-how-to": {
    "message": "how to",
    "description": "web page meta keyword used for SEO"
  },
  "page-keyword-help": {
    "message": "help",
    "description": "web page meta keyword used for SEO"
  },
  "page-keyword-psiphon-team": {
    "message": "psiphon team",
    "description": "web page meta keyword used for SEO"
  },
  "page-keyword-developers": {
    "message": "developers",
    "description": "web page meta keyword used for SEO"
  },
  "page-keyword-partnerships": {
    "message": "partnerships",
    "description": "web page meta keyword used for SEO"
  },
  "page-keyword-contact": {
    "message": "contact",
    "description": "web page meta keyword used for SEO"
  },
  "page-keyword-privacy": {
    "message": "privacy",
    "description": "web page meta keyword used for SEO"
  },
  "page-keyword-blog": {
    "message": "blog",
    "description": "web page meta keyword used for SEO"
  },
  "page-keyword-updates": {
    "message": "updates",
    "description": "web page meta keyword used for SEO"
  },
  "page-keyword-code": {
    "message": "code",
    "description": "web page meta keyword used for SEO"
  },
  "page-keyword-development": {
    "message": "development",
    "description": "web page meta keyword used for SEO"
  },
  "page-keyword-open-source": {
    "message": "open source",
    "description": "web page meta keyword used for SEO"
  },
  "page-keyword-source-code": {
    "message": "source code",
    "description": "web page meta keyword used for SEO"
  },
  "page-keyword-advertise": {
    "message": "advertise",
    "description": "web page meta keyword used for SEO"
  },
  "page-keyword-sponsor": {
    "message": "sponsor",
    "description": "web page meta keyword used for SEO"
  },
  "page-keyword-donate": {
    "message": "donate",
    "description": "web page meta keyword used for SEO"
  },
  "page-keyword-contribute": {
    "message": "contribute",
    "description": "web page meta keyword used for SEO"
  },
  "page-keyword-landing-page": {
    "message": "landing page",
    "description": "web page meta keyword used for SEO"
  },
  "page-keyword-home-page": {
    "message": "home page",
    "description": "web page meta keyword used for SEO"
  },
  "privacy-bulletin-title": {
    "message": "Privacy Bulletins"
  },
  "privacy-bulletin-meta-title": {
    "message": "Privacy Bulletins"
  },
  "privacy-bulletin-description": {
    "message": "Privacy Bulletins"
  },
  "privacy-bulletin-intro-para-1": {
    "message": "Our normal data collection practices are described in <a href=\"./faq.html#information-collected\">the FAQ</a>. Whenever we need to temporarily change (increase) our data collection, we will describe here what we're doing and what the impact is."
  },
  "privacy-bulletin-entry-item-head-what-doing": {
    "message": "What we're doing"
  },
  "privacy-bulletin-entry-item-head-why-doing": {
    "message": "Why we're doing it"
  },
  "privacy-bulletin-entry-item-head-when-doing": {
    "message": "When we're doing it"
  },
  "privacy-bulletin-entry-item-head-what-data": {
    "message": "What user data will be collected"
  },
  "privacy-bulletin-entry-item-head-how-long-retained": {
    "message": "How long the data will be retained"
  },
  "privacy-bulletin-entry-item-head-how-many-users": {
    "message": "How many users are affected"
  },
  "privacy-bulletin-entry-item-head-who-will-see": {
    "message": "Who besides Psiphon Inc. will see this data"
  },
  "privacy-bulletin-entry-1-title": {
    "message": "2014-04-17: Enable S3 bucket logging"
  },
  "privacy-bulletin-entry-1-what-doing": {
    "message": "We are enabling access logging for one website Amazon S3 \"bucket\" (i.e., storage container). (For technical reasons, we run dozens of copies of the website in different S3 buckets.)"
  },
  "privacy-bulletin-entry-1-why-doing": {
    "message": "We are doing this to determine how many accesses there are to the \"remote server list\" stored in the bucket. This will help to give us an idea of how many users are failing to connect."
  },
  "privacy-bulletin-entry-1-when-doing": {
    "message": "Logging will be enabled from 2014-04-17T15:00Z to 2014-04-18T15:00Z."
  },
  "privacy-bulletin-entry-1-what-data": {
    "message": "The logging will collect IP addresses, user agents, and timestamps of access to one website. When that data is processed, we will have a count of users divided by geographic region that have accessed the file in question."
  },
  "privacy-bulletin-entry-1-how-long-retained": {
    "message": "The data will be retained no more than one week. We will be keeping the count of users longer -- possibly indefinitely."
  },
  "privacy-bulletin-entry-1-how-many-users": {
    "message": "We don't know for sure yet how many users will be affected (that's why we're doing this), but we suspect it will be fewer than 10,000 users."
  },
  "privacy-bulletin-entry-1-who-will-see": {
    "message": "The access logs are also stored in an Amazon S3 bucket, so Amazon will have access to the logs. (However, Amazon already serves the files in the website S3 bucket, so they can already access this information.)"
  }
}<|MERGE_RESOLUTION|>--- conflicted
+++ resolved
@@ -145,14 +145,12 @@
     "message": "App Stores",
     "description": "this is referring to the general idea of app stores, like the Google Play Store, Amazon AppStore, Apple App Store"
   },
-<<<<<<< HEAD
   "faq-information-collected-answer-head-5": {
     "message": "Website",
     "description": "this is referring to the Psiphon website"
-=======
+  },
   "faq-information-collected-answer-para-9": {
     "message": "From time to time Psiphon may have to record additional information in order to resolve a problem with our service. When this occurs, we will add an entry to the <a href=\"./privacy-bulletin.html\">Privacy Bulletin</a> describing what was recorded, how long it was kept, and why."
->>>>>>> 6f569518
   },
   "faq-information-collected-answer-para-1": {
     "message": "We collect the following data to find out how well Psiphon is working, what sites are popular, and what propagation strategies are effective. This information is shared with our partners so that they can see, for example, how often their sites are visited through Psiphon and from which countries."
