# DocPad Configuration File
# http://docpad.org/docs/config

url = require('url')
cheerio = require('cheerio')


docpadConfig = {

  # =================================
  # Template Data
  # These are variables that will be accessible via our templates
  # To access one of these within our templates, refer to the FAQ: https://github.com/bevry/docpad/wiki/FAQ

  templateData:
    # Specify some site properties
    site:
      # The production url of our website
      url: 'https://psiphon.ca/'

      # The website description meta (for SEO).
      # Individual pages should set their own if needed. Otherwise we won't
      # have one.
      description: ''

      # The website keywords (for SEO) -- array of keyword strings
      # Individual pages should set their own if needed. Otherwise we won't
      # have one.
      keywords: ''

      companyName: "Psiphon Inc."

      # The website contact email
      email: "info@psiphon.ca"

      # Styles
      styles: [
        "/styles/twitter-bootstrap.css"
        "/vendor/highlightjs.css"
        "/vendor/slabtext.css"
        "/styles/style.css"
      ]

      # Scripts
      scripts: [
        "/vendor/modernizr-2.6.2.min.js"
        "/vendor/respond-1.3.0.min.js"
        "/vendor/jquery-1.10.2.min.js"
        "/vendor/jquery.slabtext.min.js"
        "/vendor/twitter-bootstrap/dist/js/bootstrap.min.js"
        "/scripts/script.js"
      ]


    # Enabled languages
    # This is the order in which they will be displayed in the language picker
    languages: ['en', 'fa', 'ar', 'zh', 'az', 'de', 'el', 'es', 'fr', 'kk', 'ko', 'nb', 'pt_PT', 'ru', 'th', 'tk', 'tr', 'ug@Latn', 'uz@cyrillic', 'uz@Latn', 'vi']

    # Translation file location.
    translation_files:
      en: './_locales/en/messages.json'
      fa: './_locales/fa/messages.json'
      ar: './_locales/ar/messages.json'
      zh: './_locales/zh/messages.json'
      ru: './_locales/ru/messages.json'
      'uz@cyrillic': './_locales/uz@cyrillic/messages.json'
      'uz@Latn': './_locales/uz@Latn/messages.json'
      tk: './_locales/tk/messages.json'
      th: './_locales/th/messages.json'
      az: './_locales/az/messages.json'
      'ug@Latn': './_locales/ug@Latn/messages.json'
      kk: './_locales/kk/messages.json'
      es: './_locales/es/messages.json'
      vi: './_locales/vi/messages.json'
      nb: './_locales/nb/messages.json'
      fr: './_locales/fr/messages.json'
      tr: './_locales/tr/messages.json'
      de: './_locales/de/messages.json'
      el: './_locales/el/messages.json'
      fi: './_locales/fi/messages.json'
      ko: './_locales/ko/messages.json'
      pt_PT: './_locales/pt_PT/messages.json'

    # Translations will be loaded into this object.
    translations: {}

    # Info about all pages
    # This would be largely unnecessary if we could put metadata on layouts
    pageInfo:
      'download':
        filename: '/download.html'
        title_key: 'download-title'
        nav_title_key: 'download-nav-title'

      'user-guide':
        filename: '/user-guide.html'
        title_key: 'user-guide-title'
        nav_title_key: 'user-guide-nav-title'

      'faq':
        filename: '/faq.html'
        title_key: 'faq-title'
        nav_title_key: 'faq-nav-title'

      'sponsor':
        filename: '/sponsor.html'
        title_key: 'sponsor-title'
        nav_title_key: 'sponsor-nav-title'

      'blog-index':
        filename: '/blog/index.html'
        title_key: 'blog-index-title'
        nav_title_key: 'blog-index-nav-title'

      'privacy':
        filename: '/privacy.html'
        title_key: 'privacy-title'
        nav_title_key: 'privacy-nav-title'

      'license':
        filename: '/license.html'
        title_key: 'license-title'
        nav_title_key: 'license-nav-title'

      'open-source':
        filename: '/open-source.html'
        title_key: 'open-source-title'
        nav_title_key: 'open-source-nav-title'

      'privacy-bulletin':
        filename: '/privacy-bulletin.html'
        title_key: 'privacy-bulletin-title'
        nav_title_key: 'privacy-bulletin-nav-title'

      'about':
        filename: '/about.html'
        title_key: 'about-title'
        nav_title_key: 'about-nav-title'

    navLayout: [
      { name: 'download' }
      {
        name: 'resources',
        nav_title_key: 'resources-nav-title'
        subnav: [
          { name: 'user-guide' }
          { name: 'faq' }
          { name: 'blog-index' }
          { name: 'privacy' }
          { name: 'license' }
          { name: 'open-source' }
<<<<<<< HEAD
          { name: 'sponsor' }
=======
          { name: 'about' }
>>>>>>> c2009b99
        ]
      }
      # { name: 'sponsor', additional_classes: ['show-if-not-sponsored', 'hidden'] }
    ]

    downloads:
      windows: '/psiphon3.exe'
      android: '/PsiphonAndroid.apk'
      email: 'get@psiphon3.com'
      playstore: 'https://play.google.com/store/apps/details?id=com.psiphon3'
      amazonappstore: 'http://www.amazon.com/gp/product/B00FAV9K4Q/ref=mas_pm_Psiphon'

    # -----------------------------
    # Helper Functions

    # `document` arugment is optional -- if not supplied, @document will be used
    getPageInfoKeyFromDocument: (document) ->
      if not document
        document = @document

      path = require 'path'
      return document.relativeBase.split(path.sep).slice(1).join('-')

    # `name` is optional. If not defined, current document will be used.
    # Throws exception if `name` not found and throwIfNotFound is true.
    getPageInfo: (name, throwIfNotFound = true) ->
      name = name or @getPageInfoKeyFromDocument()

      if name not of @pageInfo
        if throwIfNotFound
          throw "@getPageInfo from #{arguments.callee.caller}: bad page name: #{name}"
        else
          return null
      return @pageInfo[name]

    # The title might need to be translated from a string key.
    # `document` arugment is optional -- if not supplied, @document will be used
    getTitle: (document) ->
      if not document
        document = @document

      # An explicit page title should only be present in rare circumstances, as
      # it will not be in the string table and so no get translated normally.
      # The only current use for this is blog post titles.
      if document.title?
        return document.title

      title_key = document.title_key
      if not title_key?
        title_key = @getPageInfo(@getPageInfoKeyFromDocument(document)).title_key

      if title_key?
        return @tt title_key

      throw "#{document.name} has no title"
      return ''

    # Get the prepared site/document title
    # Often we would like to specify particular formatting to our page's title
    # we can apply that formatting here
    getPreparedMetaTitle: ->
      if @document.meta_title_key
        title = @tt(@document.meta_title_key)
      else
        title = @getTitle()

      if title
        return "#{@tt 'psiphon'} | #{title}"
      else
        # if our document does not have it's own title, then we should just use the site's title
        return "#{@tt 'psiphon'}"

    # Get the prepared site/document description
    getPreparedDescription: ->
      # if we have a document description, then we should use that, otherwise use the site's description
      if @document.description_key
        return @tt(@document.description_key)
      else
        return @site.description

    # Get the prepared site/document keywords
    getPreparedKeywords: ->
      # Merge the document keywords with the site keywords
      if @document.keywords_keys
        page_keywords = @document.keywords_keys.map((kk) => @tt(kk))
        return page_keywords.concat(@site.keywords).join(',')
      else
        return @site.keywords.join(',')

    # Translate the given key into the language of the current document.
    # Fails back to English if the key is not found.
    tt: (key) ->
      fallback_language = 'en'
      if @translations[@document.language][key]?
        return @translations[@document.language][key].message
      else if @translations[fallback_language][key]?
        return @translations[fallback_language][key].message
      console.log "bad translation key: #{key}"
      throw "bad translation key: #{key}"

    # Translate the desired URL into a language-specific URL.
    # If there is no language-specific URL, then the English or non-language-specific
    # fallback will be used.
    ttURL: (key) ->
      fallback_language = 'en'

      key_decomposition = key.match /^(.+)\.([^\.]+)$/
      key_url_stem = key_decomposition[1]
      key_url_ext = key_decomposition[2]

      target_url = "#{key_url_stem}.#{@document.language}.#{key_url_ext}"
      fallback_url = "#{key_url_stem}.#{fallback_language}.#{key_url_ext}"
      no_lang_fallback_url = key
      fallback_url_found = no
      no_lang_fallback_url_found = no

      # Look for a translated file
      for file in @getCollection('files').toJSON()
        if file.url == target_url
          # Translated file exists
          return file.url
        else if file.url == fallback_url
          # Found the fallback -- remember for later
          fallback_url_found = yes
        else if file.url == no_lang_fallback_url
          # Found the no-lang fallback -- remember for later
          no_lang_fallback_url_found = yes

      if not fallback_url_found and not no_lang_fallback_url_found
        throw "bad translation for URL: #{key}"

      if fallback_url_found then fallback_url else no_lang_fallback_url


    rtl_languages: ['ar', 'fa', 'he']


    # `document` arugment is optional -- if not supplied, @document will be used
    isRTL: (document=null) ->
      if not document
        document = @document
      document.language in @rtl_languages


    # `document` arugment is optional -- if not supplied, @document will be used
    ifRTL: (rtlValue, ltrValue='', document=null) ->
      if @isRTL(document) then rtlValue else ltrValue


    languageLabel: (languageCode) ->
      map =
        "ar": "العربية"
        "cs": "Čeština"
        "de": "Deutsch"
        "el": "Ελληνικά"
        "en": "English"
        "es": "Español"
        "et": "Eesti"
        "fa": "فارسی"
        "fi": "Suomi"
        "fr": "Français"
        "hu": "Magyar"
        "it": "Italiano"
        "ko": "한국말"
        "nl": "Nederlands"
        "nb": "Norsk (bokmål)"
        "pl": "Polski"
        "pt_BR": "Português(Br)"
        "pt_PT": "Português(Pt)"
        "ru": "Русский"
        "sv": "Svenska"
        "zh": "中文"
        "uz@cyrillic": "Ўзбекча"
        "uz@Latn": "O'zbekcha"
        "tk": "Türkmençe"
        "th": "ภาษาไทย"
        "az": "azərbaycan dili"
        "ug@Latn": "Uyghurche"
        "kk": "қазақ тілі"
        "vi": "Tiếng Việt"
        "tr": "Türkçe"
      if map[languageCode]
        map[languageCode]
      else
        languageCode


    # Returns the translated document object if `document` is available as a
    # translation in `lang`, otherwise returns falsy.
    documentTranslated: (document, targetLang) ->
      # document url has a leading '/'
      LANG_SPLIT_INDEX = 1
      currLang = document.url.split('/')[LANG_SPLIT_INDEX]
      return no if currLang not in @languages

      translatedURL = ['/'+targetLang].concat(document.url.split('/')[LANG_SPLIT_INDEX+1...]).join('/')
      translatedDoc = @getCollection('documents').findAllLive({url: translatedURL}).toJSON()
      return translatedDoc[0] if translatedDoc.length > 0

      return no


    # Returns a formatted date
    formatDate: (date) ->
      # Note that Node does not have the ability to properly localize dates, so
      # we're just ouputting a standard date string and then letting browser
      # code do the actual localization.
      return date.toISOString()


    # Get the language appropriate absolute URL for a language-relative URL.
    # For example `getPathURL('/download.html')` might return `/en/download.html`.
    getPageURL: (partialURL) ->
      if partialURL[0] != '/'
        throw 'partialURL must be language-absolute: ' + partialURL

      # document url has a leading '/'
      LANG_SPLIT_INDEX = 1
      targetLang = @document.url.split('/')[LANG_SPLIT_INDEX]
      if targetLang not in @languages
        # Current document isn't language-specific. Default English.
        targetLang = 'en'

      translatedURL = '/' + targetLang + partialURL
      translatedDoc = @getCollection('documents').findAllLive({url: translatedURL}).toJSON()
      return @document.pathToRoot + translatedDoc[0].url if translatedDoc.length > 0

      # There's no language-specific version of this file. Just return the argument.
      return @document.pathToRoot + partialURL


    getIdForDocument: (document) ->
      hostname = url.parse(@site.url).hostname
      date = document.date.toISOString().split('T')[0]
      path = document.url
      "tag:#{hostname},#{date}:#{path}"


    # Makes URLs in blog feed content absolute.
    fixBlogFeedUrls: (content) ->
      baseUrl = @site.url
      regex = /^(http|https|ftp|mailto):/
      $ = cheerio.load(content)
      $('img').each ->
        $img = $(@)
        src = $img.attr('src')
        $img.attr('src', url.resolve(baseUrl, src)) unless regex.test(src)
      $('a').each ->
        $a = $(@)
        href = $a.attr('href')
        $a.attr('href', url.resolve(baseUrl, href)) unless regex.test(href)
      return $.html()


    # Makes necessary modifications to a rendered blog post to make it suitable
    # for inclusion in the blog Atom/RSS feed.
    preparePostForBlogFeed: (contentRendered) ->
      #$ = cheerio.load(contentRendered)
      #contentRendered = $('article').html()
      return @fixBlogFeedUrls(contentRendered)


    # Simply exposes url.resolve
    urlResolve: (from, to) ->
      url.resolve(from, to)


  # =================================
  # Collections
  # These are special collections that our website makes available to us

  collections:
    # NOTE: This isn't just provide a collection of pages -- it's also (primarily)
    # used to derive the language from the page path and set it as the default
    # metadata.
    # Derived from: https://gist.github.com/balupton/4166806
    pages: (database) ->
      lang_dirs = ('/'+lang+'/' for lang in @config.templateData.languages)
      lang_regex = ('^'+lang_dir for lang_dir in lang_dirs).join('|')

      @getCollection('documents').createChildCollection()
        .setFilter 'search', (model) ->
          return false if not model.get('url')

          lang_match = model.get('url').match(lang_regex)
          return false if not lang_match

          lang = lang_match[0].replace(/^\/|\/$/g, '')
          model.setMetaDefaults { language: lang }
          true

    posts: (database) ->
      database.findAllLive({layout: 'blog/post'}, [date:-1])


  # =================================
  # Plugins

  plugins:
    fattrimmer:
      fat: [
        /\/_/  # files and directories with leading underscore
        /^\/vendor\/twitter-bootstrap\/(?!dist\/)/  # Twitter Bootstrap files that aren't in the "dist" folder
      ]


  # =================================
  # DocPad Events

  # Here we can define handlers for events that DocPad fires
  # You can find a full listing of events on the DocPad Wiki
  events:

    # Server Extend
    # Used to add our own custom routes to the server before the docpad routes are added
    serverExtend: (opts) ->
      # Extract the server from the options
      {server} = opts
      docpad = @docpad

      # As we are now running in an event,
      # ensure we are using the latest copy of the docpad configuraiton
      # and fetch our urls from it
      latestConfig = docpad.getConfig()
      oldUrls = latestConfig.templateData.site.oldUrls or []
      newUrl = latestConfig.templateData.site.url

      # Redirect any requests accessing one of our sites oldUrls to the new site url
      server.use (req,res,next) ->
        if req.headers.host in oldUrls
          res.redirect(newUrl+req.url, 301)
        else
          next()

    renderBefore: (opts, next) ->
      # Load the translations from locale JSON files.
      fs = require 'fs'

      for lang of opts.templateData.translation_files
        langJSON = fs.readFileSync opts.templateData.translation_files[lang]
        try
          opts.templateData.translations[lang] = JSON.parse(langJSON)
        catch error
          # `docpad.log` doesn't seem to properly output something here
          console.log "\n\nERROR: Language JSON fail: #{lang}: #{error}\n"
          throw error

      next()


  # =================================
  # DocPad Environments

  environments:
    fastbuild:
      enabledPlugins:
        languagemaker: false

  # =================================
  # Other DocPad config

  ignoreCustomPatterns: /\.orig$|^_/
}


# Export our DocPad Configuration
module.exports = docpadConfig<|MERGE_RESOLUTION|>--- conflicted
+++ resolved
@@ -149,11 +149,8 @@
           { name: 'privacy' }
           { name: 'license' }
           { name: 'open-source' }
-<<<<<<< HEAD
           { name: 'sponsor' }
-=======
           { name: 'about' }
->>>>>>> c2009b99
         ]
       }
       # { name: 'sponsor', additional_classes: ['show-if-not-sponsored', 'hidden'] }
