--- conflicted
+++ resolved
@@ -411,20 +411,15 @@
     renderBefore: (opts, next) ->
       # Load the translations from locale JSON files.
       fs = require 'fs'
-<<<<<<< HEAD
-      for lang of opts.templateData.translations
-        langJSON = fs.readFileSync opts.templateData.translations[lang]
+
+      for lang of opts.templateData.translation_files
+        langJSON = fs.readFileSync opts.templateData.translation_files[lang]
         try
           opts.templateData.translations[lang] = JSON.parse(langJSON)
         catch error
           # `docpad.log` doesn't seem to properly output something here
           console.log "\n\nERROR: Language JSON fail: #{lang}: #{error}\n"
           throw error
-=======
-      for lang of opts.templateData.translation_files
-        langJSON = fs.readFileSync opts.templateData.translation_files[lang]
-        opts.templateData.translations[lang] = JSON.parse(langJSON)
->>>>>>> 413f952f
 
       next()
 
