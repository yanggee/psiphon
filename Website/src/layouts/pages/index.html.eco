--- conflicted
+++ resolved
@@ -1,149 +1,75 @@
-<<<<<<< HEAD
----
-layout: default
----
-
-<div id="sponsor-snippet-container" class="hidden show-if-sponsor-snippet"></div>
-<hr class="sponsor-separator hidden show-if-sponsor-snippet" />
-
-<div class="row index-splash">
-  <div class="col-xs-8-center">
-    <a href="<%= @getPageURL '/download.html' %>">
-      <img src="<%= @document.pathToRoot %>/images/hero/hero-large.png"
-           class="img-responsive center-block" alt="<%= @tt 'index-hero-alt' %>">
-      <h1 class="slabtext-container text-center" data-max-font-size="60">
-        <span class="slabtext slab-main">
-          <%= @tt 'index-hero-subtext' %>
-        </span>
-      </h1>
-    </a>
-  </div>
-</div>
-
-<div class="row">
-  <div class="col-md-6-left">
-    <div class="panel panel-default equal-height equal-height-md">
-      <div class="panel-heading">
-        <h2><%= @tt 'main-gets-you-where-you-want-head-1' %></h2>
-      </div>
-      <div class="panel-body">
-        <h4><%= @tt 'main-gets-you-where-you-want-head-2' %></h4>
-        <p>
-          <%= @tt 'main-gets-you-where-you-want-para-1' %>
-        </p>
-      </div>
-    </div>
-  </div>
-  <div class="col-md-6-right">
-    <div class="panel panel-default equal-height equal-height-md">
-      <div class="panel-heading">
-        <h2><%= @tt 'main-gets-you-there-safely-head-1' %></h2>
-      </div>
-      <div class="panel-body">
-        <h4><%= @tt 'main-gets-you-there-safely-head-2' %></h4>
-        <p>
-          <%= @tt 'main-gets-you-there-safely-para-1' %>
-        </p>
-      </div>
-    </div>
-  </div>
-</div>
-
-<div class="row">
-  <div class="col-md-6-left">
-    <div class="panel panel-default equal-height equal-height-md">
-      <div class="panel-heading">
-        <h2><%= @tt 'main-pick-three-head-1' %></h2>
-      </div>
-      <div class="panel-body">
-        <p>
-          <%= @tt 'main-pick-three-para-1' %>
-        </p>
-      </div>
-    </div>
-  </div>
-  <div class="col-md-6-right">
-    <div class="panel panel-default equal-height equal-height-md">
-      <div class="panel-heading">
-        <h2><%= @tt 'what-is-psiphon-heading' %></h2>
-      </div>
-      <div class="panel-body">
-        <p><%= @tt 'what-is-psiphon-body-para-1' %></p>
-        <p><%= @tt 'what-is-psiphon-body-para-2' %></p>
-      </div>
-    </div>
-  </div>
-</div>
-=======
----
-layout: default
----
-
-<div class="row index-splash">
-  <div class="col-xs-8-center">
-    <a href="<%= @getPageURL '/download.html' %>">
-      <img src="<%= @document.pathToRoot %>/images/hero/hero-large.png" class="img-responsive center-block" alt="<%= @tt 'index-hero-alt' %>">
-      <h1 class="slabtext-container text-center" data-max-font-size="60">
-        <span class="slabtext slab-main">
-          <%= @tt 'index-hero-subtext' %>
-        </span>
-      </h1>
-    </a>
-  </div>
-</div>
-
-<div class="row">
-  <div class="col-md-6-left">
-    <div class="panel panel-default equal-height equal-height-md">
-      <div class="panel-heading">
-        <h2><%= @tt 'main-gets-you-where-you-want-head-1' %></h2>
-      </div>
-      <div class="panel-body">
-        <h4><%= @tt 'main-gets-you-where-you-want-head-2' %></h4>
-        <p>
-          <%= @tt 'main-gets-you-where-you-want-para-1' %>
-        </p>
-      </div>
-    </div>
-  </div>
-  <div class="col-md-6-right">
-    <div class="panel panel-default equal-height equal-height-md">
-      <div class="panel-heading">
-        <h2><%= @tt 'main-gets-you-there-safely-head-1' %></h2>
-      </div>
-      <div class="panel-body">
-        <h4><%= @tt 'main-gets-you-there-safely-head-2' %></h4>
-        <p>
-          <%= @tt 'main-gets-you-there-safely-para-1' %>
-        </p>
-      </div>
-    </div>
-  </div>
-</div>
-
-<div class="row">
-  <div class="col-md-6-left">
-    <div class="panel panel-default equal-height equal-height-md">
-      <div class="panel-heading">
-        <h2><%= @tt 'main-pick-three-head-1' %></h2>
-      </div>
-      <div class="panel-body">
-        <p>
-          <%= @tt 'main-pick-three-para-1' %>
-        </p>
-      </div>
-    </div>
-  </div>
-  <div class="col-md-6-right">
-    <div class="panel panel-default equal-height equal-height-md">
-      <div class="panel-heading">
-        <h2><%= @tt 'what-is-psiphon-heading' %></h2>
-      </div>
-      <div class="panel-body">
-        <p><%= @tt 'what-is-psiphon-body-para-1' %></p>
-        <p><%= @tt 'what-is-psiphon-body-para-2' %></p>
-      </div>
-    </div>
-  </div>
-</div>
->>>>>>> d47c3313
+---
+layout: default
+---
+
+<div id="sponsor-snippet-container" class="hidden show-if-sponsor-snippet"></div>
+<hr class="sponsor-separator hidden show-if-sponsor-snippet" />
+
+<div class="row index-splash">
+  <div class="col-xs-8-center">
+    <a href="<%= @getPageURL '/download.html' %>">
+      <img src="<%= @document.pathToRoot %>/images/hero/hero-large.png"
+           class="img-responsive center-block" alt="<%= @tt 'index-hero-alt' %>">
+      <h1 class="slabtext-container text-center" data-max-font-size="60">
+        <span class="slabtext slab-main">
+          <%= @tt 'index-hero-subtext' %>
+        </span>
+      </h1>
+    </a>
+  </div>
+</div>
+
+<div class="row">
+  <div class="col-md-6-left">
+    <div class="panel panel-default equal-height equal-height-md">
+      <div class="panel-heading">
+        <h2><%= @tt 'main-gets-you-where-you-want-head-1' %></h2>
+      </div>
+      <div class="panel-body">
+        <h4><%= @tt 'main-gets-you-where-you-want-head-2' %></h4>
+        <p>
+          <%= @tt 'main-gets-you-where-you-want-para-1' %>
+        </p>
+      </div>
+    </div>
+  </div>
+  <div class="col-md-6-right">
+    <div class="panel panel-default equal-height equal-height-md">
+      <div class="panel-heading">
+        <h2><%= @tt 'main-gets-you-there-safely-head-1' %></h2>
+      </div>
+      <div class="panel-body">
+        <h4><%= @tt 'main-gets-you-there-safely-head-2' %></h4>
+        <p>
+          <%= @tt 'main-gets-you-there-safely-para-1' %>
+        </p>
+      </div>
+    </div>
+  </div>
+</div>
+
+<div class="row">
+  <div class="col-md-6-left">
+    <div class="panel panel-default equal-height equal-height-md">
+      <div class="panel-heading">
+        <h2><%= @tt 'main-pick-three-head-1' %></h2>
+      </div>
+      <div class="panel-body">
+        <p>
+          <%= @tt 'main-pick-three-para-1' %>
+        </p>
+      </div>
+    </div>
+  </div>
+  <div class="col-md-6-right">
+    <div class="panel panel-default equal-height equal-height-md">
+      <div class="panel-heading">
+        <h2><%= @tt 'what-is-psiphon-heading' %></h2>
+      </div>
+      <div class="panel-body">
+        <p><%= @tt 'what-is-psiphon-body-para-1' %></p>
+        <p><%= @tt 'what-is-psiphon-body-para-2' %></p>
+      </div>
+    </div>
+  </div>
+</div>