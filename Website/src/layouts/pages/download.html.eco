--- conflicted
+++ resolved
@@ -8,7 +8,6 @@
   </div>
 </div>
 
-<<<<<<< HEAD
 <!-- These need to be separate elements, or else we might show when we shouldn't. -->
 <div class="show-if-not-sponsored"><div class="show-if-android">
   <div id="store" class="anchor-target">
@@ -16,12 +15,6 @@
       <div class="download-head">
         <h2><%= @tt 'download-store-head' %></h2>
       </div>
-=======
-<div id="store" class="anchor-target">
-  <div class="row">
-    <div class="download-head">
-      <h2><%= @tt 'download-store-head' %></h2>
->>>>>>> 132baefc
     </div>
 
     <div class="row download-item">
@@ -81,21 +74,13 @@
 
   <div class="row download-item show-if-android">
     <div class="download-os-with-qr">
-<<<<<<< HEAD
-      <a href="<%- @relativeToRoot @downloads.android %>">
-=======
       <a href="https://s3.amazonaws.com/0ubz-2q11-gi9y/PsiphonAndroid.apk">
->>>>>>> 132baefc
         <img class="download-os-logo" src="<%= @relativeToRoot '/images/android/android-logo.png' %>">
       </a>
     </div>
     <div class="download-link-with-qr">
       <h4>
-<<<<<<< HEAD
-        <a href="<%- @relativeToRoot @downloads.android %>" class="alert-link">
-=======
         <a href="https://s3.amazonaws.com/0ubz-2q11-gi9y/PsiphonAndroid.apk" class="alert-link">
->>>>>>> 132baefc
           <%= @tt 'download-android-direct' %>
         </a>
       </h4>
@@ -103,34 +88,18 @@
         <%- @tt 'download-android-direct-description' %>
       </p>
     </div>
-<<<<<<< HEAD
-    <div class="download-qr">
-      <a href="<%- @relativeToRoot @downloads.android %>">
-        <img class="img-responsive" src="<%= @relativeToRoot '/images/android/android-download-qr.png' %>">
-      </a>
-    </div>
-=======
->>>>>>> 132baefc
   </div>
 
 
   <div class="row download-item show-if-windows">
     <div class="download-os">
-<<<<<<< HEAD
-      <a href="<%- @relativeToRoot @downloads.windows %>">
-=======
       <a href="https://s3.amazonaws.com/0ubz-2q11-gi9y/psiphon3.exe">
->>>>>>> 132baefc
         <img class="download-os-logo" src="<%= @relativeToRoot '/images/windows-logo.png' %>">
       </a>
     </div>
     <div class="download-link">
       <h4>
-<<<<<<< HEAD
-        <a href="<%- @relativeToRoot @downloads.windows %>" class="alert-link">
-=======
         <a href="https://s3.amazonaws.com/0ubz-2q11-gi9y/psiphon3.exe" class="alert-link">
->>>>>>> 132baefc
           <%= @tt 'download-windows-direct' %>
         </a>
       </h4>
