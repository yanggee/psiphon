--- conflicted
+++ resolved
@@ -73,33 +73,8 @@
       </ul>
     </p>
   </div>
-<<<<<<< HEAD
 </div>
 
-<div class="row">
-  <span class="anchor-target" id="privacy-policy"></span>
-  <div class="col-md-12">
-    <h2><%= @tt 'about-privacy-head' %></h2>
-    <p>
-      <%= @tt 'privacy-para-1' %>
-    </p>
-    <p>
-      <%= @tt 'privacy-para-2' %>
-    </p>
-    <ul>
-      <li>
-        <a href="http://www.priv.gc.ca/" target="_blank"><%= @tt 'privacy-canadian-privacy-commission-link-text' %></a>
-      </li>
-      <li>
-        <a href="http://www.ipc.on.ca/" target="_blank"><%= @tt 'privacy-ontario-privacy-commissioner-link-text' %></a>
-      </li>
-    </ul>
-    <p>
-      <%= @tt 'privacy-para-3' %>
-    </p>
-    <p>
-      <%- @tt 'privacy-para-4' %>
-    </p>
     <p>
       <%= @tt 'faq-information-collected-answer-para-15-item-1' %>
       <a href="https://www.google.com/policies/privacy/partners/?hl=<%= @document.language %>" target="_blank">https://www.google.com/policies/privacy/partners/?hl=<%= @document.language %></a>
@@ -107,8 +82,4 @@
     <p>
       <%= @tt 'faq-information-collected-answer-para-15-item-2' %>
       <a href="https://www.google.com/ads/preferences/?hl=<%= @document.language %>" target="_blank">https://www.google.com/ads/preferences/?hl=<%= @document.language %></a>
-    </p>
-  </div>
-=======
->>>>>>> f5c5654e
-</div>+    </p>